/// A transformation pass that inserts return instructions.
public struct ImplicitReturnInsertionPass: TransformPass {

  public static let name = "Implicit return insertion"

  public private(set) var diagnostics: [Diagnostic] = []

  /// Creates a new pass.
  public init() {}

  public mutating func run(function functionID: Function.ID, module: inout Module) -> Bool {
    /// The expected return type of the function.
    let expectedReturnType = module[function: functionID].output.astType

    // Reinitialize the internal state of the pass.
    diagnostics.removeAll()

    for i in module[function: functionID].blocks.indices {
      if module[function: functionID][i.address].instructions.last?.isTerminator ?? false {
        // There's a terminator instruction. Move to the next block.
        continue
      } else if expectedReturnType == .void {
        // Insert missing return instruction.
        module.insert(
<<<<<<< HEAD
          ReturnInst(),
=======
          ReturnInstruction(),
>>>>>>> 45bdaeb0
          at: module.globalEndIndex(of: Block.ID(function: functionID, address: i.address)))
      } else {
        // No return instruction, yet the function must return a non-void value.
        let range = module[function: functionID][i.address].instructions
          .last(where: { $0.range != nil })?.range
        diagnostics.append(
          .missingFunctionReturn(
            expectedReturnType: expectedReturnType, range: range))
      }
    }

    return diagnostics.isEmpty
  }

}

extension Diagnostic {

  fileprivate static func missingFunctionReturn(
    expectedReturnType: AnyType,
    range: SourceRange?
  ) -> Diagnostic {
    .error("missing return in function expected to return '\(expectedReturnType)'", range: range)
  }

}<|MERGE_RESOLUTION|>--- conflicted
+++ resolved
@@ -22,11 +22,7 @@
       } else if expectedReturnType == .void {
         // Insert missing return instruction.
         module.insert(
-<<<<<<< HEAD
-          ReturnInst(),
-=======
           ReturnInstruction(),
->>>>>>> 45bdaeb0
           at: module.globalEndIndex(of: Block.ID(function: functionID, address: i.address)))
       } else {
         // No return instruction, yet the function must return a non-void value.
