import BigInt
import Utils

/// Val's IR emitter.
///
/// The emitter transforms well-formed, typed ASTs to a representation suitable for flow-sensitive
/// analysis and code generation.
public struct Emitter {

  /// The program being lowered.
  public let program: TypedProgram

  /// The basic block in which new instructions are currently inserted.
  private var insertionBlock: Block.ID?

  /// The state of the call stack.
  private var stack = Stack()

  /// The declaration of the receiver of the function or subscript currently emitted, if any.
  private var receiverDecl: ParameterDecl.Typed?

  /// Creates an emitter with a well-typed AST.
  public init(program: TypedProgram) {
    self.program = program
  }

  // MARK: Declarations

  /// Emits the given top-level declaration into `module`.
  mutating func emit(topLevel decl: AnyDeclID.TypedNode, into module: inout Module) {
    switch decl.kind {
    case FunctionDecl.self:
      emit(function: FunctionDecl.Typed(decl)!, into: &module)
    case OperatorDecl.self:
      break
    case ProductTypeDecl.self:
      emit(product: ProductTypeDecl.Typed(decl)!, into: &module)
    case TraitDecl.self:
      break
    default:
      unreachable("unexpected declaration")
    }
  }

  /// Emits the given function declaration into `module`.
  public mutating func emit(function decl: FunctionDecl.Typed, into module: inout Module) {
    // Declare the function in the module if necessary.
    let functionID = module.getOrCreateFunction(correspondingTo: decl, program: program)

    // Nothing else to do if the function has no body.
    guard let body = decl.body else { return }

    // Create the function entry.
    assert(module.functions[functionID].blocks.isEmpty)
    let entryID = module.createBasicBlock(
      accepting: module.functions[functionID].inputs.map({ $0.type }),
      atEndOf: functionID)
    insertionBlock = entryID

    // Configure the locals.
    var locals = TypedDeclProperty<Operand>()

    let explicitCaptures = decl.explicitCaptures
    for (i, capture) in explicitCaptures.enumerated() {
      locals[capture] = .parameter(block: entryID, index: i)
    }

    for (i, capture) in decl.implicitCaptures!.enumerated() {
      locals[program[capture.decl]] = .parameter(block: entryID, index: i + explicitCaptures.count)
    }

    var implicitParameterCount = explicitCaptures.count + decl.implicitCaptures!.count
    if let receiver = decl.receiver {
      locals[receiver] = .parameter(block: entryID, index: implicitParameterCount)
      implicitParameterCount += 1
    }

    for (i, parameter) in decl.parameters.enumerated() {
      locals[parameter] = .parameter(block: entryID, index: i + implicitParameterCount)
    }

    // Emit the body.
    stack.push(Frame(locals: locals))
    var receiverDecl = decl.receiver
    swap(&receiverDecl, &self.receiverDecl)

    switch body {
    case .block(let stmt):
      // Emit the statements of the function.
      emit(stmt: stmt, into: &module)

    case .expr(let expr):
      // Emit the body of the function.
      let value = emitR(expr: expr, into: &module)

      // Emit stack deallocation.
      emitStackDeallocs(in: &module)

      // Emit the implicit return statement.
      if expr.type != .never {
<<<<<<< HEAD
        module.append(ReturnInst(value: value), to: insertionBlock!)
=======
        module.append(ReturnInstruction(value: value), to: insertionBlock!)
>>>>>>> 45bdaeb0
      }
    }

    swap(&receiverDecl, &self.receiverDecl)
    stack.pop()
    assert(stack.frames.isEmpty)
  }

  /// Emits the given subscript declaration into `module`.
  public mutating func emit(
    subscript decl: SubscriptDecl.Typed,
    into module: inout Module
  ) {
    fatalError("not implemented")
  }

  /// Emits the product type declaration into `module`.
  private mutating func emit(product decl: ProductTypeDecl.Typed, into module: inout Module) {
    for member in decl.members {
      // Emit the member functions and subscripts of the type declaration.
      switch member.kind {
      case FunctionDecl.self:
        emit(function: FunctionDecl.Typed(member)!, into: &module)

      case InitializerDecl.self:
        if InitializerDecl.Typed(member)!.introducer.value == .memberwiseInit { continue }
        fatalError("not implemented")

      case SubscriptDecl.self:
        emit(subscript: SubscriptDecl.Typed(member)!, into: &module)

      default:
        continue
      }
    }
  }

  private mutating func emit(localBinding decl: BindingDecl.Typed, into module: inout Module) {
    switch decl.pattern.introducer.value {
    case .var, .sinklet:
      emit(storedLocalBinding: decl, into: &module)
    case .let:
      emit(borrowedLocalBinding: decl, withCapability: .let, into: &module)
    case .inout:
      emit(borrowedLocalBinding: decl, withCapability: .inout, into: &module)
    }
  }

  private mutating func emit(
    storedLocalBinding decl: BindingDecl.Typed,
    into module: inout Module
  ) {
    /// A map from object path to its corresponding (sub-)object during destruction.
    var objects: [[Int]: Operand] = [:]
    /// The type of the initializer, if any.
    var initializerType: AnyType?

    // Emit the initializer, if any.
    if let initializer = decl.initializer {
      objects[[]] = emitR(expr: initializer, into: &module)
      initializerType = initializer.type
    }

    // Allocate storage for each name introduced by the declaration.
    for (path, name) in decl.pattern.subpattern.names {
<<<<<<< HEAD
      let storage = module.append(AllocStackInst(name.decl.type), to: insertionBlock!)[0]
=======
      let storage = module.append(AllocStackInstruction(name.decl.type), to: insertionBlock!)[0]
>>>>>>> 45bdaeb0
      stack.top.allocs.append(storage)
      stack[name.decl] = storage

      if var rhsType = initializerType {
        // Determine the object corresponding to the current name.
        for i in 0 ..< path.count {
          // Make sure the initializer has been destructured deeply enough.
          let subpath = Array(path[0 ..< i])
          if objects[subpath] != nil { continue }

          let layout = program.abstractLayout(of: rhsType)
          rhsType = layout.storedPropertiesTypes[i]

          let wholePath = Array(path[0 ..< (i - 1)])
          let whole = objects[wholePath]!
          let parts = module.append(
<<<<<<< HEAD
            DestructureInst(whole, as: layout.storedPropertiesTypes.map({ .object($0) })),
=======
            DestructureInstruction(whole, as: layout.storedPropertiesTypes.map({ .object($0) })),
>>>>>>> 45bdaeb0
            to: insertionBlock!)

          for j in 0 ..< parts.count {
            objects[wholePath + [j]] = parts[j]
          }
        }

        // Borrow the storage for initialization corresponding to the current name.
        let target = module.append(
<<<<<<< HEAD
          BorrowInst(.set, .address(name.decl.type), from: storage),
          to: insertionBlock!)[0]

        // Store the corresponding (part of) the initializer.
        module.append(StoreInst(objects[path]!, to: target), to: insertionBlock!)
=======
          BorrowInstruction(.set, .address(name.decl.type), from: storage),
          to: insertionBlock!)[0]

        // Store the corresponding (part of) the initializer.
        module.append(StoreInstruction(objects[path]!, to: target), to: insertionBlock!)
>>>>>>> 45bdaeb0
      }
    }
  }

  /// Emits borrowed bindings.
  private mutating func emit(
    borrowedLocalBinding decl: BindingDecl.Typed,
    withCapability capability: AccessEffect,
    into module: inout Module
  ) {
    /// The pattern of the binding being emitted.
    let pattern = decl.pattern

    // There's nothing to do if there's no initializer.
    if let initializer = decl.initializer {
      let source: Operand
      if (initializer.kind == NameExpr.self) || (initializer.kind == SubscriptCallExpr.self) {
        // Emit the initializer as a l-value.
        source = emitL(expr: initializer, withCapability: capability, into: &module)
      } else {
        // emit a r-value and store it into local storage.
        let value = emitR(expr: initializer, into: &module)

        let exprType = initializer.type
<<<<<<< HEAD
        let storage = module.append(AllocStackInst(exprType), to: insertionBlock!)[0]
=======
        let storage = module.append(AllocStackInstruction(exprType), to: insertionBlock!)[0]
>>>>>>> 45bdaeb0
        stack.top.allocs.append(storage)
        source = storage

        let target = module.append(
<<<<<<< HEAD
          BorrowInst(.set, .address(exprType), from: storage),
          to: insertionBlock!)[0]
        module.append(StoreInst(value, to: target), to: insertionBlock!)
=======
          BorrowInstruction(.set, .address(exprType), from: storage),
          to: insertionBlock!)[0]
        module.append(StoreInstruction(value, to: target), to: insertionBlock!)
>>>>>>> 45bdaeb0
      }

      for (path, name) in pattern.subpattern.names {
        stack[name.decl] =
          module.append(
<<<<<<< HEAD
            BorrowInst(
=======
            BorrowInstruction(
>>>>>>> 45bdaeb0
              capability,
              .address(name.decl.type),
              from: source,
              at: path,
              binding: name.decl.id,
              range: name.decl.origin),
            to: insertionBlock!)[0]
      }
    }
  }

  // MARK: Statements

  /// Emits the given statement into `module` at the current insertion point.
  private mutating func emit<ID: StmtID>(stmt: ID.TypedNode, into module: inout Module) {
    switch stmt.kind {
    case AssignStmt.self:
      emit(assign: AssignStmt.Typed(stmt)!, into: &module)
    case BraceStmt.self:
      emit(brace: BraceStmt.Typed(stmt)!, into: &module)
    case DeclStmt.self:
      emit(declStmt: DeclStmt.Typed(stmt)!, into: &module)
    case ExprStmt.self:
      emit(exprStmt: ExprStmt.Typed(stmt)!, into: &module)
    case ReturnStmt.self:
      emit(returnStmt: ReturnStmt.Typed(stmt)!, into: &module)
    default:
      unreachable("unexpected statement")
    }
  }

  private mutating func emit(assign stmt: AssignStmt.Typed, into module: inout Module) {
    let rhs = emitR(expr: stmt.right, into: &module)
    // FIXME: Should request the capability 'set or inout'.
    let lhs = emitL(expr: stmt.left, withCapability: .set, into: &module)
<<<<<<< HEAD
    _ = module.append(StoreInst(rhs, to: lhs), to: insertionBlock!)
=======
    _ = module.append(StoreInstruction(rhs, to: lhs), to: insertionBlock!)
>>>>>>> 45bdaeb0
  }

  private mutating func emit(brace stmt: BraceStmt.Typed, into module: inout Module) {
    stack.push()
    for s in stmt.stmts {
      emit(stmt: s, into: &module)
    }
    emitStackDeallocs(in: &module)
    stack.pop()
  }

  private mutating func emit(declStmt stmt: DeclStmt.Typed, into module: inout Module) {
    switch stmt.decl.kind {
    case BindingDecl.self:
      emit(localBinding: BindingDecl.Typed(stmt.decl)!, into: &module)
    default:
      unreachable("unexpected declaration")
    }
  }

  private mutating func emit(exprStmt stmt: ExprStmt.Typed, into module: inout Module) {
    _ = emitR(expr: stmt.expr, into: &module)
  }

  private mutating func emit(returnStmt stmt: ReturnStmt.Typed, into module: inout Module) {
    let value: Operand
    if let expr = stmt.value {
      value = emitR(expr: expr, into: &module)
    } else {
      value = .constant(.void)
    }

    emitStackDeallocs(in: &module)
<<<<<<< HEAD
    module.append(ReturnInst(value: value, range: stmt.origin), to: insertionBlock!)
=======
    module.append(ReturnInstruction(value: value, range: stmt.origin), to: insertionBlock!)
>>>>>>> 45bdaeb0
  }

  // MARK: r-values

  /// Emits `expr` as a r-value into `module` at the current insertion point.
  private mutating func emitR<ID: ExprID>(expr: ID.TypedNode, into module: inout Module) -> Operand
  {
    defer {
      // Mark the execution path unreachable if the computed value has type `Never`.
      if expr.type == .never {
        emitStackDeallocs(in: &module)
<<<<<<< HEAD
        module.append(UnrechableInst(), to: insertionBlock!)
=======
        module.append(UnrechableInstruction(), to: insertionBlock!)
>>>>>>> 45bdaeb0
      }
    }

    switch expr.kind {
    case BooleanLiteralExpr.self:
      return emitR(booleanLiteral: BooleanLiteralExpr.Typed(expr)!, into: &module)
    case CondExpr.self:
      return emitR(cond: CondExpr.Typed(expr)!, into: &module)
    case FunctionCallExpr.self:
      return emitR(functionCall: FunctionCallExpr.Typed(expr)!, into: &module)
    case IntegerLiteralExpr.self:
      return emitR(integerLiteral: IntegerLiteralExpr.Typed(expr)!, into: &module)
    case NameExpr.self:
      return emitR(name: NameExpr.Typed(expr)!, into: &module)
    case SequenceExpr.self:
      return emitR(sequence: SequenceExpr.Typed(expr)!, into: &module)
    default:
      unreachable("unexpected expression")
    }
  }

  private mutating func emitR(
    booleanLiteral expr: BooleanLiteralExpr.Typed,
    into module: inout Module
  ) -> Operand {
    let value = Operand.constant(
      .integer(IntegerConstant(expr.value ? 1 : 0, bitWidth: 1)))

    let boolType = program.ast.coreType(named: "Bool")!
    return module.append(
<<<<<<< HEAD
      RecordInst(objectType: .object(boolType), operands: [value]),
=======
      RecordInstruction(objectType: .object(boolType), operands: [value]),
>>>>>>> 45bdaeb0
      to: insertionBlock!)[0]
  }

  private mutating func emitR(
    cond expr: CondExpr.Typed,
    into module: inout Module
  ) -> Operand {
    let functionID = insertionBlock!.function

    // If the expression is supposed to return a value, allocate storage for it.
    var resultStorage: Operand?
    if expr.type != .void {
<<<<<<< HEAD
      resultStorage = module.append(AllocStackInst(expr.type), to: insertionBlock!)[0]
=======
      resultStorage = module.append(AllocStackInstruction(expr.type), to: insertionBlock!)[0]
>>>>>>> 45bdaeb0
      stack.top.allocs.append(resultStorage!)
    }

    // Emit the condition(s).
    var alt: Block.ID?

    for item in expr.condition {
      let success = module.createBasicBlock(atEndOf: functionID)
      let failure = module.createBasicBlock(atEndOf: functionID)
      alt = failure

      switch item {
      case .expr(let itemExpr):
        // Evaluate the condition in the current block.
        var condition = emitL(expr: program[itemExpr], withCapability: .let, into: &module)
        condition =
          module.append(
<<<<<<< HEAD
            BorrowInst(.let, .address(BuiltinType.i(1)), from: condition, at: [0]),
            to: insertionBlock!)[0]
        condition =
          module.append(
            CallInst(
=======
            BorrowInstruction(.let, .address(BuiltinType.i(1)), from: condition, at: [0]),
            to: insertionBlock!)[0]
        condition =
          module.append(
            CallInstruction(
>>>>>>> 45bdaeb0
              returnType: .object(BuiltinType.i(1)),
              calleeConvention: .let,
              callee: .constant(.builtin(BuiltinFunctionRef["i1_copy"]!)),
              argumentConventions: [.let],
              arguments: [condition]),
            to: insertionBlock!)[0]

        module.append(
<<<<<<< HEAD
          CondBranchInst(
=======
          CondBranchInstruction(
>>>>>>> 45bdaeb0
            condition: condition,
            targetIfTrue: success,
            targetIfFalse: failure,
            range: nil),
          to: insertionBlock!)
        insertionBlock = success

      case .decl:
        fatalError("not implemented")
      }
    }

    let continuation = module.createBasicBlock(atEndOf: functionID)

    // Emit the success branch.
    // Note: the insertion pointer is already set in the corresponding block.
    switch expr.success {
    case .expr(let thenExpr):
      stack.push()
      let value = emitR(expr: program[thenExpr], into: &module)
      if let target = resultStorage {
        let target = module.append(
<<<<<<< HEAD
          BorrowInst(.set, .address(expr.type), from: target),
          to: insertionBlock!)[0]
        module.append(StoreInst(value, to: target), to: insertionBlock!)
=======
          BorrowInstruction(.set, .address(expr.type), from: target),
          to: insertionBlock!)[0]
        module.append(StoreInstruction(value, to: target), to: insertionBlock!)
>>>>>>> 45bdaeb0
      }
      emitStackDeallocs(in: &module)
      stack.pop()

    case .block:
      fatalError("not implemented")
    }
<<<<<<< HEAD
    module.append(BranchInst(target: continuation), to: insertionBlock!)
=======
    module.append(BranchInstruction(target: continuation), to: insertionBlock!)
>>>>>>> 45bdaeb0

    // Emit the failure branch.
    insertionBlock = alt
    switch expr.failure {
    case .expr(let elseExpr):
      stack.push()
      let value = emitR(expr: program[elseExpr], into: &module)
      if let target = resultStorage {
        let target = module.append(
<<<<<<< HEAD
          BorrowInst(.set, .address(expr.type), from: target),
          to: insertionBlock!)[0]
        module.append(StoreInst(value, to: target), to: insertionBlock!)
=======
          BorrowInstruction(.set, .address(expr.type), from: target),
          to: insertionBlock!)[0]
        module.append(StoreInstruction(value, to: target), to: insertionBlock!)
>>>>>>> 45bdaeb0
      }
      emitStackDeallocs(in: &module)
      stack.pop()

    case .block:
      fatalError("not implemented")

    case nil:
      break
    }
<<<<<<< HEAD
    module.append(BranchInst(target: continuation), to: insertionBlock!)
=======
    module.append(BranchInstruction(target: continuation), to: insertionBlock!)
>>>>>>> 45bdaeb0

    // Emit the value of the expression.
    insertionBlock = continuation
    if let source = resultStorage {
      return module.append(
<<<<<<< HEAD
        LoadInst(LoweredType(lowering: expr.type), from: source),
=======
        LoadInstruction(LoweredType(lowering: expr.type), from: source),
>>>>>>> 45bdaeb0
        to: insertionBlock!)[0]
    } else {
      return .constant(.void)
    }
  }

  private mutating func emitR(
    functionCall expr: FunctionCallExpr.Typed,
    into module: inout Module
  ) -> Operand {
    let calleeType = expr.callee.type.base as! LambdaType

    // Determine the callee's convention.
    let calleeConvention = calleeType.receiverEffect ?? .let

    // Arguments are evaluated first, from left to right.
    var argumentConventions: [AccessEffect] = []
    var arguments: [Operand] = []

    for (parameter, argument) in zip(calleeType.inputs, expr.arguments) {
      let parameterType = parameter.type.base as! ParameterType
      argumentConventions.append(parameterType.convention)
      arguments.append(emit(argument: program[argument.value], to: parameterType, into: &module))
    }

    // If the callee is a name expression referring to the declaration of a function capture-less
    // function, it is interpreted as a direct function reference. Otherwise, it is evaluated as a
    // function object the arguments.
    let callee: Operand

    if let calleeNameExpr = NameExpr.Typed(expr.callee) {
      switch calleeNameExpr.decl {
      case .direct(let calleeDecl) where calleeDecl.kind == BuiltinDecl.self:
        // Callee refers to a built-in function.
        assert(calleeType.environment == .void)
        callee = .constant(
          .builtin(
            BuiltinFunctionRef(
              name: calleeNameExpr.name.value.stem,
              type: .address(calleeType))))

      case .direct(let calleeDecl) where calleeDecl.kind == FunctionDecl.self:
        // Callee is a direct reference to a function or initializer declaration.
        // TODO: handle captures
        callee = .constant(
          .function(
            FunctionRef(
              name: DeclLocator(identifying: calleeDecl.id, in: program).mangled,
              type: .address(calleeType))))

      case .direct(let calleeDecl) where calleeDecl.kind == InitializerDecl.self:
        switch InitializerDecl.Typed(calleeDecl)!.introducer.value {
        case .`init`:
          // TODO: The function is a custom initializer.
          fatalError("not implemented")

        case .memberwiseInit:
          // The function is a memberwise initializer. In that case, the whole call expression is
          // lowered as a `record` instruction.
          return module.append(
<<<<<<< HEAD
            RecordInst(objectType: .object(expr.type), operands: arguments),
=======
            RecordInstruction(objectType: .object(expr.type), operands: arguments),
>>>>>>> 45bdaeb0
            to: insertionBlock!)[0]
        }

      case .member(let calleeDecl) where calleeDecl.kind == FunctionDecl.self:
        // Callee is a member reference to a function or method.
        let receiverType = calleeType.captures[0].type

        // Add the receiver to the arguments.
        if let type = RemoteType(receiverType) {
          // The receiver as a borrowing convention.
          argumentConventions.insert(type.capability, at: 0)

          switch calleeNameExpr.domain {
          case .none:
            let receiver = module.append(
<<<<<<< HEAD
              BorrowInst(type.capability, .address(type.base), from: stack[receiverDecl!]!),
=======
              BorrowInstruction(type.capability, .address(type.base), from: stack[receiverDecl!]!),
>>>>>>> 45bdaeb0
              to: insertionBlock!)[0]
            arguments.insert(receiver, at: 0)

          case .expr(let receiverID):
            let receiver = emitL(expr: receiverID, withCapability: type.capability, into: &module)
            arguments.insert(receiver, at: 0)

          case .implicit:
            unreachable()
          }
        } else {
          // The receiver is consumed.
          argumentConventions.insert(.sink, at: 0)

          switch calleeNameExpr.domain {
          case .none:
            let receiver = module.append(
<<<<<<< HEAD
              LoadInst(.object(receiverType), from: stack[receiverDecl!]!),
=======
              LoadInstruction(.object(receiverType), from: stack[receiverDecl!]!),
>>>>>>> 45bdaeb0
              to: insertionBlock!)[0]
            arguments.insert(receiver, at: 0)

          case .expr(let receiverID):
            arguments.insert(emitR(expr: receiverID, into: &module), at: 0)

          case .implicit:
            unreachable()
          }
        }

        // Emit the function reference.
        callee = .constant(
          .function(
            FunctionRef(
              name: DeclLocator(identifying: calleeDecl.id, in: program).mangled,
              type: .address(calleeType))))

      default:
        // Evaluate the callee as a function object.
        callee = emitR(expr: expr.callee, into: &module)
      }
    } else {
      // Evaluate the callee as a function object.
      callee = emitR(expr: expr.callee, into: &module)
    }

    return module.append(
<<<<<<< HEAD
      CallInst(
=======
      CallInstruction(
>>>>>>> 45bdaeb0
        returnType: .object(expr.type),
        calleeConvention: calleeConvention,
        callee: callee,
        argumentConventions: argumentConventions,
        arguments: arguments),
      to: insertionBlock!)[0]
  }

  private mutating func emitR(
    integerLiteral expr: IntegerLiteralExpr.Typed,
    into module: inout Module
  ) -> Operand {
    let type = expr.type.base as! ProductType

    // Determine the bit width of the value.
    let bitWidth: Int
    switch type.name.value {
    case "Int": bitWidth = 64
    case "Int32": bitWidth = 32
    default:
      unreachable("unexpected numeric type")
    }

    // Convert the literal into a bit pattern.
    let bits: BigUInt
    let s = expr.value
    if s.starts(with: "0x") {
      bits = BigUInt(s.dropFirst(2), radix: 16)!
    } else {
      bits = BigUInt(s.dropFirst(2))!
    }

    // Emit the constant integer.
    let value = IntegerConstant(bits, bitWidth: bitWidth)
    return module.append(
<<<<<<< HEAD
      RecordInst(objectType: .object(type), operands: [.constant(.integer(value))]),
=======
      RecordInstruction(objectType: .object(type), operands: [.constant(.integer(value))]),
>>>>>>> 45bdaeb0
      to: insertionBlock!)[0]
  }

  private mutating func emitR(
    name expr: NameExpr.Typed,
    into module: inout Module
  ) -> Operand {
    switch expr.decl {
    case .direct(let declID):
      // Lookup for a local symbol.
      if let source = stack[declID] {
<<<<<<< HEAD
        return module.append(LoadInst(.object(expr.type), from: source), to: insertionBlock!)[0]
=======
        return module.append(
          LoadInstruction(.object(expr.type), from: source), to: insertionBlock!)[0]
>>>>>>> 45bdaeb0
      }

      fatalError("not implemented")

    case .member:
      fatalError("not implemented")
    }
  }

  private mutating func emitR(
    sequence expr: SequenceExpr.Typed,
    into module: inout Module
  ) -> Operand {
    emit(.sink, foldedSequence: expr.foldedSequenceExprs!, into: &module)
  }

  private mutating func emit(
    _ convention: AccessEffect,
    foldedSequence expr: FoldedSequenceExpr,
    into module: inout Module
  ) -> Operand {
    switch expr {
    case .infix(let callee, let lhs, let rhs):
      let calleeType = program.exprTypes[callee.expr]!.base as! LambdaType

      // Emit the operands, starting with RHS.
      let rhsType = calleeType.inputs[0].type.base as! ParameterType
      let rhsOperand = emit(rhsType.convention, foldedSequence: rhs, into: &module)

      let lhsConvention: AccessEffect
      let lhsOperand: Operand
      if let lhsType = RemoteType(calleeType.captures[0].type) {
        lhsConvention = lhsType.capability
        lhsOperand = emit(lhsConvention, foldedSequence: lhs, into: &module)
      } else {
        lhsConvention = .sink
        lhsOperand = emit(.sink, foldedSequence: lhs, into: &module)
      }

      // Create the callee's value.
      let calleeOperand: Operand
      switch program.referredDecls[callee.expr] {
      case .member(let calleeDecl) where calleeDecl.kind == FunctionDecl.self:
        calleeOperand = .constant(
          .function(
            FunctionRef(
              name: DeclLocator(identifying: calleeDecl, in: program).mangled,
              type: .address(calleeType))))

      default:
        unreachable()
      }

      // Emit the call.
      return module.append(
<<<<<<< HEAD
        CallInst(
=======
        CallInstruction(
>>>>>>> 45bdaeb0
          returnType: .object(calleeType.output),
          calleeConvention: .let,
          callee: calleeOperand,
          argumentConventions: [lhsConvention, rhsType.convention],
          arguments: [lhsOperand, rhsOperand]),
        to: insertionBlock!)[0]

    case .leaf(let expr):
      switch convention {
      case .let:
        return emitL(expr: program[expr], withCapability: .let, into: &module)
      case .inout:
        return emitL(expr: program[expr], withCapability: .inout, into: &module)
      case .set:
        return emitL(expr: program[expr], withCapability: .set, into: &module)
      case .sink:
        return emitR(expr: program[expr], into: &module)
      case .yielded:
        fatalError("not implemented")
      }
    }
  }

  private mutating func emit(
    argument expr: AnyExprID.TypedNode,
    to parameterType: ParameterType,
    into module: inout Module
  ) -> Operand {
    switch parameterType.convention {
    case .let:
      return emitL(expr: expr, withCapability: .let, into: &module)
    case .inout:
      return emitL(expr: expr, withCapability: .inout, into: &module)
    case .set:
      return emitL(expr: expr, withCapability: .set, into: &module)
    case .sink:
      return emitR(expr: expr, into: &module)
    case .yielded:
      fatalError("not implemented")
    }
  }

  /// Emits `expr` as an operand suitable to be the callee of a `CallInstruction`, updating `conventions`
  /// and `arguments` if `expr` refers to a bound member function.
  ///
  /// - Requires: `expr` has a lambda type.
  private mutating func emitCallee(
    _ expr: AnyExprID.TypedNode,
    conventions: inout [AccessEffect],
    arguments: inout [Operand],
    into module: inout Module
  ) -> Operand {
    let calleeType = expr.type.base as! LambdaType

    // If the callee is a name expression referring to the declaration of a capture-less function,
    // it is interpreted as a direct function reference.
    if let nameExpr = NameExpr.Typed(expr) {
      switch nameExpr.decl {
      case .direct(let calleeDecl) where calleeDecl.kind == BuiltinDecl.self:
        // Callee refers to a built-in function.
        assert(calleeType.environment == .void)
        return .constant(
          .builtin(
            BuiltinFunctionRef(
              name: nameExpr.name.value.stem,
              type: .address(calleeType))))

      case .direct(let calleeDecl) where calleeDecl.kind == FunctionDecl.self:
        // Callee is a direct reference to a function or initializer declaration.
        // TODO: handle captures
        return .constant(
          .function(
            FunctionRef(
              name: DeclLocator(identifying: calleeDecl.id, in: program).mangled,
              type: .address(calleeType))))

      case .direct(let calleeDecl) where calleeDecl.kind == InitializerDecl.self:
        let d = InitializerDecl.Typed(nameExpr)!
        switch d.introducer.value {
        case .`init`:
          // The function is a custom initializer.
          fatalError("not implemented")

        case .memberwiseInit:
          // The function is a memberwise initializer.
          fatalError("not implemented")
        }

      case .member(let calleeDecl) where calleeDecl.kind == FunctionDecl.self:
        // Callee is a member reference to a function or method.
        let receiverType = calleeType.captures[0].type

        // Add the receiver to the arguments.
        if let type = RemoteType(receiverType) {
          // The receiver has a borrowing convention.
          conventions.insert(type.capability, at: 1)

          switch nameExpr.domain {
          case .none:
            let receiver = module.append(
<<<<<<< HEAD
              BorrowInst(type.capability, .address(type.base), from: stack[receiverDecl!]!),
=======
              BorrowInstruction(type.capability, .address(type.base), from: stack[receiverDecl!]!),
>>>>>>> 45bdaeb0
              to: insertionBlock!)[0]
            arguments.insert(receiver, at: 0)

          case .expr(let receiverID):
            let receiver = emitL(expr: receiverID, withCapability: type.capability, into: &module)
            arguments.insert(receiver, at: 0)

          case .implicit:
            unreachable()
          }
        } else {
          // The receiver is consumed.
          conventions.insert(.sink, at: 1)

          switch nameExpr.domain {
          case .none:
            let receiver = module.append(
<<<<<<< HEAD
              LoadInst(.object(receiverType), from: stack[receiverDecl!]!),
=======
              LoadInstruction(.object(receiverType), from: stack[receiverDecl!]!),
>>>>>>> 45bdaeb0
              to: insertionBlock!)[0]
            arguments.insert(receiver, at: 0)

          case .expr(let receiverID):
            arguments.insert(emitR(expr: receiverID, into: &module), at: 0)

          case .implicit:
            unreachable()
          }
        }

        // Emit the function reference.
        return .constant(
          .function(
            FunctionRef(
              name: DeclLocator(identifying: calleeDecl.id, in: program).mangled,
              type: .address(calleeType))))

      default:
        // Callee is a lambda.
        break
      }
    }

    // Otherwise, by default, a callee is evaluated as a function object.
    return emitR(expr: expr, into: &module)
  }

  // MARK: l-values

  /// Emits `expr` as a l-value with the specified capability into `module` at the current
  /// insertion point.
  private mutating func emitL<ID: ExprID>(
    expr: ID.TypedNode,
    withCapability capability: AccessEffect,
    into module: inout Module
  ) -> Operand {
    switch expr.kind {
    case NameExpr.self:
      return emitL(name: NameExpr.Typed(expr)!, withCapability: capability, into: &module)

    case SubscriptCallExpr.self:
      fatalError("not implemented")

    default:
      let value = emitR(expr: expr, into: &module)
<<<<<<< HEAD
      let storage = module.append(AllocStackInst(expr.type), to: insertionBlock!)[0]
      stack.top.allocs.append(storage)

      let target = module.append(
        BorrowInst(.set, .address(expr.type), from: storage),
        to: insertionBlock!)[0]
      module.append(StoreInst(value, to: target), to: insertionBlock!)

      return module.append(
        BorrowInst(capability, .address(expr.type), from: storage),
=======
      let storage = module.append(AllocStackInstruction(expr.type), to: insertionBlock!)[0]
      stack.top.allocs.append(storage)

      let target = module.append(
        BorrowInstruction(.set, .address(expr.type), from: storage),
        to: insertionBlock!)[0]
      module.append(StoreInstruction(value, to: target), to: insertionBlock!)

      return module.append(
        BorrowInstruction(capability, .address(expr.type), from: storage),
>>>>>>> 45bdaeb0
        to: insertionBlock!)[0]
    }
  }

  private mutating func emitL(
    name expr: NameExpr.Typed,
    withCapability capability: AccessEffect,
    into module: inout Module
  ) -> Operand {
    switch expr.decl {
    case .direct(let decl):
      // Lookup for a local symbol.
      if let source = stack[decl] {
        return module.append(
<<<<<<< HEAD
          BorrowInst(capability, .address(expr.type), from: source),
=======
          BorrowInstruction(capability, .address(expr.type), from: source),
>>>>>>> 45bdaeb0
          to: insertionBlock!)[0]
      }

      fatalError("not implemented")

    case .member(let decl):
      // Emit the receiver.
      let receiver: Operand

      switch expr.domain {
      case .none:
        receiver = stack[receiverDecl!]!
      case .implicit:
        fatalError("not implemented")
      case .expr(let receiverID):
        receiver = emitL(expr: receiverID, withCapability: capability, into: &module)
      }

      // Emit the bound member.
      switch decl.kind {
      case VarDecl.self:
        let varDecl = VarDecl.Typed(decl)!
        let layout = program.abstractLayout(of: module.type(of: receiver).astType)
        let memberIndex = layout.storedPropertiesIndices[varDecl.name]!

        // If the lowered receiver is a borrow instruction, modify it in place so that it targets
        // the requested stored member. Otherwise, emit a reborrow.
<<<<<<< HEAD
        if let id = receiver.inst,
          let receiverInst = module[instruction: id] as? BorrowInst
        {
          module[instruction: id] = BorrowInst(
=======
        if let id = receiver.instruction,
          let receiverInstruction = module[instruction: id] as? BorrowInstruction
        {
          module[instruction: id] = BorrowInstruction(
>>>>>>> 45bdaeb0
            capability,
            .address(expr.type),
            from: receiverInstruction.location,
            at: receiverInstruction.path + [memberIndex])
          return receiver
        } else {
          let member = BorrowInstruction(
            capability,
            .address(expr.type),
            from: receiver,
            at: [memberIndex])
          return module.append(member, to: insertionBlock!)[0]
        }

      default:
        fatalError("not implemented")
      }
    }

    fatalError()
  }

  // MARK: Helpers

  private mutating func emitStackDeallocs(in module: inout Module) {
    while let alloc = stack.top.allocs.popLast() {
<<<<<<< HEAD
      module.append(DeallocStackInst(alloc), to: insertionBlock!)
=======
      module.append(DeallocStackInstruction(alloc), to: insertionBlock!)
>>>>>>> 45bdaeb0
    }
  }

}

extension Emitter {

  /// A type describing the local variables and allocations of a stack frame.
  fileprivate struct Frame {

    /// The local variables in scope.
    var locals = TypedDeclProperty<Operand>()

    /// The stack allocations, in FILO order.
    var allocs: [Operand] = []

  }

  /// A type describing the state of the call stack during lowering.
  fileprivate struct Stack {

    /// The frames in the stack, in FILO order.
    var frames: [Frame] = []

    /// Accesses the top frame, assuming the stack is not empty.
    var top: Frame {
      get {
        frames[frames.count - 1]
      }
      _modify {
        yield &frames[frames.count - 1]
      }
    }

    /// Accesses the operand assigned `decl`, assuming the stack is not empty.
    subscript<ID: DeclID>(decl: ID.TypedNode) -> Operand? {
      get {
        for frame in frames.reversed() {
          if let operand = frame.locals[decl] { return operand }
        }
        return nil
      }
      set {
        top.locals[decl] = newValue
      }
    }

    /// Pushes a new frame.
    mutating func push(_ newFrame: Frame = Frame()) {
      frames.append(newFrame)
    }

    /// Pops a frame, assuming the stack is not empty.
    mutating func pop() {
      precondition(top.allocs.isEmpty, "stack leak")
      frames.removeLast()
    }

  }

}<|MERGE_RESOLUTION|>--- conflicted
+++ resolved
@@ -98,11 +98,7 @@
 
       // Emit the implicit return statement.
       if expr.type != .never {
-<<<<<<< HEAD
-        module.append(ReturnInst(value: value), to: insertionBlock!)
-=======
         module.append(ReturnInstruction(value: value), to: insertionBlock!)
->>>>>>> 45bdaeb0
       }
     }
 
@@ -168,11 +164,7 @@
 
     // Allocate storage for each name introduced by the declaration.
     for (path, name) in decl.pattern.subpattern.names {
-<<<<<<< HEAD
-      let storage = module.append(AllocStackInst(name.decl.type), to: insertionBlock!)[0]
-=======
       let storage = module.append(AllocStackInstruction(name.decl.type), to: insertionBlock!)[0]
->>>>>>> 45bdaeb0
       stack.top.allocs.append(storage)
       stack[name.decl] = storage
 
@@ -189,11 +181,7 @@
           let wholePath = Array(path[0 ..< (i - 1)])
           let whole = objects[wholePath]!
           let parts = module.append(
-<<<<<<< HEAD
-            DestructureInst(whole, as: layout.storedPropertiesTypes.map({ .object($0) })),
-=======
             DestructureInstruction(whole, as: layout.storedPropertiesTypes.map({ .object($0) })),
->>>>>>> 45bdaeb0
             to: insertionBlock!)
 
           for j in 0 ..< parts.count {
@@ -203,19 +191,11 @@
 
         // Borrow the storage for initialization corresponding to the current name.
         let target = module.append(
-<<<<<<< HEAD
-          BorrowInst(.set, .address(name.decl.type), from: storage),
-          to: insertionBlock!)[0]
-
-        // Store the corresponding (part of) the initializer.
-        module.append(StoreInst(objects[path]!, to: target), to: insertionBlock!)
-=======
           BorrowInstruction(.set, .address(name.decl.type), from: storage),
           to: insertionBlock!)[0]
 
         // Store the corresponding (part of) the initializer.
         module.append(StoreInstruction(objects[path]!, to: target), to: insertionBlock!)
->>>>>>> 45bdaeb0
       }
     }
   }
@@ -240,34 +220,20 @@
         let value = emitR(expr: initializer, into: &module)
 
         let exprType = initializer.type
-<<<<<<< HEAD
-        let storage = module.append(AllocStackInst(exprType), to: insertionBlock!)[0]
-=======
         let storage = module.append(AllocStackInstruction(exprType), to: insertionBlock!)[0]
->>>>>>> 45bdaeb0
         stack.top.allocs.append(storage)
         source = storage
 
         let target = module.append(
-<<<<<<< HEAD
-          BorrowInst(.set, .address(exprType), from: storage),
-          to: insertionBlock!)[0]
-        module.append(StoreInst(value, to: target), to: insertionBlock!)
-=======
           BorrowInstruction(.set, .address(exprType), from: storage),
           to: insertionBlock!)[0]
         module.append(StoreInstruction(value, to: target), to: insertionBlock!)
->>>>>>> 45bdaeb0
       }
 
       for (path, name) in pattern.subpattern.names {
         stack[name.decl] =
           module.append(
-<<<<<<< HEAD
-            BorrowInst(
-=======
             BorrowInstruction(
->>>>>>> 45bdaeb0
               capability,
               .address(name.decl.type),
               from: source,
@@ -303,11 +269,7 @@
     let rhs = emitR(expr: stmt.right, into: &module)
     // FIXME: Should request the capability 'set or inout'.
     let lhs = emitL(expr: stmt.left, withCapability: .set, into: &module)
-<<<<<<< HEAD
-    _ = module.append(StoreInst(rhs, to: lhs), to: insertionBlock!)
-=======
     _ = module.append(StoreInstruction(rhs, to: lhs), to: insertionBlock!)
->>>>>>> 45bdaeb0
   }
 
   private mutating func emit(brace stmt: BraceStmt.Typed, into module: inout Module) {
@@ -341,11 +303,7 @@
     }
 
     emitStackDeallocs(in: &module)
-<<<<<<< HEAD
-    module.append(ReturnInst(value: value, range: stmt.origin), to: insertionBlock!)
-=======
     module.append(ReturnInstruction(value: value, range: stmt.origin), to: insertionBlock!)
->>>>>>> 45bdaeb0
   }
 
   // MARK: r-values
@@ -357,11 +315,7 @@
       // Mark the execution path unreachable if the computed value has type `Never`.
       if expr.type == .never {
         emitStackDeallocs(in: &module)
-<<<<<<< HEAD
-        module.append(UnrechableInst(), to: insertionBlock!)
-=======
         module.append(UnrechableInstruction(), to: insertionBlock!)
->>>>>>> 45bdaeb0
       }
     }
 
@@ -392,11 +346,7 @@
 
     let boolType = program.ast.coreType(named: "Bool")!
     return module.append(
-<<<<<<< HEAD
-      RecordInst(objectType: .object(boolType), operands: [value]),
-=======
       RecordInstruction(objectType: .object(boolType), operands: [value]),
->>>>>>> 45bdaeb0
       to: insertionBlock!)[0]
   }
 
@@ -409,11 +359,7 @@
     // If the expression is supposed to return a value, allocate storage for it.
     var resultStorage: Operand?
     if expr.type != .void {
-<<<<<<< HEAD
-      resultStorage = module.append(AllocStackInst(expr.type), to: insertionBlock!)[0]
-=======
       resultStorage = module.append(AllocStackInstruction(expr.type), to: insertionBlock!)[0]
->>>>>>> 45bdaeb0
       stack.top.allocs.append(resultStorage!)
     }
 
@@ -431,19 +377,11 @@
         var condition = emitL(expr: program[itemExpr], withCapability: .let, into: &module)
         condition =
           module.append(
-<<<<<<< HEAD
-            BorrowInst(.let, .address(BuiltinType.i(1)), from: condition, at: [0]),
-            to: insertionBlock!)[0]
-        condition =
-          module.append(
-            CallInst(
-=======
             BorrowInstruction(.let, .address(BuiltinType.i(1)), from: condition, at: [0]),
             to: insertionBlock!)[0]
         condition =
           module.append(
             CallInstruction(
->>>>>>> 45bdaeb0
               returnType: .object(BuiltinType.i(1)),
               calleeConvention: .let,
               callee: .constant(.builtin(BuiltinFunctionRef["i1_copy"]!)),
@@ -452,11 +390,7 @@
             to: insertionBlock!)[0]
 
         module.append(
-<<<<<<< HEAD
-          CondBranchInst(
-=======
           CondBranchInstruction(
->>>>>>> 45bdaeb0
             condition: condition,
             targetIfTrue: success,
             targetIfFalse: failure,
@@ -479,15 +413,9 @@
       let value = emitR(expr: program[thenExpr], into: &module)
       if let target = resultStorage {
         let target = module.append(
-<<<<<<< HEAD
-          BorrowInst(.set, .address(expr.type), from: target),
-          to: insertionBlock!)[0]
-        module.append(StoreInst(value, to: target), to: insertionBlock!)
-=======
           BorrowInstruction(.set, .address(expr.type), from: target),
           to: insertionBlock!)[0]
         module.append(StoreInstruction(value, to: target), to: insertionBlock!)
->>>>>>> 45bdaeb0
       }
       emitStackDeallocs(in: &module)
       stack.pop()
@@ -495,11 +423,7 @@
     case .block:
       fatalError("not implemented")
     }
-<<<<<<< HEAD
-    module.append(BranchInst(target: continuation), to: insertionBlock!)
-=======
     module.append(BranchInstruction(target: continuation), to: insertionBlock!)
->>>>>>> 45bdaeb0
 
     // Emit the failure branch.
     insertionBlock = alt
@@ -509,15 +433,9 @@
       let value = emitR(expr: program[elseExpr], into: &module)
       if let target = resultStorage {
         let target = module.append(
-<<<<<<< HEAD
-          BorrowInst(.set, .address(expr.type), from: target),
-          to: insertionBlock!)[0]
-        module.append(StoreInst(value, to: target), to: insertionBlock!)
-=======
           BorrowInstruction(.set, .address(expr.type), from: target),
           to: insertionBlock!)[0]
         module.append(StoreInstruction(value, to: target), to: insertionBlock!)
->>>>>>> 45bdaeb0
       }
       emitStackDeallocs(in: &module)
       stack.pop()
@@ -528,21 +446,13 @@
     case nil:
       break
     }
-<<<<<<< HEAD
-    module.append(BranchInst(target: continuation), to: insertionBlock!)
-=======
     module.append(BranchInstruction(target: continuation), to: insertionBlock!)
->>>>>>> 45bdaeb0
 
     // Emit the value of the expression.
     insertionBlock = continuation
     if let source = resultStorage {
       return module.append(
-<<<<<<< HEAD
-        LoadInst(LoweredType(lowering: expr.type), from: source),
-=======
         LoadInstruction(LoweredType(lowering: expr.type), from: source),
->>>>>>> 45bdaeb0
         to: insertionBlock!)[0]
     } else {
       return .constant(.void)
@@ -603,11 +513,7 @@
           // The function is a memberwise initializer. In that case, the whole call expression is
           // lowered as a `record` instruction.
           return module.append(
-<<<<<<< HEAD
-            RecordInst(objectType: .object(expr.type), operands: arguments),
-=======
             RecordInstruction(objectType: .object(expr.type), operands: arguments),
->>>>>>> 45bdaeb0
             to: insertionBlock!)[0]
         }
 
@@ -623,11 +529,7 @@
           switch calleeNameExpr.domain {
           case .none:
             let receiver = module.append(
-<<<<<<< HEAD
-              BorrowInst(type.capability, .address(type.base), from: stack[receiverDecl!]!),
-=======
               BorrowInstruction(type.capability, .address(type.base), from: stack[receiverDecl!]!),
->>>>>>> 45bdaeb0
               to: insertionBlock!)[0]
             arguments.insert(receiver, at: 0)
 
@@ -645,11 +547,7 @@
           switch calleeNameExpr.domain {
           case .none:
             let receiver = module.append(
-<<<<<<< HEAD
-              LoadInst(.object(receiverType), from: stack[receiverDecl!]!),
-=======
               LoadInstruction(.object(receiverType), from: stack[receiverDecl!]!),
->>>>>>> 45bdaeb0
               to: insertionBlock!)[0]
             arguments.insert(receiver, at: 0)
 
@@ -678,11 +576,7 @@
     }
 
     return module.append(
-<<<<<<< HEAD
-      CallInst(
-=======
       CallInstruction(
->>>>>>> 45bdaeb0
         returnType: .object(expr.type),
         calleeConvention: calleeConvention,
         callee: callee,
@@ -718,11 +612,7 @@
     // Emit the constant integer.
     let value = IntegerConstant(bits, bitWidth: bitWidth)
     return module.append(
-<<<<<<< HEAD
-      RecordInst(objectType: .object(type), operands: [.constant(.integer(value))]),
-=======
       RecordInstruction(objectType: .object(type), operands: [.constant(.integer(value))]),
->>>>>>> 45bdaeb0
       to: insertionBlock!)[0]
   }
 
@@ -734,12 +624,8 @@
     case .direct(let declID):
       // Lookup for a local symbol.
       if let source = stack[declID] {
-<<<<<<< HEAD
-        return module.append(LoadInst(.object(expr.type), from: source), to: insertionBlock!)[0]
-=======
         return module.append(
           LoadInstruction(.object(expr.type), from: source), to: insertionBlock!)[0]
->>>>>>> 45bdaeb0
       }
 
       fatalError("not implemented")
@@ -795,11 +681,7 @@
 
       // Emit the call.
       return module.append(
-<<<<<<< HEAD
-        CallInst(
-=======
         CallInstruction(
->>>>>>> 45bdaeb0
           returnType: .object(calleeType.output),
           calleeConvention: .let,
           callee: calleeOperand,
@@ -900,11 +782,7 @@
           switch nameExpr.domain {
           case .none:
             let receiver = module.append(
-<<<<<<< HEAD
-              BorrowInst(type.capability, .address(type.base), from: stack[receiverDecl!]!),
-=======
               BorrowInstruction(type.capability, .address(type.base), from: stack[receiverDecl!]!),
->>>>>>> 45bdaeb0
               to: insertionBlock!)[0]
             arguments.insert(receiver, at: 0)
 
@@ -922,11 +800,7 @@
           switch nameExpr.domain {
           case .none:
             let receiver = module.append(
-<<<<<<< HEAD
-              LoadInst(.object(receiverType), from: stack[receiverDecl!]!),
-=======
               LoadInstruction(.object(receiverType), from: stack[receiverDecl!]!),
->>>>>>> 45bdaeb0
               to: insertionBlock!)[0]
             arguments.insert(receiver, at: 0)
 
@@ -973,18 +847,6 @@
 
     default:
       let value = emitR(expr: expr, into: &module)
-<<<<<<< HEAD
-      let storage = module.append(AllocStackInst(expr.type), to: insertionBlock!)[0]
-      stack.top.allocs.append(storage)
-
-      let target = module.append(
-        BorrowInst(.set, .address(expr.type), from: storage),
-        to: insertionBlock!)[0]
-      module.append(StoreInst(value, to: target), to: insertionBlock!)
-
-      return module.append(
-        BorrowInst(capability, .address(expr.type), from: storage),
-=======
       let storage = module.append(AllocStackInstruction(expr.type), to: insertionBlock!)[0]
       stack.top.allocs.append(storage)
 
@@ -995,7 +857,6 @@
 
       return module.append(
         BorrowInstruction(capability, .address(expr.type), from: storage),
->>>>>>> 45bdaeb0
         to: insertionBlock!)[0]
     }
   }
@@ -1010,11 +871,7 @@
       // Lookup for a local symbol.
       if let source = stack[decl] {
         return module.append(
-<<<<<<< HEAD
-          BorrowInst(capability, .address(expr.type), from: source),
-=======
           BorrowInstruction(capability, .address(expr.type), from: source),
->>>>>>> 45bdaeb0
           to: insertionBlock!)[0]
       }
 
@@ -1042,17 +899,10 @@
 
         // If the lowered receiver is a borrow instruction, modify it in place so that it targets
         // the requested stored member. Otherwise, emit a reborrow.
-<<<<<<< HEAD
-        if let id = receiver.inst,
-          let receiverInst = module[instruction: id] as? BorrowInst
-        {
-          module[instruction: id] = BorrowInst(
-=======
         if let id = receiver.instruction,
           let receiverInstruction = module[instruction: id] as? BorrowInstruction
         {
           module[instruction: id] = BorrowInstruction(
->>>>>>> 45bdaeb0
             capability,
             .address(expr.type),
             from: receiverInstruction.location,
@@ -1079,11 +929,7 @@
 
   private mutating func emitStackDeallocs(in module: inout Module) {
     while let alloc = stack.top.allocs.popLast() {
-<<<<<<< HEAD
-      module.append(DeallocStackInst(alloc), to: insertionBlock!)
-=======
       module.append(DeallocStackInstruction(alloc), to: insertionBlock!)
->>>>>>> 45bdaeb0
     }
   }
 
