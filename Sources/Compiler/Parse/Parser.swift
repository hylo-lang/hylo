import Durian
import Utils

/// # Notes:
///
/// Be careful when writing rules that start with an optional symbol that may be recognized at
/// the beginning of the following construct. A naive combinator may not be able to backtrack.
/// For example:
///
///     let p0 = maybe(foo.and(bar)).and(ham)
///     let p1 = foo.and(bar).or(ham)
///
/// Both `p0` and `p1` will fail to recognize inputs recognized by `ham` if `foo` can recognize
/// the same prefix, as the latter will throw a committing failure it applies `bar` rather than
/// backtracking. A correct definition is:
///
///     let p2 = attempt(foo.and(bar)).or(foo)

/// A namespace for the routines of Val's parser.
public enum Parser {

  /// Parses the declarations of `input`, inserts them into `ast[module]`.
  ///
  /// - Returns: `(translation, diagnostics)` where `diagnostics` are the diagnostics produced by
  ///   the parser and `translation` is the ID of parsed translation unit.
  public static func parse(
    _ input: SourceFile,
    into module: NodeID<ModuleDecl>,
    in ast: inout AST
  ) throws -> (translation: NodeID<TopLevelDeclSet>, diagnostics: [Diagnostic]) {
    // Initialize the parser's state.
    var state = ParserState(ast: ast, lexer: Lexer(tokenizing: input))

    // Parse the source file.
    let translation: NodeID<TopLevelDeclSet>
    do {
      translation = try Self.parseSourceFile(in: &state)
      state.ast[module].addSourceFile(translation)
    } catch let error as DiagnosedError {
      // Rethrow the error adding the diagnostics generated so far.
      throw DiagnosedError(state.diagnostics + error.diagnostics)
    }

    // Make sure the entire input was consumed.
    assert(state.peek() == nil, "expected EOF")

    // Return if no error was encountered; otherwise, throw.
    if state.diagnostics.contains(where: { $0.level == .error }) {
      throw DiagnosedError(state.diagnostics)
    } else {
      ast = state.ast
      return (translation: translation, diagnostics: state.diagnostics)
    }
  }

  /// Parses an instance of `TopLevelDeclSet`.
  static func parseSourceFile(in state: inout ParserState) throws -> NodeID<TopLevelDeclSet> {
    var members: [AnyDeclID] = []

    while let head = state.peek() {
      // Ignore semicolons.
      if state.take(.semi) != nil { continue }

      // Attempt to parse a member.
      do {
        if let member = try parseDecl(in: &state) {
          members.append(member)
          continue
        }
      } catch let error as DiagnosedError {
        state.diagnostics.append(contentsOf: error.diagnostics)
        continue
      } catch let error {
        state.diagnostics.append(Diagnostic(level: .error, message: error.localizedDescription))
        continue
      }

      // Attempt to recover.
      _ = state.take()
      switch head.kind {
      case .unterminatedBlockComment:
        // Nothing to parse after an unterminated block comment.
        state.diagnostics.append(.diagnose(
          unterminatedCommentEndingAt: head.origin.last() ?? head.origin.first()))
        break

      case .unterminatedString:
        // Nothing to parse after an unterminated string.
        state.diagnostics.append(.diagnose(
          unterminatedStringEndingAt: head.origin.last() ?? head.origin.first()))
        break

      default:
        state.diagnostics.append(.diagnose(unexpectedToken: head))

        // Attempt to recover at the next new line.
        while let next = state.peek() {
          if state.hasNewline(before: next) { break }
          _ = state.take()
        }
      }
    }

    return try state.ast.insert(wellFormed: TopLevelDeclSet(decls: members))
  }

  // MARK: Declarations

  /// Parses a declaration prologue in `state` and then calls `continuation`.
  static func parseDeclPrologue<R>(
    in state: inout ParserState,
    then continuation: (_ prologue: DeclPrologue, _ state: inout ParserState) throws -> R?
  ) throws -> R? {
    guard let startIndex = state.peek()?.origin.lowerBound else { return nil }
    var isPrologueEmpty = true

    // Parse attributes.
    var attributes: [SourceRepresentable<Attribute>] = []
    while let a = try Parser.declAttribute.parse(&state) {
      attributes.append(a)
      isPrologueEmpty = false
    }

    // Parse modifiers.
    var accessModifiers: Set<SourceRepresentable<AccessModifier>> = []
    var memberModifiers: Set<SourceRepresentable<MemberModifier>> = []
    while true {
      if let access = try Parser.accessModifier.parse(&state) {
        isPrologueEmpty = false

        // Catch access modifiers declared after member modifiers.
        if let member = memberModifiers.first {
          state.diagnostics.append(.diagnose(
            memberModifier: member,
            appearsBeforeAccessModifier: access))
        }

        // Catch duplicate access modifiers.
        else if !accessModifiers.insert(access).inserted {
          state.diagnostics.append(.diagnose(duplicateAccessModifier: access))
        }

        // Look for the next modifier.
        continue
      }

      if let member = try Parser.memberModifier.parse(&state) {
        isPrologueEmpty = false

        // Catch member modifiers declared at non-type scope.
        if !state.atTypeScope {
          state.diagnostics.append(.diagnose(unexpectedMemberModifier: member))
        }

        // Catch duplicate member modifiers.
        else if !memberModifiers.insert(member).inserted {
          state.diagnostics.append(.diagnose(duplicateMemberModifier: member))
        }

        // Look for the next modifier.
        continue
      }

      break
    }

    // Apply the continuation.
    let prologue = DeclPrologue(
      isEmpty: isPrologueEmpty,
      startIndex: startIndex,
      attributes: attributes,
      accessModifiers: accessModifiers,
      memberModifiers: memberModifiers)
    return try continuation(prologue, &state)
  }

  /// Parses a declaration in `state`.
  static func parseDecl(in state: inout ParserState) throws -> AnyDeclID? {
    func continuation(
      prologue: DeclPrologue,
      state: inout ParserState
    ) throws -> AnyDeclID? {
      // Look ahead to select the appropriate declaration parser.
      switch state.peek()?.kind {
      case .let, .inout, .var, .sink:
        return try parseBindingDecl(withPrologue: prologue, in: &state)
          .map(AnyDeclID.init)

      case .fun, .infix, .postfix, .prefix:
        return try parseFunctionOrMethodDecl(withPrologue: prologue, in: &state)
          .map(AnyDeclID.init)

      case .`init`:
        return try parseInitDecl(withPrologue: prologue, in: &state)
          .map(AnyDeclID.init)

      case .subscript:
        return try parseSubscriptDecl(withPrologue: prologue, in: &state)
          .map(AnyDeclID.init)

      case .property:
        return try parsePropertyDecl(withPrologue: prologue, in: &state)
          .map(AnyDeclID.init)

      case .namespace:
        return try parseNamespaceDecl(withPrologue: prologue, in: &state)
          .map(AnyDeclID.init)

      case .trait:
        return try parseTraitDecl(withPrologue: prologue, in: &state)
          .map(AnyDeclID.init)

      case .type:
        if state.atTraitScope {
          return try parseAssociatedTypeDecl(withPrologue: prologue, in: &state)
            .map(AnyDeclID.init)
        } else {
          return try parseProductTypeDecl(withPrologue: prologue, in: &state)
            .map(AnyDeclID.init)
        }

      case .typealias:
        return try parseTypeAliasDecl(withPrologue: prologue, in: &state)
          .map(AnyDeclID.init)

      case .conformance:
        return try parseConformanceDecl(withPrologue: prologue, in: &state)
          .map(AnyDeclID.init)

      case .extension:
        return try parseExtensionDecl(withPrologue: prologue, in: &state)
          .map(AnyDeclID.init)

      case .import:
        return try parseImportDecl(withPrologue: prologue, in: &state)
          .map(AnyDeclID.init)

      case .operator:
        return try parseOperatorDecl(withPrologue: prologue, in: &state)
          .map(AnyDeclID.init)

      case .name:
        let introducer = state.lexer.source[state.peek()!.origin]
        if introducer == "value" && state.atTypeScope {
          // Note: associated values are parsed at any type scope to produce better diagnostics
          // when they are not at trait scope.
          return try parseAssociatedValueDecl(withPrologue: prologue, in: &state)
            .map(AnyDeclID.init)
        }
        if introducer == "memberwise" && state.atTypeScope {
          return try parseMemberwiseInitDecl(withPrologue: prologue, in: &state)
            .map(AnyDeclID.init)
        }

      default:
        break
      }

      if prologue.isEmpty {
        return nil
      } else {
        throw DiagnosedError(expected("declaration", at: state.currentLocation))
      }
    }

    // Note: this return statement must follow the declaration of `continuation` to work around
    // an apparent bug in swiftc. See: https://github.com/apple/swift/issues/62136
    return try parseDeclPrologue(in: &state, then: continuation)
  }

  /// Parses the body of a type declaration, adding `context` to `state.contexts` while parsing
  /// each member declaration.
  ///
  /// - Note: The function never returns a soft failure. It will throw if it can't parse the left
  ///   brace of the body, even if it didn't consume any token from the stream.
  ///
  /// - Parameters:
  ///   - state: A mutable projection of the parser's state.
  ///   - context: The parser context in which members should be parsed.
  private static func parseTypeDeclBody(
    in state: inout ParserState,
    wrappedIn context: ParserState.Context
  ) throws -> [AnyDeclID] {
    // Parse the left delimiter.
    guard let opener = state.take(.lBrace) else {
      throw DiagnosedError(expected("'{'", at: state.currentLocation))
    }

    // Push the context.
    state.contexts.append(context)
    defer { state.contexts.removeLast() }

    // Parse the members.
    var members: [AnyDeclID] = []
    while true {
      // Ignore semicolons.
      if state.take(.semi) != nil { continue }

      // Exit if we found the right delimiter.
      if state.take(.rBrace) != nil { break }

      // Attempt to parse a member.
      do {
        if let member = try parseDecl(in: &state) {
          members.append(member)
          continue
        }
      } catch let error as DiagnosedError {
        state.diagnostics.append(contentsOf: error.diagnostics)
        continue
      }

      // Nothing was consumed. Skip the next token or, if we reached EOF, diagnose a missing right
      // delimiter and exit.
      guard let head = state.take() else {
        state.diagnostics.append(expected(
          "'}'",
          at: state.currentLocation,
          children: [.error("to match this '{'", range: opener.origin)]
        ))
        break
      }

      // Diagnose the error.
      state.diagnostics.append(expected("declaration", at: head.origin.first()))

      // Skip tokens until we find a right delimiter or the start of another declaration.
      state.skip(while: { (next) in !next.mayBeginDecl && (next.kind != .rBrace) })
    }

    return members
  }

  /// Parses an instance of `AssociatedTypeDecl`.
  static func parseAssociatedTypeDecl(
    withPrologue prologue: DeclPrologue,
    in state: inout ParserState
  ) throws -> NodeID<AssociatedTypeDecl>? {
    // Parse the parts of the declaration.
    let parser = (
      take(.type).and(take(.name))
        .and(maybe(conformanceList))
        .and(maybe(whereClause))
        .and(maybe(take(.assign).and(typeExpr).second))
    )
    guard let parts = try parser.parse(&state) else { return nil }

    // Associated type declarations shall not have attributes.
    if !prologue.attributes.isEmpty {
      throw DiagnosedError(prologue.attributes.map(Diagnostic.diagnose(unexpectedAttribute:)))
    }

    // Associated type declarations shall not have modifiers.
    if !prologue.accessModifiers.isEmpty {
      throw DiagnosedError(prologue.accessModifiers.map(
        Diagnostic.diagnose(unexpectedAccessModifier:)))
    }
    if !prologue.memberModifiers.isEmpty {
      throw DiagnosedError(prologue.memberModifiers.map(
        Diagnostic.diagnose(unexpectedMemberModifier:)))
    }

    // Create a new `AssociatedTypeDecl`.
    let decl = try state.ast.insert(wellFormed: AssociatedTypeDecl(
      introducerRange: parts.0.0.0.0.origin,
      identifier: SourceRepresentable(token: parts.0.0.0.1, in: state.lexer.source),
      conformances: parts.0.0.1 ?? [],
      whereClause: parts.0.1,
      defaultValue: parts.1,
      origin: state.range(from: prologue.startIndex)))
    return decl
  }

  /// Parses an instance of `AssociatedValueDecl`.
  static func parseAssociatedValueDecl(
    withPrologue prologue: DeclPrologue,
    in state: inout ParserState
  ) throws -> NodeID<AssociatedValueDecl>? {
    // Parse the parts of the declaration.
    let parser = (
      take(nameTokenWithValue: "value").and(take(.name))
        .and(maybe(whereClause))
        .and(maybe(take(.assign).and(expr).second))
    )
    guard let parts = try parser.parse(&state) else { return nil }

    // Associated value declarations shall not have attributes.
    if !prologue.attributes.isEmpty {
      throw DiagnosedError(prologue.attributes.map(Diagnostic.diagnose(unexpectedAttribute:)))
    }

    // Associated value declarations shall not have modifiers.
    if !prologue.accessModifiers.isEmpty {
      throw DiagnosedError(prologue.accessModifiers.map(
        Diagnostic.diagnose(unexpectedAccessModifier:)))
    }
    if !prologue.memberModifiers.isEmpty {
      throw DiagnosedError(prologue.memberModifiers.map(
        Diagnostic.diagnose(unexpectedMemberModifier:)))
    }

    // Create a new `AssociatedValueDecl`.
    let decl = try state.ast.insert(wellFormed: AssociatedValueDecl(
      introducerRange: parts.0.0.0.origin,
      identifier: SourceRepresentable(token: parts.0.0.1, in: state.lexer.source),
      whereClause: parts.0.1,
      defaultValue: parts.1,
      origin: state.range(from: prologue.startIndex)))
    return decl
  }

  /// Parses an instance of `BindingDecl`.
  static func parseBindingDecl(
    withPrologue prologue: DeclPrologue,
    in state: inout ParserState
  ) throws -> NodeID<BindingDecl>? {
    // Parse the parts of the declaration.
    let parser = (
      bindingPattern
        .and(maybe(take(.assign).and(expr).second))
    )
    guard let (pattern, initializer) = try parser.parse(&state) else { return nil }

    // Create a new `BindingDecl`.
    assert(prologue.accessModifiers.count <= 1)
    assert(prologue.memberModifiers.count <= 1)
    let decl = try state.ast.insert(wellFormed: BindingDecl(
      attributes: prologue.attributes,
      accessModifier: prologue.accessModifiers.first,
      memberModifier: prologue.memberModifiers.first,
      pattern: pattern,
      initializer: initializer,
      origin: state.range(from: prologue.startIndex)))
    return decl
  }

  /// Parses an instance of `ConformanceDecl`.
  static func parseConformanceDecl(
    withPrologue prologue: DeclPrologue,
    in state: inout ParserState
  ) throws -> NodeID<ConformanceDecl>? {
    // Parse the parts of the declaration.
    let parser = (
      take(.conformance).and(typeExpr)
        .and(conformanceList)
        .and(maybe(whereClause))
        .and(Apply({ (s) in try parseTypeDeclBody(in: &s, wrappedIn: .extensionBody) }))
    )
    guard let parts = try parser.parse(&state) else { return nil }

    // Conformance declarations shall not have attributes.
    if !prologue.attributes.isEmpty {
      throw DiagnosedError(prologue.attributes.map(Diagnostic.diagnose(unexpectedAttribute:)))
    }

    // Conformance declarations shall not have member modifiers.
    if !prologue.memberModifiers.isEmpty {
      throw DiagnosedError(prologue.memberModifiers.map(
        Diagnostic.diagnose(unexpectedMemberModifier:)))
    }

    // Create a new `ConformanceDecl`.
    assert(prologue.accessModifiers.count <= 1)
    let decl = try state.ast.insert(wellFormed: ConformanceDecl(
      accessModifier: prologue.accessModifiers.first,
      subject: parts.0.0.0.1,
      conformances: parts.0.0.1,
      whereClause: parts.0.1,
      members: parts.1,
      origin: state.range(from: prologue.startIndex)))
    return decl
  }

  /// Parses an instance of `ExtensionDecl`.
  static func parseExtensionDecl(
    withPrologue prologue: DeclPrologue,
    in state: inout ParserState
  ) throws -> NodeID<ExtensionDecl>? {
    // Parse the parts of the declaration.
    let parser = (
      take(.extension).and(typeExpr)
        .and(maybe(whereClause))
        .and(Apply({ (s) in try parseTypeDeclBody(in: &s, wrappedIn: .extensionBody) }))
    )
    guard let parts = try parser.parse(&state) else { return nil }

    // Extension declarations shall not have attributes.
    if !prologue.attributes.isEmpty {
      throw DiagnosedError(prologue.attributes.map(Diagnostic.diagnose(unexpectedAttribute:)))
    }

    // Extension declarations shall not have modifiers.
    if !prologue.accessModifiers.isEmpty {
      throw DiagnosedError(prologue.accessModifiers.map(
        Diagnostic.diagnose(unexpectedAccessModifier:)))
    }
    if !prologue.memberModifiers.isEmpty {
      throw DiagnosedError(prologue.memberModifiers.map(
        Diagnostic.diagnose(unexpectedMemberModifier:)))
    }

    // Create a new `ExtensionDecl`.
    assert(prologue.accessModifiers.count <= 1)
    let decl = try state.ast.insert(wellFormed: ExtensionDecl(
      accessModifier: prologue.accessModifiers.first,
      subject: parts.0.0.1,
      whereClause: parts.0.1,
      members: parts.1,
      origin: state.range(from: prologue.startIndex)))
    return decl
  }

  /// Parses an instance of `FunctionDecl` or `MethodDecl`.
  static func parseFunctionOrMethodDecl(
    withPrologue prologue: DeclPrologue,
    in state: inout ParserState
  ) throws -> AnyDeclID? {
    // Parse the parts of the declaration.
    let parser = (
      functionDeclHead
        .and(functionDeclSignature)
        .and(maybe(functionOrMethodDeclBody))
    )
    guard let ((head, signature), body) = try parser.parse(&state) else { return nil }

    switch body {
    case .method(let impls):
      return try AnyDeclID(buildMethodDecl(
        prologue: prologue,
        head: head,
        signature: signature,
        impls: impls,
        in: &state))

    case .function(let body):
      return try AnyDeclID(buildFunctionDecl(
        prologue: prologue,
        head: head,
        signature: signature,
        body: body,
        in: &state))

    case nil:
      return try AnyDeclID(buildFunctionDecl(
        prologue: prologue,
        head: head,
        signature: signature,
        body: nil,
        in: &state))
    }
  }

  /// Builds a new instance of `FunctionDecl` from its parsed parts.
  private static func buildFunctionDecl(
    prologue: DeclPrologue,
    head: FunctionDeclHead,
    signature: FunctionDeclSignature,
    body: FunctionDecl.Body?,
    in state: inout ParserState
  ) throws -> NodeID<FunctionDecl> {
    // Non-static member function declarations require an implicit receiver parameter.
    let receiver: NodeID<ParameterDecl>?
    if state.atTypeScope && !prologue.isStatic {
      receiver = try state.ast.insert(wellFormed: ParameterDecl(
        identifier: SourceRepresentable(value: "self"),
        origin: nil))
    } else {
      receiver = nil
    }

    // Create a new `FunctionDecl`.
    assert(prologue.accessModifiers.count <= 1)
    assert(prologue.memberModifiers.count <= 1)
    let decl = try state.ast.insert(wellFormed: FunctionDecl(
      introducerRange: head.name.introducerRange,
      attributes: prologue.attributes,
      accessModifier: prologue.accessModifiers.first,
      memberModifier: prologue.memberModifiers.first,
      receiverEffect: signature.receiverEffect,
      notation: head.name.notation,
      identifier: head.name.stem,
      genericClause: head.genericClause,
      explicitCaptures: head.captures,
      parameters: signature.parameters,
      receiver: receiver,
      output: signature.output,
      body: body,
      origin: state.range(from: prologue.startIndex)))
    return decl
  }

  /// Builds a new instance of `Method` from its parsed parts.
  private static func buildMethodDecl(
    prologue: DeclPrologue,
    head: FunctionDeclHead,
    signature: FunctionDeclSignature,
    impls: [NodeID<MethodImplDecl>],
    in state: inout ParserState
  ) throws -> NodeID<MethodDecl> {
    // Method declarations cannot be static.
    if let modifier = prologue.memberModifiers.first(where: { (m) in m.value == .static }) {
      throw DiagnosedError(.diagnose(unexpectedMemberModifier: modifier))
    }

    // Method declarations cannot have a receiver effect.
    if let effect = signature.receiverEffect {
      throw DiagnosedError(.diagnose(unexpectedEffect: effect))
    }

    // Method declarations cannot have captures.
    if let capture = head.captures.first {
      throw DiagnosedError(.diagnose(unexpectedCapture: state.ast[state.ast[capture].pattern]))
    }

    // Create a new `MethodDecl`.
    assert(prologue.accessModifiers.count <= 1)
    let decl = try state.ast.insert(wellFormed: MethodDecl(
      introducerRange: head.name.introducerRange,
      attributes: prologue.attributes,
      accessModifier: prologue.accessModifiers.first,
      notation: head.name.notation,
      identifier: head.name.stem,
      genericClause: head.genericClause,
      parameters: signature.parameters,
      output: signature.output,
      impls: impls,
      origin: state.range(from: prologue.startIndex)))
    return decl
  }

  /// Parses an instance of `ImportDecl`.
  static func parseImportDecl(
    withPrologue prologue: DeclPrologue,
    in state: inout ParserState
  ) throws -> NodeID<ImportDecl>? {
    // Parse the parts of the declaration.
    let parser = (
      take(.import).and(take(.name))
    )
    guard let parts = try parser.parse(&state) else { return nil }

    // Import declarations shall not have attributes.
    if !prologue.attributes.isEmpty {
      throw DiagnosedError(prologue.attributes.map(Diagnostic.diagnose(unexpectedAttribute:)))
    }

    // Import declarations shall not have modifiers.
    if !prologue.accessModifiers.isEmpty {
      throw DiagnosedError(prologue.accessModifiers.map(
        Diagnostic.diagnose(unexpectedAccessModifier:)))
    }
    if !prologue.memberModifiers.isEmpty {
      throw DiagnosedError(prologue.memberModifiers.map(
        Diagnostic.diagnose(unexpectedMemberModifier:)))
    }

    // Create a new `ImportDecl`.
    let decl = try state.ast.insert(wellFormed: ImportDecl(
      introducerRange: parts.0.origin,
      identifier: SourceRepresentable(token: parts.1, in: state.lexer.source),
      origin: state.range(from: prologue.startIndex)))
    return decl
  }

  /// Parses an instance of `InitializerDecl`.
  static func parseInitDecl(
    withPrologue prologue: DeclPrologue,
    in state: inout ParserState
  ) throws -> NodeID<InitializerDecl>? {
    // Parse the parts of the declaration.
    let parser = (
      initDeclHead
        .and(initDeclSignature)
        .and(initDeclBody)
    )
    guard let ((head, signature), body) = try parser.parse(&state) else { return nil }

    // Init declarations cannot be static.
    if let modifier = prologue.memberModifiers.first(where: { (m) in m.value == .static }) {
      throw DiagnosedError(.diagnose(unexpectedMemberModifier: modifier))
    }

    // Init declarations require an implicit receiver parameter.
    let receiver = try state.ast.insert(wellFormed: ParameterDecl(
      identifier: SourceRepresentable(value: "self"),
      origin: nil))

    // Create a new `InitializerDecl`.
    assert(prologue.accessModifiers.count <= 1)
    assert(prologue.memberModifiers.isEmpty)
    let decl = try! state.ast.insert(wellFormed: InitializerDecl(
      introducer: head.introducer,
      attributes: prologue.attributes,
      accessModifier: prologue.accessModifiers.first,
      genericClause: head.genericClause,
      parameters: signature,
      receiver: receiver,
      body: body,
      origin: state.range(from: prologue.startIndex)))
    return decl
  }

  /// Parses an instance of `InitializerDecl`.
  static func parseMemberwiseInitDecl(
    withPrologue prologue: DeclPrologue,
    in state: inout ParserState
  ) throws -> NodeID<InitializerDecl>? {
    // Parse the parts of the declaration.
    let parser = (
      take(nameTokenWithValue: "memberwise").and(take(.`init`))
    )
    guard let parts = try parser.parse(&state) else { return nil }

    // Init declarations cannot be static.
    if let modifier = prologue.memberModifiers.first(where: { (m) in m.value == .static }) {
      throw DiagnosedError(.diagnose(unexpectedMemberModifier: modifier))
    }

    // Init declarations require an implicit receiver parameter.
    let receiver = try state.ast.insert(wellFormed: ParameterDecl(
      identifier: SourceRepresentable(value: "self"),
      origin: nil))

    // Create a new `InitializerDecl`.
    assert(prologue.accessModifiers.count <= 1)
    let decl = try state.ast.insert(wellFormed: InitializerDecl(
      introducer: SourceRepresentable(value: .memberwiseInit, range: parts.0.origin),
      attributes: prologue.attributes,
      accessModifier: prologue.accessModifiers.first,
      genericClause: nil,
      parameters: [],
      receiver: receiver,
      body: nil,
      origin: state.range(from: prologue.startIndex)))
    return decl
  }

  /// Parses an instance of `NamespaceDecl`.
  static func parseNamespaceDecl(
    withPrologue prologue: DeclPrologue,
    in state: inout ParserState
  ) throws -> NodeID<NamespaceDecl>? {
    // Parse the parts of the declaration.
    let parser = (
      take(.namespace).and(take(.name))
        .and(Apply({ (s) in try parseTypeDeclBody(in: &s, wrappedIn: .namespaceBody) }))
    )
    guard let parts = try parser.parse(&state) else { return nil }

    // Namespace declarations shall not have attributes.
    if !prologue.attributes.isEmpty {
      throw DiagnosedError(prologue.attributes.map(Diagnostic.diagnose(unexpectedAttribute:)))
    }

    // Namespace declarations shall not have member modifiers.
    if !prologue.memberModifiers.isEmpty {
      throw DiagnosedError(prologue.memberModifiers.map(
        Diagnostic.diagnose(unexpectedMemberModifier:)))
    }

    // Create a new `NamespaceDecl`.
    assert(prologue.accessModifiers.count <= 1)
    let decl = try state.ast.insert(wellFormed: NamespaceDecl(
      introducerRange: parts.0.0.origin,
      accessModifier: prologue.accessModifiers.first,
      identifier: SourceRepresentable(token: parts.0.1, in: state.lexer.source),
      members: parts.1,
      origin: state.range(from: prologue.startIndex)))
    return decl
  }

  /// Parses an instance of `OperatorDecl`.
  static func parseOperatorDecl(
    withPrologue prologue: DeclPrologue,
    in state: inout ParserState
  ) throws -> NodeID<OperatorDecl>? {
    // Parse the parts of the declaration.
    let parser = (
      take(.operator).and(operatorNotation)
        .and(operator_)
        .and(maybe(take(.colon).and(precedenceGroup).second))
    )
    guard let parts = try parser.parse(&state) else { return nil }

    // Operator declarations shall not have attributes.
    if !prologue.attributes.isEmpty {
      throw DiagnosedError(prologue.attributes.map(Diagnostic.diagnose(unexpectedAttribute:)))
    }

    // Operator declarations shall not have member modifiers.
    if !prologue.memberModifiers.isEmpty {
      throw DiagnosedError(prologue.memberModifiers.map(
        Diagnostic.diagnose(unexpectedMemberModifier:)))
    }

    // Create a new `OperatorDecl`.
    assert(prologue.accessModifiers.count <= 1)
    let decl = try state.ast.insert(wellFormed: OperatorDecl(
      introducerRange: parts.0.0.0.origin,
      accessModifier: prologue.accessModifiers.first,
      notation: parts.0.0.1,
      name: parts.0.1,
      precedenceGroup: parts.1,
      origin: state.range(from: prologue.startIndex)))
    return decl
  }

  /// Parses an instance of `SubscriptDecl` representing a property declaration.
  static func parsePropertyDecl(
    withPrologue prologue: DeclPrologue,
    in state: inout ParserState
  ) throws -> NodeID<SubscriptDecl>? {
    guard let (head, signature) = try propertyDeclHead.and(propertyDeclSignature).parse(&state)
    else { return nil }

    guard let impls = try parseSubscriptDeclBody(
      in: &state,
      asNonStaticMember: state.atTypeScope && !prologue.isStatic)
    else {
      throw DiagnosedError(expected("'{'", at: state.currentLocation))
    }

    // Create a new `SubscriptDecl`.
    assert(prologue.accessModifiers.count <= 1)
    assert(prologue.memberModifiers.count <= 1)
    let decl = try state.ast.insert(wellFormed: SubscriptDecl(
      introducer: head.introducer,
      attributes: prologue.attributes,
      accessModifier: prologue.accessModifiers.first,
      memberModifier: prologue.memberModifiers.first,
      identifier: head.stem,
      genericClause: nil,
      explicitCaptures: [],
      parameters: nil,
      output: signature,
      impls: impls,
      origin: state.range(from: prologue.startIndex)))
    return decl
  }

  /// Parses an instance of `SubscriptDecl`.
  static func parseSubscriptDecl(
    withPrologue prologue: DeclPrologue,
    in state: inout ParserState
  ) throws -> NodeID<SubscriptDecl>? {
    guard let (head, signature) = try subscriptDeclHead.and(subscriptDeclSignature).parse(&state)
    else { return nil }

    guard let impls = try parseSubscriptDeclBody(
      in: &state,
      asNonStaticMember: state.atTypeScope && !prologue.isStatic)
    else {
      throw DiagnosedError(expected("'{'", at: state.currentLocation))
    }

    // Create a new `SubscriptDecl`.
    assert(prologue.accessModifiers.count <= 1)
    assert(prologue.memberModifiers.count <= 1)
    let decl = try state.ast.insert(wellFormed: SubscriptDecl(
      introducer: head.introducer,
      attributes: prologue.attributes,
      accessModifier: prologue.accessModifiers.first,
      memberModifier: prologue.memberModifiers.first,
      identifier: head.stem,
      genericClause: head.genericClause,
      explicitCaptures: head.captures,
      parameters: signature.parameters,
      output: signature.output,
      impls: impls,
      origin: state.range(from: prologue.startIndex)))
    return decl
  }

  static func parseSubscriptDeclBody(
    in state: inout ParserState,
    asNonStaticMember isNonStaticMember: Bool
  ) throws -> [NodeID<SubscriptImplDecl>]? {
    // Push the context.
    state.contexts.append(.subscriptBody)
    defer { state.contexts.removeLast() }

    // Attempt to parse a subscript implementation body and fall back to a bundle.
    let backup = state.backup()
    do {
      if let body = try subscriptImplDeclBody.parse(&state) {
        let impl = try buildSubscriptImplDecl(
          in: &state,
          withIntroducer: SourceRepresentable(value: .let),
          body: body,
          asNonStaticMember: isNonStaticMember)
        return [impl]
      }
    } catch {
      state.restore(from: backup)
    }

    // Parse the left delimiter.
    if state.take(.lBrace) == nil { return nil }

    // Parse the subscript implementations.
    var impls: [NodeID<SubscriptImplDecl>] = []
    var introducers: Set<ImplIntroducer> = []
    var duplicateIntroducer: SourceRepresentable<ImplIntroducer>? = nil

    while true {
      // Exit if we found the right delimiter.
      if state.take(.rBrace) != nil { break }

      // Parse an implementation.
      if let (introducer, body) = try subscriptImplDecl.parse(&state) {
        let impl = try buildSubscriptImplDecl(
          in: &state,
          withIntroducer: introducer,
          body: body,
          asNonStaticMember: isNonStaticMember)
        impls.append(impl)

        if !introducers.insert(introducer.value).inserted { duplicateIntroducer = introducer }
      } else{
        state.diagnostics.append(.diagnose(expected: .rBrace, at: state.currentLocation))
        break
      }
    }

    if let introducer = duplicateIntroducer {
      throw DiagnosedError(.diagnose(duplicateImplementationIntroducer: introducer))
    } else {
      return impls
    }
  }

  private static func buildSubscriptImplDecl(
    in state: inout ParserState,
    withIntroducer introducer: SourceRepresentable<ImplIntroducer>,
    body: SubscriptImplDecl.Body?,
    asNonStaticMember isNonStaticMember: Bool
  ) throws -> NodeID<SubscriptImplDecl> {
    // Non-static member subscript declarations require an implicit receiver parameter.
    let receiver: NodeID<ParameterDecl>?
    if isNonStaticMember {
      receiver = try state.ast.insert(wellFormed: ParameterDecl(
        identifier: SourceRepresentable(value: "self"),
        origin: nil))
    } else {
      receiver = nil
    }

    let origin: SourceRange
    if let startIndex = introducer.origin?.lowerBound {
      origin = state.range(from: startIndex)
    } else {
      switch body! {
      case .expr(let id):
        origin = state.ast[id].origin!
      case .block(let id):
        origin = state.ast[id].origin!
      }
    }

    // Create a new `SubscriptImplDecl`.
    let decl = try state.ast.insert(wellFormed: SubscriptImplDecl(
      introducer: introducer,
      receiver: receiver,
      body: body,
      origin: origin))

    return decl
  }

  /// Parses an instance of `TraitDecl`.
  static func parseTraitDecl(
    withPrologue prologue: DeclPrologue,
    in state: inout ParserState
  ) throws -> NodeID<TraitDecl>? {
    // Parse the parts of the declaration.
    let parser = (
      take(.trait).and(take(.name))
        .and(maybe(conformanceList))
        .and(Apply({ (s) in try parseTypeDeclBody(in: &s, wrappedIn: .traitBody) }))
    )
    guard let parts = try parser.parse(&state) else { return nil }

    // Trait declarations shall not have attributes.
    if !prologue.attributes.isEmpty {
      throw DiagnosedError(prologue.attributes.map(Diagnostic.diagnose(unexpectedAttribute:)))
    }

    // Create a new `TraitDecl`.
    assert(prologue.accessModifiers.count <= 1)
    let decl = try state.ast.insert(wellFormed: TraitDecl(
      accessModifier: prologue.accessModifiers.first,
      identifier: SourceRepresentable(token: parts.0.0.1, in: state.lexer.source),
      refinements: parts.0.1 ?? [],
      members: parts.1,
      origin: state.range(from: prologue.startIndex)))
    return decl
  }

  /// Parses an instance of `ProductTypeDecl`.
  static func parseProductTypeDecl(
    withPrologue prologue: DeclPrologue,
    in state: inout ParserState
  ) throws -> NodeID<ProductTypeDecl>? {
    // Parse the parts of the declaration.
    let parser = (
      take(.type).and(take(.name))
        .and(maybe(genericClause))
        .and(maybe(conformanceList))
        .and(Apply({ (s) in try parseTypeDeclBody(in: &s, wrappedIn: .productBody) }))
    )
    guard let parts = try parser.parse(&state) else { return nil }

    // Product type declarations shall not have attributes.
    if !prologue.attributes.isEmpty {
      throw DiagnosedError(prologue.attributes.map(Diagnostic.diagnose(unexpectedAttribute:)))
    }

    // Product type declarations shall not have member modifiers.
    if !prologue.memberModifiers.isEmpty {
      throw DiagnosedError(prologue.memberModifiers.map(
        Diagnostic.diagnose(unexpectedMemberModifier:)))
    }

    // Retrieve or synthesize the type's memberwise initializer.
    var members = parts.1
    let memberwiseInit = findOrSynthesizeMemberwiseInitDecl(in: &members, updating: &state)

    // Create a new `ProductTypeDecl`.
    assert(prologue.accessModifiers.count <= 1)
    let decl = try state.ast.insert(wellFormed: ProductTypeDecl(
      accessModifier: prologue.accessModifiers.first,
      identifier: SourceRepresentable(token: parts.0.0.0.1, in: state.lexer.source),
      genericClause: parts.0.0.1,
      conformances: parts.0.1 ?? [],
      members: members,
      memberwiseInit: memberwiseInit,
      origin: state.range(from: prologue.startIndex)))
    return decl
  }

  /// Returns the first memberwise initializer declaration in `members` or synthesizes an implicit
  /// one, appends it into `members`, and returns it.
  private static func findOrSynthesizeMemberwiseInitDecl(
    in members: inout [AnyDeclID],
    updating state: inout ParserState
  ) -> NodeID<InitializerDecl> {
    for member in members where member.kind == InitializerDecl.self {
      let m = NodeID<InitializerDecl>(rawValue: member.rawValue)
      if state.ast[m].introducer.value == .memberwiseInit { return m }
    }

    let receiver = try! state.ast.insert(wellFormed: ParameterDecl(
      identifier: SourceRepresentable(value: "self"),
      origin: nil))
    let m = try! state.ast.insert(wellFormed: InitializerDecl(
      introducer: SourceRepresentable(value: .memberwiseInit),
      attributes: [],
      accessModifier: nil,
      genericClause: nil,
      parameters: [],
      receiver: receiver,
      body: nil,
      origin: nil))
    members.append(AnyDeclID(m))
    return m
  }

  /// Parses an instance of `TypeAliasDecl`.
  static func parseTypeAliasDecl(
    withPrologue prologue: DeclPrologue,
    in state: inout ParserState
  ) throws -> NodeID<TypeAliasDecl>? {
    // Parse the parts of the declaration.
    let parser = (
      take(.typealias).and(take(.name))
        .and(maybe(genericClause))
        .and(take(.assign))
        .and(typeExpr)
    )
    guard let parts = try parser.parse(&state) else { return nil }

    // Type alias declarations shall not have attributes.
    if !prologue.attributes.isEmpty {
      throw DiagnosedError(prologue.attributes.map(Diagnostic.diagnose(unexpectedAttribute:)))
    }

    // Type alias declarations shall not have member modifiers.
    if !prologue.memberModifiers.isEmpty {
      throw DiagnosedError(prologue.memberModifiers.map(
        Diagnostic.diagnose(unexpectedMemberModifier:)))
    }

    // Create a new `TypeAliasDecl`.
    assert(prologue.accessModifiers.count <= 1)
    let decl = try state.ast.insert(wellFormed: TypeAliasDecl(
      accessModifier: prologue.accessModifiers.first,
      identifier: SourceRepresentable(token: parts.0.0.0.1, in: state.lexer.source),
      genericClause: parts.0.0.1,
      body: .typeExpr(parts.1),
      origin: state.range(from: prologue.startIndex)))
    return decl
  }

  static let functionDecl = (
    Apply<ParserState, NodeID<FunctionDecl>>({ (state) -> NodeID<FunctionDecl>? in
      // Parse a function or method declaration.
      guard let decl = try parseDeclPrologue(in: &state, then: parseFunctionOrMethodDecl) else {
        return nil
      }

      // Catch illegal method declarations.
      switch decl.kind {
      case FunctionDecl.self:
        return NodeID<FunctionDecl>(rawValue: decl.rawValue)

      case MethodDecl.self:
        let d = NodeID<MethodDecl>(rawValue: decl.rawValue)
        throw DiagnosedError(.error(
          "method bundle declaration is not allowed here",
          range: state.ast[d].introducerRange))

      default:
        unreachable()
      }
    })
  )

  static let functionDeclHead = (
    functionDeclName.and(maybe(genericClause)).and(maybe(captureList))
      .map({ (state, tree) -> FunctionDeclHead in
        FunctionDeclHead(
          name: tree.0.0,
          genericClause: tree.0.1,
          captures: tree.1 ?? [])
      })
  )

  static let functionDeclName = (
    functionDeclIdentifier.or(functionDeclOperator)
  )

  static let functionDeclIdentifier = (
    take(.fun).and(take(.name))
      .map({ (state, tree) -> FunctionDeclName in
        FunctionDeclName(
          introducerRange: tree.0.origin,
          stem: SourceRepresentable(token: tree.1, in: state.lexer.source),
          notation: nil
        )
      })
  )

  static let functionDeclOperator = (
    operatorNotation.and(take(.fun)).and(operator_)
      .map({ (state, tree) -> FunctionDeclName in
        FunctionDeclName(
          introducerRange: tree.0.1.origin,
          stem: tree.1,
          notation: tree.0.0
        )
      })
  )

  static let functionDeclSignature = (
    take(.lParen).and(maybe(parameterList)).and(take(.rParen))
      .and(maybe(receiverEffect))
      .and(maybe(take(.arrow).and(typeExpr)))
      .map({ (state, tree) -> FunctionDeclSignature in
        FunctionDeclSignature(
          parameters: tree.0.0.0.1 ?? [],
          receiverEffect: tree.0.1,
          output: tree.1?.1)
      })
  )

  static let functionOrMethodDeclBody = TryCatch(
    trying: methodDeclBody
      .map({ (state, body) -> FunctionOrMethodDeclBody in .method(body) }),
    orCatchingAndApplying: functionDeclBody
      .map({ (state, body) -> FunctionOrMethodDeclBody in .function(body) })
  )

  static let functionDeclBody = inContext(.functionBody, apply: TryCatch(
    trying: take(.lBrace).and(expr).and(take(.rBrace))
      .map({ (state, tree) -> FunctionDecl.Body in .expr(tree.0.1) }),
    orCatchingAndApplying: braceStmt
      .map({ (state, id) -> FunctionDecl.Body in .block(id) })
  ))

  static let methodDeclBody = (
    take(.lBrace).and(methodImplDecl+).and(take(.rBrace))
      .map({ (state, tree) -> [NodeID<MethodImplDecl>] in
        var introducers: Set<ImplIntroducer> = []
        var duplicateIntroducer: SourceRepresentable<ImplIntroducer>? = nil
        for implID in tree.0.1 {
          let introducer = state.ast[implID].introducer
          if !introducers.insert(introducer.value).inserted { duplicateIntroducer = introducer }
        }

        if let introducer = duplicateIntroducer {
          throw DiagnosedError(.diagnose(duplicateImplementationIntroducer: introducer))
        } else {
          return tree.0.1
        }
      })
  )

  static let methodImplDecl = (
    methodIntroducer.and(maybe(methodImplBody))
      .map({ (state, tree) -> NodeID<MethodImplDecl> in
        let receiver = try state.ast.insert(wellFormed: ParameterDecl(
          identifier: SourceRepresentable(value: "self"),
          origin: nil))
        return try state.ast.insert(wellFormed: MethodImplDecl(
          introducer: tree.0,
          receiver: receiver,
          body: tree.1,
          origin: tree.0.origin!.extended(upTo: state.currentIndex)))
      })
  )

  static let methodImplBody = TryCatch(
    trying: take(.lBrace).and(expr).and(take(.rBrace))
      .map({ (state, tree) -> MethodImplDecl.Body in .expr(tree.0.1) }),
    orCatchingAndApplying: braceStmt
      .map({ (state, id) -> MethodImplDecl.Body in .block(id) })
  )

  static let methodIntroducer = translate([
    .let  : ImplIntroducer.let,
    .inout: ImplIntroducer.inout,
    .set  : ImplIntroducer.set,
    .sink : ImplIntroducer.sink,
  ])

  static let initDeclHead = (
    take(.`init`).and(maybe(genericClause))
      .map({ (state, tree) -> InitDeclHead in
        InitDeclHead(
          introducer: SourceRepresentable(value: .`init`, range: tree.0.origin),
          genericClause: tree.1)
      })
  )

  static let initDeclSignature = (
    take(.lParen).and(maybe(parameterList)).and(take(.rParen))
      .map({ (state, tree) -> [NodeID<ParameterDecl>] in
        tree.0.1 ?? []
      })
  )

  static let initDeclBody = inContext(.functionBody, apply: braceStmt)

  static let operator_ = (
    Apply<ParserState, SourceRepresentable<Identifier>>({ (state) in
      state.takeOperator()
    })
  )

  static let operatorNotation = translate([
    .infix  : OperatorNotation.infix,
    .prefix : OperatorNotation.prefix,
    .postfix: OperatorNotation.postfix,
  ])

  static let precedenceGroup = ContextualKeyword<PrecedenceGroup>()

  static let propertyDeclHead = (
    take(.property).and(take(.name))
      .map({ (state, tree) -> PropertyDeclHead in
        PropertyDeclHead(
          introducer: SourceRepresentable(value: .property, range: tree.0.origin),
          stem: SourceRepresentable(token: tree.1, in: state.lexer.source))
      })
  )

  static let propertyDeclSignature = (
    take(.colon).and(typeExpr).second
  )

  static let subscriptDeclHead = (
    take(.subscript).and(maybe(take(.name))).and(maybe(genericClause)).and(maybe(captureList))
      .map({ (state, tree) -> SubscriptDeclHead in
        SubscriptDeclHead(
          introducer: SourceRepresentable(value: .subscript, range: tree.0.0.0.origin),
          stem: tree.0.0.1.map({ SourceRepresentable(token: $0, in: state.lexer.source) }),
          genericClause: tree.0.1,
          captures: tree.1 ?? [])
      })
  )

  static let subscriptDeclSignature = (
    take(.lParen).and(maybe(parameterList)).and(take(.rParen))
      .and(take(.colon).and(typeExpr))
      .map({ (state, tree) -> SubscriptDeclSignature in
        SubscriptDeclSignature(parameters: tree.0.0.1 ?? [], output: tree.1.1)
      })
  )

  static let subscriptImplDecl = (
    subscriptIntroducer.and(maybe(subscriptImplDeclBody))
  )

  static let subscriptImplDeclBody = TryCatch(
    trying: take(.lBrace).and(expr).and(take(.rBrace))
      .map({ (state, tree) -> SubscriptImplDecl.Body in .expr(tree.0.1) }),
    orCatchingAndApplying: braceStmt
      .map({ (state, id) -> SubscriptImplDecl.Body in .block(id) })
  )

  static let subscriptIntroducer = translate([
    .let  : ImplIntroducer.let,
    .inout: ImplIntroducer.inout,
    .set  : ImplIntroducer.set,
    .sink : ImplIntroducer.sink,
  ])

  static let bindingDecl = (
    Apply<ParserState, NodeID<BindingDecl>>({ (state) -> NodeID<BindingDecl>? in
      switch state.peek()?.kind {
      case .let, .inout, .var, .sink:
        return try parseDeclPrologue(in: &state, then: parseBindingDecl(withPrologue:in:))
      default:
        return nil
      }
    })
  )

  static let parameterList = (
    parameterDecl.and(zeroOrMany(take(.comma).and(parameterDecl).second))
      .map({ (_, tree) -> [NodeID<ParameterDecl>] in [tree.0] + tree.1 })
  )

  static let parameterDecl = (
    parameterInterface
      .and(maybe(take(.colon).and(parameterTypeExpr)))
      .and(maybe(take(.assign).and(expr)))
      .map({ (state, tree) -> NodeID<ParameterDecl> in
        try state.ast.insert(wellFormed: ParameterDecl(
          label: tree.0.0.label,
          identifier: tree.0.0.name,
          annotation: tree.0.1?.1,
          defaultValue: tree.1?.1,
          origin: state.range(
            from: tree.0.0.label?.origin!.lowerBound ?? tree.0.0.name.origin!.lowerBound)))
      })
  )

  typealias ParameterInterface = (
    label: SourceRepresentable<Identifier>?,
    name: SourceRepresentable<Identifier>
  )

  static let parameterInterface = (
    Apply<ParserState, ParameterInterface>({ (state) in
      // Parse a label or bail out.
      guard let labelCandidate = state.take(if: { $0.isLabel || $0.kind == .under }) else {
        return nil
      }

      // Assume the first token is a label and attempt to parse a name.
      if let nameCandidate = state.take(.name) {
        if labelCandidate.kind == .under {
          // case `_ name`
          return (
            label: nil,
            name: SourceRepresentable(token: nameCandidate, in: state.lexer.source))
        } else {
          // case `label name`
          return (
            label: SourceRepresentable(token: labelCandidate, in: state.lexer.source),
            name: SourceRepresentable(token: nameCandidate, in: state.lexer.source))
        }
      }

      // Assume the first token is the name.
      if labelCandidate.kind == .name {
        // case `<no-label> name`
        let name = SourceRepresentable(token: labelCandidate, in: state.lexer.source)
        return (label: name, name: name)
      }

      throw DiagnosedError(expected("parameter name", at: labelCandidate.origin.first()))
    })
  )

  static let memberModifier = (
    take(.static)
      .map({ (_, token) -> SourceRepresentable<MemberModifier> in
        SourceRepresentable(value: .static, range: token.origin)
      })
  )

  static let accessModifier = (
    take(.public)
      .map({ (_, token) -> SourceRepresentable<AccessModifier> in
        SourceRepresentable(value: .public, range: token.origin)
      })
  )

  static let captureList = inContext(.captureList, apply: (
    take(.lBrack)
      .and(bindingDecl.and(zeroOrMany(take(.comma).and(bindingDecl).second)))
      .and(take(.rBrack))
      .map({ (_, tree) -> [NodeID<BindingDecl>] in [tree.0.1.0] + tree.0.1.1 })
  ))

  static let genericClause = (
    take(.lAngle).and(genericParameterList).and(maybe(whereClause)).and(take(.rAngle))
      .map({ (state, tree) -> SourceRepresentable<GenericClause> in
        return SourceRepresentable(
          value: GenericClause(parameters: tree.0.0.1, whereClause: tree.0.1),
          range: tree.0.0.0.origin.extended(upTo: state.currentIndex))
      })
  )

  static let genericParameterList = (
    genericParameter.and(zeroOrMany(take(.comma).and(genericParameter).second))
      .map({ (_, tree) -> [NodeID<GenericParameterDecl>] in [tree.0] + tree.1 })
  )

  static let genericParameter = (
    maybe(typeAttribute).andCollapsingSoftFailures(take(.name))
      .and(maybe(take(.colon).and(traitComposition)))
      .and(maybe(take(.assign).and(typeExpr)))
      .map({ (state, tree) -> NodeID<GenericParameterDecl> in
        try state.ast.insert(wellFormed: GenericParameterDecl(
          identifier: SourceRepresentable(token: tree.0.0.1, in: state.lexer.source),
          conformances: tree.0.1?.1 ?? [],
          defaultValue: tree.1?.1,
          origin: state.range(
            from: tree.0.0.0?.origin.lowerBound ?? tree.0.0.1.origin.lowerBound)))
      })
  )

  static let conformanceList = (
    take(.colon).and(nameTypeExpr).and(zeroOrMany(take(.comma).and(nameTypeExpr).second))
      .map({ (state, tree) -> [NodeID<NameExpr>] in [tree.0.1] + tree.1 })
  )

  // MARK: Value expressions

  private static func anyExpr<Base: Combinator>(
    _ base: Base
  ) -> AnyCombinator<ParserState, AnyExprID>
  where Base.Context == ParserState, Base.Element: ExprID
  {
    AnyCombinator(parse: { (state) in
      try base.parse(&state).map(AnyExprID.init(_:))
    })
  }

  static let expr: Recursive<ParserState, AnyExprID> = (
    Recursive(infixExpr.parse(_:))
  )

  static let infixExpr = (
    Apply<ParserState, AnyExprID>({ (state) -> AnyExprID? in
      guard var lhs = try infixExprHead.parse(&state) else { return nil }

      while state.hasLeadingWhitespace {
        // type-casting-tail
        if let infixOperator = state.take(.cast) {
          try appendInfixTail(to: &lhs, forCastOperator: infixOperator, in: &state)
          continue
        }

        // infix-operator-tail (with assign)
        if let infixOperator = state.take(.assign) {
          try appendInfixTail(to: &lhs, forAssignOperator: infixOperator, in: &state)
          continue
        }

        // infix-operator-tail
        if try !appendInfixTail(to: &lhs, in: &state) { break }
      }

      return lhs
    })
  )

  /// Parses a type expression from the stream, then transforms `lhs` into a `CastExpr`, using
  /// `infixOperator` to determine the cast kind.
  private static func appendInfixTail(
    to lhs: inout AnyExprID,
    forCastOperator infixOperator: Token,
    in state: inout ParserState
  ) throws {
    if !state.hasLeadingWhitespace {
      state.diagnostics.append(.diagnose(infixOperatorRequiresWhitespacesAt: infixOperator.origin))
    }

    guard let rhs = try typeExpr.parse(&state) else {
      throw DiagnosedError(expected("type expression", at: state.currentLocation))
    }

    let castKind: CastExpr.Kind
    switch state.lexer.source[infixOperator.origin] {
    case "as":
      castKind = .up
    case "as!":
      castKind = .down
    case "as!!":
      castKind = .builtinPointerConversion
    default:
      unreachable()
    }

    let expr = try state.ast.insert(wellFormed: CastExpr(
      left: lhs,
      right: rhs,
      kind: castKind,
      origin: state.ast[lhs].origin!.extended(upTo: state.currentIndex)))
    lhs = AnyExprID(expr)
  }

  /// Parses a prefix expression from the stream, then transforms `lhs` into an `AssignExpr`.
  private static func appendInfixTail(
    to lhs: inout AnyExprID,
    forAssignOperator infixOperator: Token,
    in state: inout ParserState
  ) throws {
    if !state.hasLeadingWhitespace {
      state.diagnostics.append(.diagnose(infixOperatorRequiresWhitespacesAt: infixOperator.origin))
    }

    guard let rhs = try prefixExpr.parse(&state) else {
      throw DiagnosedError(expected("expression", at: state.currentLocation))
    }

    let expr = try state.ast.insert(wellFormed: AssignExpr(
      left: lhs,
      right: rhs,
      origin: state.ast[lhs].origin!.extended(upTo: state.currentIndex)))
    lhs = AnyExprID(expr)
  }

  /// Parses a sequence of pairs of infix operators and prefix expressions from the stream. If the
  /// sequence isn't empty, transforms `lhs` into a `SequenceExpr` and returns `true`. Otherwise,
  /// returns `false.
  private static func appendInfixTail(
    to lhs: inout AnyExprID,
    in state: inout ParserState
  ) throws -> Bool {
    var tail: [SequenceExpr.TailElement] = []

    while true {
      let backup = state.backup()

      // Look for the next operator.
      guard let operatorStem = state.takeOperator() else { break }

      if !state.hasLeadingWhitespace {
        // If there isn't any leading whitespace before the next expression but the operator is on
        // a different line, we may be looking at the start of a prefix expression.
        let rangeBefore = state.ast[lhs].origin!.upperBound ..< operatorStem.origin!.lowerBound
        if state.lexer.source.contents[rangeBefore].contains(where: { $0.isNewline }) {
          state.restore(from: backup)
          break
        }

        // Otherwise, complain about missing whitespaces.
        state.diagnostics.append(.diagnose(
          infixOperatorRequiresWhitespacesAt: operatorStem.origin))
      }

      // If we can't parse an operand, the tail is empty.
      guard let operand = try prefixExpr.parse(&state) else {
        state.restore(from: backup)
        return false
      }

      let `operator` = try state.ast.insert(wellFormed: NameExpr(
        name: SourceRepresentable(value: Name(stem: operatorStem.value, notation: .infix)),
        origin: operatorStem.origin))
      tail.append(SequenceExpr.TailElement(operator: `operator`, operand: operand))
    }

    // Nothing to transform if the tail is empty.
    if tail.isEmpty { return false }

    let expr = try state.ast.insert(wellFormed: SequenceExpr(
      head: lhs,
      tail: tail,
      origin: state.ast[lhs].origin!.extended(upTo: state.currentIndex)))
    lhs = AnyExprID(expr)
    return true
  }

  static let infixExprHead = (
<<<<<<< HEAD
    anyExpr(spawnExpr).or(anyExpr(awaitExpr)).or(prefixExpr)
=======
    anyExpr(asyncExpr).or(prefixExpr)
>>>>>>> 4ddfa672
  )

  static let spawnExpr = TryCatch(
    trying: spawnExprInline,
    orCatchingAndApplying: spawnExprBlock
  )

  static let spawnExprBlock = (
    spawnExprHead.and(take(.arrow)).and(typeExpr).and(spawnExprBody)
      .map({ (state, tree) -> NodeID<SpawnExpr> in
        let decl = try state.ast.insert(wellFormed: FunctionDecl(
          introducerRange: tree.0.0.0.0.0.origin,
          receiverEffect: tree.0.0.0.1,
          output: tree.0.1,
          body: .block(tree.1),
          isInExprContext: true,
          origin: tree.0.0.0.0.0.origin.extended(upTo: state.currentIndex)))

        return try state.ast.insert(wellFormed: SpawnExpr(
          decl: decl,
          origin: state.ast[decl].origin))
      })
  )

  static let spawnExprBody = inContext(.functionBody, apply: braceStmt)

  static let spawnExprInline = (
    spawnExprHead.and(expr)
      .map({ (state, tree) -> NodeID<SpawnExpr> in
        let decl = try state.ast.insert(wellFormed: FunctionDecl(
          introducerRange: tree.0.0.0.origin,
          receiverEffect: tree.0.1,
          explicitCaptures: tree.0.0.1 ?? [],
          body: .expr(tree.1),
          isInExprContext: true,
          origin: tree.0.0.0.origin.extended(upTo: state.currentIndex)))
        return try state.ast.insert(wellFormed: SpawnExpr(
          decl: decl,
          origin: state.ast[decl].origin))
      })
  )

  static let spawnExprHead = (
    take(.spawn).and(maybe(captureList)).and(maybe(receiverEffect))
  )

  static let prefixExpr = Choose(
    postfixExpr,
    or: prefixOperator.and(withoutLeadingWhitespace(postfixExpr))
      .map({ (state, tree) -> AnyExprID in
        let callee = try state.ast.insert(wellFormed: NameExpr(
          domain: .expr(tree.1),
          name: SourceRepresentable(
            value: Name(stem: tree.0.value, notation: .prefix),
            range: tree.0.origin),
          origin: tree.0.origin!.extended(upTo: state.ast[tree.1].origin!.upperBound)))

        let call = try state.ast.insert(wellFormed: FunCallExpr(
          callee: AnyExprID(callee),
          arguments: [],
          origin: state.ast[callee]?.origin))
        return AnyExprID(call)
      })
  )

  static let prefixOperator = (
    Apply<ParserState, SourceRepresentable<Identifier>>({ (state) in
      if let t = state.peek(), t.isPrefixOperatorHead {
        return state.takeOperator()
      } else {
        return nil
      }
    })
  )

  static let postfixExpr = (
    compoundExpr.and(maybe(withoutLeadingWhitespace(postfixOperator)))
      .map({ (state, tree) -> AnyExprID in
        if let oper = tree.1 {
          let callee = try state.ast.insert(wellFormed: NameExpr(
            domain: .expr(tree.0),
            name: SourceRepresentable(
              value: Name(stem: oper.value, notation: .postfix), range: oper.origin),
            origin: state.ast[tree.0].origin!.extended(upTo: oper.origin!.upperBound)))

          let call = try state.ast.insert(wellFormed: FunCallExpr(
            callee: AnyExprID(callee),
            arguments: [],
            origin: state.ast[callee]?.origin))
          return AnyExprID(call)
        } else {
          return tree.0
        }
      })
  )

  static let postfixOperator = (
    Apply<ParserState, SourceRepresentable<Identifier>>({ (state) in
      if let t = state.peek(), t.isPostfixOperatorHead {
        return state.takeOperator()
      } else {
        return nil
      }
    })
  )

  static let compoundExpr = (
    Apply<ParserState, AnyExprID>({ (state) -> AnyExprID? in
      var backup = state.backup()
      let base: AnyExprID?

      do {
        // Parse a primary expression first.
        base = try primaryExpr.parse(&state)
      } catch let primaryExprParseError {
        // Parsing a primary expression returned a hard failure.
        swap(&state, &backup)
        do {
          // Parse a static value member.
          base = try staticValueMemberExpr.parse(&state).map(AnyExprID.init(_:))
        } catch {
          // Parsing a static value member failed too; return the first error.
          swap(&state, &backup)
          throw primaryExprParseError
        }
      }

      // Base is `nil` if and only if `primaryExpr` returned a soft error.
      var head: AnyExprID
      if let b = try base ?? staticValueMemberExpr.parse(&state).map(AnyExprID.init(_:)) {
        head = b
      } else {
        return nil
      }
      let headRange = state.ast[head].origin!

      while true {
        // value-member-expr
        if state.take(.dot) != nil {
          // labeled-member-expr
          if let member = try primaryDeclRef.parse(&state) {
            let origin = headRange.extended(upTo: state.currentIndex)
            try state.ast.modify(at: member, { (node: NameExpr) -> NameExpr in
              NameExpr(
                domain: .expr(head),
                name: node.name,
                arguments: node.arguments,
                origin: origin)
            })

            head = AnyExprID(member)
            continue
          }

          // indexed-member-expr
          if let index = state.takeMemberIndex() {
            head = try AnyExprID(state.ast.insert(wellFormed: TupleMemberExpr(
              tuple: head,
              index: index,
              origin: headRange.extended(upTo: state.currentIndex))))
            continue
          }

          throw DiagnosedError(expected("member name", at: state.currentLocation))
        }

        // Exit if there's a new line before the next token.
        guard let next = state.peek(), !state.hasNewline(before: next) else { break }

        // function-call-expr
        if state.take(.lParen) != nil {
          let arguments = try argumentList.parse(&state) ?? []
          guard state.take(.rParen) != nil else {
            throw DiagnosedError(expected("')'", at: state.currentLocation))
          }

          head = try AnyExprID(state.ast.insert(wellFormed: FunCallExpr(
            callee: head,
            arguments: arguments,
            origin: headRange.extended(upTo: state.currentIndex))))
          continue
        }

        // subscript-call-expr
        if state.take(.lBrack) != nil {
          let arguments = try argumentList.parse(&state) ?? []
          guard state.take(.rBrack) != nil else {
            throw DiagnosedError(expected("']'", at: state.currentLocation))
          }

          head = try AnyExprID(state.ast.insert(wellFormed: SubscriptCallExpr(
            callee: head,
            arguments: arguments,
            origin: headRange.extended(upTo: state.currentIndex))))
          continue
        }

        break
      }

      return head
    })
  )

  static let argumentList = (
    callArgument.and(zeroOrMany(take(.comma).and(callArgument).second))
      .map({ (_, tree) -> [CallArgument] in [tree.0] + tree.1 })
  )

  static let callArgument = (
    Apply<ParserState, CallArgument>({ (state) in
      let backup = state.backup()

      // Parse a labeled arrgument.
      if let label = state.take(if: { $0.isLabel }) {
        if state.take(.colon) != nil {
          if let value = try expr.parse(&state) {
            return CallArgument(
              label: SourceRepresentable(token: label, in: state.lexer.source),
              value: value)
          }
        }
      }

      // Backtrack and parse an unlabeled argument.
      state.restore(from: backup)
      if let value = try expr.parse(&state) {
        return CallArgument(value:value)
      }

      return nil
    })
  )

  static let staticValueMemberExpr = (
    primaryTypeExpr.and(take(.dot)).and(primaryDeclRef)
      .map({ (state, tree) -> NodeID<NameExpr> in
        let origin = state.ast[tree.0.0].origin!.extended(
          upTo: state.ast[tree.1].origin!.upperBound)
        try state.ast.modify(at: tree.1, { (node: NameExpr) -> NameExpr in
          NameExpr(
            domain: .type(tree.0.0),
            name: node.name,
            arguments: node.arguments,
            origin: origin)
        })
        return tree.1
      })
  )

  static let primaryExpr = (
    oneOf([
      anyExpr(booleanLiteral),
      anyExpr(integerLiteral),
      anyExpr(floatingPointLiteral),
      anyExpr(stringLiteral),
      anyExpr(compoundLiteral),
      anyExpr(primaryDeclRef),
      anyExpr(implicitMemberRef),
      anyExpr(lambdaExpr),
      anyExpr(matchExpr),
      anyExpr(conditionalExpr),
      anyExpr(tupleExpr),
      anyExpr(inoutExpr),
      anyExpr(nilExpr),
    ])
  )

  static let booleanLiteral = (
    take(.bool)
      .map({ (state, token) -> NodeID<BooleanLiteralExpr> in
        try state.ast.insert(wellFormed: BooleanLiteralExpr(
          value: state.lexer.source[token.origin] == "true",
          origin: token.origin))
      })
  )

  static let integerLiteral = (
    take(.int)
      .map({ (state, token) -> NodeID<IntegerLiteralExpr> in
        try state.ast.insert(wellFormed: IntegerLiteralExpr(
          value: state.lexer.source[token.origin].filter({ $0 != "_" }),
          origin: token.origin))
      })
  )

  static let floatingPointLiteral = (
    take(.float)
      .map({ (state, token) -> NodeID<FloatLiteralExpr> in
        try state.ast.insert(wellFormed: FloatLiteralExpr(
          value: state.lexer.source[token.origin].filter({ $0 != "_" }),
          origin: token.origin))
      })
  )

  static let stringLiteral = (
    take(.string)
      .map({ (state, token) -> NodeID<StringLiteralExpr> in
        try state.ast.insert(wellFormed: StringLiteralExpr(
          value: String(state.lexer.source[token.origin].dropFirst().dropLast()),
          origin: token.origin))
      })
  )

  static let compoundLiteral = TryCatch(
    trying: bufferLiteral
      .map({ (_, id) -> AnyExprID in AnyExprID(id) }),
    orCatchingAndApplying: mapLiteral
      .map({ (_, id) -> AnyExprID in AnyExprID(id) }))

  static let bufferLiteral = (
    take(.lBrack).and(maybe(bufferComponentList)).and(take(.rBrack))
      .map({ (state, tree) -> NodeID<BufferLiteralExpr> in
        try state.ast.insert(wellFormed: BufferLiteralExpr(
          elements: tree.0.1 ?? [],
          origin: tree.0.0.origin.extended(upTo: state.currentIndex)))
      })
  )

  static let bufferComponentList = (
    expr.and(zeroOrMany(take(.comma).and(expr).second))
      .map({ (state, tree) -> [AnyExprID] in [tree.0] + tree.1 })
  )

  static let mapLiteral = (
    take(.lBrack).and(mapComponentList.or(mapComponentEmptyList)).and(take(.rBrack))
      .map({ (state, tree) -> NodeID<MapLiteralExpr> in
        try state.ast.insert(wellFormed: MapLiteralExpr(
          elements: tree.0.1,
          origin: tree.0.0.origin.extended(upTo: state.currentIndex)))
      })
  )

  static let mapComponentEmptyList = (
    take(.colon)
      .map({ (_, _) -> [MapLiteralExpr.Element] in [] })
  )

  static let mapComponentList = (
    mapComponent.and(zeroOrMany(take(.comma).and(mapComponent).second))
      .map({ (state, tree) -> [MapLiteralExpr.Element] in [tree.0] + tree.1 })
  )

  static let mapComponent = (
    expr.and(take(.colon)).and(expr)
      .map({ (_, tree) -> MapLiteralExpr.Element in
        MapLiteralExpr.Element(key: tree.0.0, value: tree.1)
      })
  )

  static let primaryDeclRef = (
    identifierExpr.and(maybe(staticArgumentList))
      .map({ (state, tree) -> NodeID<NameExpr> in
        try state.ast.insert(wellFormed: NameExpr(
          name: tree.0,
          arguments: tree.1 ?? [],
          origin: tree.0.origin!.extended(upTo: state.currentIndex)))
      })
  )

  static let implicitMemberRef = (
    take(.dot).and(primaryDeclRef)
      .map({ (state, tree) -> NodeID<NameExpr> in
        try state.ast.modify(at: tree.1, { (node: NameExpr) -> NameExpr in
          NameExpr(
            domain: .implicit,
            name: node.name,
            arguments: node.arguments,
            origin: tree.0.origin.extended(upTo: node.origin!.upperBound))
        })
        return tree.1
      })
  )

  static let lambdaExpr = (
    take(.fun).and(maybe(captureList)).and(functionDeclSignature).and(lambdaBody)
      .map({ (state, tree) -> NodeID<LambdaExpr> in
        let signature = tree.0.1

        let decl = try state.ast.insert(wellFormed: FunctionDecl(
          introducerRange: tree.0.0.0.origin,
          receiverEffect: signature.receiverEffect,
          explicitCaptures: tree.0.0.1 ?? [],
          parameters: signature.parameters,
          output: signature.output,
          body: tree.1,
          isInExprContext: true,
          origin: tree.0.0.0.origin.extended(upTo: state.currentIndex)))
        return try state.ast.insert(wellFormed: LambdaExpr(
          decl: decl,
          origin: state.ast[decl].origin))
      })
  )

  static let lambdaBody = inContext(.functionBody, apply: TryCatch(
    trying: take(.lBrace).and(expr).and(take(.rBrace))
      .map({ (state, tree) -> FunctionDecl.Body in .expr(tree.0.1) }),
    orCatchingAndApplying: braceStmt
      .map({ (state, id) -> FunctionDecl.Body in .block(id) })
  ))

  static let matchExpr = (
    take(.match).and(expr).and(take(.lBrace)).and(zeroOrMany(matchCase)).and(take(.rBrace))
      .map({ (state, tree) -> NodeID<MatchExpr> in
        try state.ast.insert(wellFormed: MatchExpr(
          subject: tree.0.0.0.1,
          cases: tree.0.1,
          origin: tree.0.0.0.0.origin.extended(upTo: state.currentIndex)))
      })
  )

  static let matchCase = (
    pattern.and(maybe(take(.where).and(expr))).and(matchCaseBody)
      .map({ (state, tree) -> NodeID<MatchCase> in
        try state.ast.insert(wellFormed: MatchCase(
          pattern: tree.0.0,
          condition: tree.0.1?.1,
          body: tree.1,
          origin: state.ast[tree.0.0].origin!.extended(upTo: state.currentIndex)))
      })
  )

  static let matchCaseBody = TryCatch(
    trying: take(.lBrace).and(expr).and(take(.rBrace))
      .map({ (state, tree) -> MatchCase.Body in .expr(tree.0.1) }),
    orCatchingAndApplying: braceStmt
      .map({ (state, id) -> MatchCase.Body in .block(id) })
  )

  static let conditionalExpr: Recursive<ParserState, NodeID<CondExpr>> = (
    Recursive(_conditionalExpr.parse(_:))
  )

  private static let _conditionalExpr = (
    take(.if).and(conditionalClause).and(conditionalExprBody).and(maybe(conditionalTail))
      .map({ (state, tree) -> NodeID<CondExpr> in
        try state.ast.insert(wellFormed: CondExpr(
          condition: tree.0.0.1,
          success: tree.0.1,
          failure: tree.1,
          origin: tree.0.0.0.origin.extended(upTo: state.currentIndex)))
      })
  )

  static let conditionalClause = (
    conditionalClauseItem.and(zeroOrMany(take(.comma).and(conditionalClauseItem).second))
      .map({ (_, tree) -> [ConditionItem] in [tree.0] + tree.1 })
  )

  static let conditionalClauseItem = Choose(
    bindingPattern.and(take(.assign)).and(expr)
      .map({ (state, tree) -> ConditionItem in
        let id = try state.ast.insert(wellFormed: BindingDecl(
          pattern: tree.0.0,
          initializer: tree.1,
          origin: state.ast[tree.0.0].origin!.extended(upTo: state.currentIndex)))
        return .decl(id)
      }),
    or: expr
      .map({ (_, id) -> ConditionItem in .expr(id) })
  )

  static let conditionalExprBody = TryCatch(
    trying: take(.lBrace).and(expr).and(take(.rBrace))
      .map({ (state, tree) -> CondExpr.Body in .expr(tree.0.1) }),
    orCatchingAndApplying: braceStmt
      .map({ (state, id) -> CondExpr.Body in .block(id) })
  )

  static let conditionalTail = (
    take(.else).and(TryCatch(
      trying: conditionalExpr
        .map({ (_, id) -> CondExpr.Body in .expr(AnyExprID(id)) }),
      orCatchingAndApplying: conditionalExprBody
        .map({ (_, body) -> CondExpr.Body in body })))
    .map({ (_, tree) -> CondExpr.Body in tree.1 })
  )

  static let inoutExpr = (
    take(.ampersand).and(withoutLeadingWhitespace(expr))
      .map({ (state, tree) -> NodeID<InoutExpr> in
        try state.ast.insert(wellFormed: InoutExpr(
          operatorRange: tree.0.origin,
          subject: tree.1,
          origin: tree.0.origin.extended(upTo: state.currentIndex)))
      })
  )

  static let tupleExpr = (
    take(.lParen).and(maybe(tupleExprElementList)).and(take(.rParen))
      .map({ (state, tree) -> NodeID<TupleExpr> in
        try state.ast.insert(wellFormed: TupleExpr(
          elements: tree.0.1 ?? [],
          origin: tree.0.0.origin.extended(upTo: state.currentIndex)))
      })
  )

  static let tupleExprElementList = (
    tupleExprElement.and(zeroOrMany(take(.comma).and(tupleExprElement).second))
      .map({ (_, tree) -> [TupleExpr.Element] in [tree.0] + tree.1 })
  )

  static let tupleExprElement = (
    Apply<ParserState, TupleExpr.Element>({ (state) in
      let backup = state.backup()

      // Parse a labeled element.
      if let label = state.take(if: { $0.isLabel }) {
        if state.take(.colon) != nil {
          if let value = try expr.parse(&state) {
            return TupleExpr.Element(
              label: SourceRepresentable(token: label, in: state.lexer.source),
              value: value)
          }
        }
      }

      // Backtrack and parse an unlabeled element.
      state.restore(from: backup)
      if let value = try expr.parse(&state) {
        return TupleExpr.Element(value: value)
      }

      return nil
    })
  )

  static let nilExpr = (
    take(.nil)
      .map({ (state, token) -> NodeID<NilExpr> in
        try state.ast.insert(wellFormed: NilExpr(origin: token.origin))
      })
  )

  // MARK: Patterns

  private static func anyPattern<Base: Combinator>(
    _ base: Base
  ) -> AnyCombinator<ParserState, AnyPatternID>
  where Base.Context == ParserState, Base.Element: PatternID
  {
    AnyCombinator(parse: { (state) in
      try base.parse(&state).map(AnyPatternID.init(_:))
    })
  }

  static let pattern: Recursive<ParserState, AnyPatternID> = (
    Recursive(_pattern.parse(_:))
  )

  private static let _pattern = (
    oneOf([
      anyPattern(bindingPattern),
      anyPattern(exprPattern),
      anyPattern(tuplePattern),
      anyPattern(wildcardPattern),
    ])
  )

  static let bindingPattern = (
    bindingIntroducer
      .and(inContext(.bindingPattern, apply: oneOf([
        anyPattern(namePattern),
        anyPattern(tuplePattern),
        anyPattern(wildcardPattern),
      ])))
      .and(maybe(take(.colon).and(typeExpr)))
      .map({ (state, tree) -> NodeID<BindingPattern> in
        try state.ast.insert(wellFormed: BindingPattern(
          introducer: tree.0.0,
          subpattern: tree.0.1,
          annotation: tree.1?.1,
          origin: tree.0.0.origin!.extended(upTo: state.currentIndex)))
      })
  )

  static let bindingIntroducer = (
    Apply<ParserState, SourceRepresentable<BindingPattern.Introducer>>({ (state) in
      guard let head = state.peek() else { return nil }

      let introducer: BindingPattern.Introducer
      switch head.kind {
      case .let:
        _ = state.take()
        introducer = .let

      case .var:
        _ = state.take()
        introducer = .var

      case .inout:
        _ = state.take()
        introducer = .inout

      case .sink:
        _ = state.take()
        guard state.take(.let) != nil else {
          throw DiagnosedError(expected("'let'", at: state.currentLocation))
        }
        introducer = .sinklet

      default:
        return nil
      }

      return SourceRepresentable(
        value: introducer,
        range: head.origin.extended(upTo: state.currentIndex))
    })
  )

  static let exprPattern = (
    Apply<ParserState, AnyPatternID>({ (state) -> AnyPatternID? in
      // Attempt to parse tuples as patterns as deeply as possible.
      if let patternID = try tuplePattern.parse(&state) {
        return AnyPatternID(patternID)
      }

      // Attempt to parse a name pattern if we're in the context of a binding pattern.
      if state.contexts.last == .bindingPattern {
        if let patternID = try namePattern.parse(&state) {
          return AnyPatternID(patternID)
        }
      }

      // Default to an expression.
      guard let exprID = try expr.parse(&state) else { return nil }
      let id = try state.ast.insert(wellFormed: ExprPattern(
        expr: exprID,
        origin: state.ast[exprID].origin))
      return AnyPatternID(id)
    })
  )

  static let namePattern = (
    take(.name)
      .map({ (state, token) -> NodeID<NamePattern> in
        let declID = try state.ast.insert(wellFormed: VarDecl(
          identifier: SourceRepresentable(token: token, in: state.lexer.source)))
        return try state.ast.insert(wellFormed: NamePattern(decl: declID, origin: token.origin))
      })
  )

  static let tuplePattern = (
    take(.lParen).and(maybe(tuplePatternElementList)).and(take(.rParen))
      .map({ (state, tree) -> NodeID<TuplePattern> in
        try state.ast.insert(wellFormed: TuplePattern(
          elements: tree.0.1 ?? [],
          origin: tree.0.0.origin.extended(upTo: tree.1.origin.upperBound)))
      })
  )

  static let tuplePatternElementList = (
    tuplePatternElement.and(zeroOrMany(take(.comma).and(tuplePatternElement).second))
      .map({ (_, tree) -> [TuplePattern.Element] in [tree.0] + tree.1 })
  )

  static let tuplePatternElement = (
    Apply<ParserState, TuplePattern.Element>({ (state) in
      let backup = state.backup()

      // Parse a labeled element.
      if let label = state.take(if: { $0.isLabel }) {
        if state.take(.colon) != nil {
          if let value = try pattern.parse(&state) {
            return TuplePattern.Element(
              label: SourceRepresentable(token: label, in: state.lexer.source),
              pattern: value)
          }
        }
      }

      // Backtrack and parse an unlabeled element.
      state.restore(from: backup)
      if let value = try pattern.parse(&state) {
        return TuplePattern.Element(label: nil, pattern: value)
      }

      return nil
    })
  )

  static let wildcardPattern = (
    take(.under)
      .map({ (state, token) -> NodeID<WildcardPattern> in
        try state.ast.insert(wellFormed: WildcardPattern(origin: token.origin))
      })
  )

  // MARK: Statements

  private static func anyStmt<Base: Combinator>(
    _ base: Base
  ) -> AnyCombinator<ParserState, AnyStmtID>
  where Base.Context == ParserState, Base.Element: StmtID
  {
    AnyCombinator(parse: { (state) in
      try base.parse(&state).map(AnyStmtID.init(_:))
    })
  }

  static let stmt: Recursive<ParserState, AnyStmtID> = (
    Recursive(_stmt.parse(_:))
  )

  static let _stmt = (
    oneOf([
      anyStmt(braceStmt),
      anyStmt(discardStmt),
      anyStmt(doWhileStmt),
      anyStmt(whileStmt),
      anyStmt(forStmt),
      anyStmt(returnStmt),
      anyStmt(yieldStmt),
      anyStmt(breakStmt),
      anyStmt(continueStmt),
      anyStmt(bindingStmt),
      anyStmt(declStmt),
      anyStmt(exprStmt),
    ])
  )

  static let braceStmt = (
    take(.lBrace)
      .and(zeroOrMany(take(.semi)))
      .and(zeroOrMany(stmt.and(zeroOrMany(take(.semi))).first))
      .and(take(.rBrace))
      .map({ (state, tree) -> NodeID<BraceStmt> in
        try state.ast.insert(wellFormed: BraceStmt(
          stmts: tree.0.1,
          origin: tree.0.0.0.origin.extended(upTo: state.currentIndex)))
      })
  )

  static let discardStmt = (
    take(.under).and(take(.assign)).and(expr)
      .map({ (state, tree) -> NodeID<DiscardStmt> in
        try state.ast.insert(wellFormed: DiscardStmt(
          expr: tree.1,
          origin: tree.0.0.origin.extended(upTo: state.currentIndex)))
      })
  )

  static let doWhileStmt = (
    take(.do).and(loopBody).and(take(.while)).and(expr)
      .map({ (state, tree) -> NodeID<DoWhileStmt> in
        try state.ast.insert(wellFormed: DoWhileStmt(
          body: tree.0.0.1,
          condition: tree.1,
          origin: tree.0.0.0.origin.extended(upTo: state.currentIndex)))
      })
  )

  static let whileStmt = (
    take(.while).and(conditionalClause).and(loopBody)
      .map({ (state, tree) -> NodeID<WhileStmt> in
        try state.ast.insert(wellFormed: WhileStmt(
          condition: tree.0.1,
          body: tree.1,
          origin: tree.0.0.origin.extended(upTo: state.currentIndex)))
      })
  )

  static let forStmt = (
    take(.for).and(bindingPattern).and(forRange).and(maybe(forFilter)).and(loopBody)
      .map({ (state, tree) -> NodeID<ForStmt> in
        let decl = try state.ast.insert(wellFormed: BindingDecl(
          pattern: tree.0.0.0.1,
          initializer: nil,
          origin: state.ast[tree.0.0.0.1].origin))
        return try state.ast.insert(wellFormed: ForStmt(
          binding: decl,
          domain: tree.0.0.1,
          filter: tree.0.1,
          body: tree.1,
          origin: tree.0.0.0.0.origin.extended(upTo: state.currentIndex)))
      })
  )

  static let forRange = (
    take(.in).and(expr).second
  )

  static let forFilter = (
    take(.where).and(expr).second
  )

  static let loopBody = inContext(.loopBody, apply: braceStmt)

  static let returnStmt = (
    take(.return).and(maybe(onSameLine(expr)))
      .map({ (state, tree) -> NodeID<ReturnStmt> in
        try state.ast.insert(wellFormed: ReturnStmt(
          value: tree.1,
          origin: tree.0.origin.extended(upTo: state.currentIndex)))
      })
  )

  static let yieldStmt = (
    take(.yield).and(onSameLine(expr))
      .map({ (state, tree) -> NodeID<YieldStmt> in
        try state.ast.insert(wellFormed: YieldStmt(
          value: tree.1,
          origin: tree.0.origin.extended(upTo: state.currentIndex)))
      })
  )

  static let breakStmt = (
    take(.break)
      .map({ (state, token) -> NodeID<BreakStmt> in
        try state.ast.insert(wellFormed: BreakStmt(origin: token.origin))
      })
  )

  static let continueStmt = (
    take(.break)
      .map({ (state, token) -> NodeID<ContinueStmt> in
        try state.ast.insert(wellFormed: ContinueStmt(origin: token.origin))
      })
  )

  static let bindingStmt = (
    Apply<ParserState, AnyStmtID>({ (state) -> AnyStmtID? in
      let backup = state.backup()
      do {
        if let element = try conditionalBindingStmt.parse(&state) { return AnyStmtID(element) }
      } catch {}
      state.restore(from: backup)

      if let decl = try bindingDecl.parse(&state) {
        let id = try state.ast.insert(wellFormed: DeclStmt(
          decl: AnyDeclID(decl),
          origin: state.ast[decl].origin))
        return AnyStmtID(id)
      } else {
        return nil
      }
    })
  )

  static let conditionalBindingStmt = (
    bindingDecl.and(take(.else)).and(conditionalBindingFallback)
      .map({ (state, tree) -> NodeID<CondBindingStmt> in
        let bindingRange = state.ast[tree.0.0].origin!

        if state.ast[tree.0.0].initializer == nil {
          throw DiagnosedError(.error(
            "conditional binding requires an initializer",
            range: bindingRange.extended(upTo: bindingRange.lowerBound)))
        }

        return try state.ast.insert(wellFormed: CondBindingStmt(
          binding: tree.0.0,
          fallback: tree.1,
          origin: bindingRange.extended(upTo: state.currentIndex)))
      })
  )

  static let conditionalBindingFallback = (
    conditionalBindingFallbackStmt.or(conditionalBindingFallbackExpr)
  )

  static let conditionalBindingFallbackExpr = (
    expr.map({ (_, id) -> CondBindingStmt.Fallback in .expr(id) })
  )

  static let conditionalBindingFallbackStmt = (
    oneOf([
      anyStmt(breakStmt),
      anyStmt(continueStmt),
      anyStmt(returnStmt),
      anyStmt(braceStmt),
    ])
    .map({ (_, id) -> CondBindingStmt.Fallback in .exit(id) })
  )

  static let declStmt = (
    Apply(parseDecl)
      .map({ (state, decl) -> NodeID<DeclStmt> in
        try state.ast.insert(wellFormed: DeclStmt(decl: decl, origin: state.ast[decl].origin))
      })
  )

  static let exprStmt = (
    expr
      .map({ (state, expr) -> NodeID<ExprStmt> in
        try state.ast.insert(wellFormed: ExprStmt(expr: expr, origin: state.ast[expr].origin))
      })
  )

  // MARK: Type expressions

  private static func anyTypeExpr<Base: Combinator>(
    _ base: Base
  ) -> AnyCombinator<ParserState, AnyTypeExprID>
  where Base.Context == ParserState, Base.Element: TypeExprID
  {
    AnyCombinator(parse: { (state) in
      try base.parse(&state).map(AnyTypeExprID.init(_:))
    })
  }

  static let typeExpr1: Recursive<ParserState, AnyTypeExprID> = (
    Recursive(modifiedTypeExpr.parse(_:))
  )

  static let typeExpr = TryCatch(trying: typeExpr1, orCatchingAndApplying: expr)

  // static let storedProjectionTypeExpr = ?

  static let modifiedTypeExpr = (
    Apply<ParserState, AnyTypeExprID>({ (state) -> AnyTypeExprID? in
      guard let head = state.peek() else { return nil }

      switch head.kind {
      case .any:
        // existential-type-expr
        _ = state.take()
        guard let traits = try traitComposition.parse(&state) else {
          throw DiagnosedError(expected("trait composition", at: state.currentLocation))
        }
        let clause = try whereClause.parse(&state)

        let id = try state.ast.insert(wellFormed: ExistentialTypeExpr(
          traits: traits,
          whereClause: clause,
          origin: head.origin.extended(
            upTo: clause?.origin?.upperBound ?? state.ast[traits.last!].origin!.upperBound)))
        return AnyTypeExprID(id)

      default:
        return try compoundTypeExpr.parse(&state)
      }
    })
  )

  static let nameTypeExpr = (
    compoundTypeExpr
      .map({ (state, id) -> NodeID<NameExpr> in
        if let converted = NodeID<NameExpr>(id) {
          return converted
        } else {
          throw DiagnosedError(expected("type name", at: state.ast[id].origin!.first()))
        }
      })
  )

  static let compoundTypeExpr = (
    Apply<ParserState, AnyTypeExprID>({ (state) -> AnyTypeExprID? in
      guard var head = try primaryTypeExpr.parse(&state) else { return nil }
      let headRange = state.ast[head].origin!

      while true {
        if state.take(.dot) != nil {
          guard let member = try primaryTypeDeclRef.parse(&state) else {
            throw DiagnosedError(expected("type member name", at: state.currentLocation))
          }

          let origin = headRange.extended(upTo: state.currentIndex)
          try state.ast.modify(at: member, { (node: NameExpr) -> NameExpr in
            NameExpr(
              domain: .type(head),
              name: node.name,
              arguments: node.arguments,
              origin: origin)
          })

          head = AnyTypeExprID(member)
          continue
        }

        if state.take(.twoColons) != nil {
          guard let lens = try primaryTypeExpr.parse(&state) else {
            throw DiagnosedError(expected("focus", at: state.currentLocation))
          }

          let id = try state.ast.insert(wellFormed: ConformanceLensTypeExpr(
            subject: head,
            lens: lens,
            origin: headRange.extended(upTo: state.currentIndex)))
          head = AnyTypeExprID(id)
          continue
        }

        break
      }

      return head
    })
  )

  static let primaryTypeExpr = (
    oneOf([
      anyTypeExpr(primaryTypeDeclRef),
      anyTypeExpr(tupleTypeExpr),
      anyTypeExpr(lambdaOrParenthesizedTypeExpr),
      anyTypeExpr(wildcardTypeExpr),
    ])
  )

  static let primaryTypeDeclRef = (
    typeIdentifier.and(maybe(staticArgumentList))
      .map({ (state, tree) -> NodeID<NameExpr> in
        try state.ast.insert(wellFormed: NameExpr(
          name: tree.0,
          arguments: tree.1 ?? [],
          origin: tree.0.origin!.extended(upTo: state.currentIndex)))
      })
  )

  static let tupleTypeExpr = (
    take(.lBrace).and(maybe(tupleTypeExprElementList)).and(take(.rBrace))
      .map({ (state, tree) -> NodeID<TupleTypeExpr> in
        try state.ast.insert(wellFormed: TupleTypeExpr(
          elements: tree.0.1 ?? [],
          origin: tree.0.0.origin.extended(upTo: tree.1.origin.upperBound)))
      })
  )

  static let tupleTypeExprElementList = (
    tupleTypeExprElement.and(zeroOrMany(take(.comma).and(tupleTypeExprElement).second))
      .map({ (_, tree) -> [TupleTypeExpr.Element] in [tree.0] + tree.1 })
  )

  static let tupleTypeExprElement = (
    Apply<ParserState, TupleTypeExpr.Element>({ (state) in
      let backup = state.backup()

      // Parse a labeled element.
      if let label = state.take(if: { $0.isLabel }) {
        if state.take(.colon) != nil {
          if let type = try typeExpr.parse(&state) {
            return TupleTypeExpr.Element(
              label: SourceRepresentable(token: label, in: state.lexer.source),
              type: type)
          }
        }
      }

      // Backtrack and parse an unlabeled element.
      state.restore(from: backup)
      if let type = try typeExpr.parse(&state) {
        return TupleTypeExpr.Element(type: type)
      }

      return nil
    })
  )

  static let lambdaOrParenthesizedTypeExpr = (
    Apply<ParserState, AnyTypeExprID>({ (state) -> AnyTypeExprID? in
      switch state.peek()?.kind {
      case .lBrack:
        // The expression starts with a left bracket; assume it's a lambda.
        return try lambdaTypeExpr.parse(&state).map(AnyTypeExprID.init(_:))

      case .lParen:
        // The expression starts with a left parenthesis; assume it's a lambda and fall back to
        // a parenthesized expression if that fails.
        let backup = state.backup()
        do {
          return try lambdaTypeExpr.parse(&state).map(AnyTypeExprID.init(_:))
        } catch {
          state.restore(from: backup)
          return try parenthesizedTypeExpr.parse(&state)
        }

      default:
        return nil
      }
    })
  )

  static let parenthesizedTypeExpr = (
    take(.lParen).and(typeExpr).and(take(.rParen))
      .map({ (state, tree) -> AnyTypeExprID in tree.0.1 })
  )

  static let lambdaTypeExpr = Choose(
    typeErasedLambdaTypeExpr,
    or: lambdaEnvironment.and(typeErasedLambdaTypeExpr)
      .map({ (state, tree) in
        state.ast[tree.1].incorporate(environment: tree.0)
        return tree.1
      })
  )

  static let typeErasedLambdaTypeExpr = (
    take(.lParen).and(maybe(lambdaParameterList)).and(take(.rParen))
      .and(maybe(receiverEffect))
      .and(take(.arrow))
      .and(typeExpr)
      .map({ (state, tree) -> NodeID<LambdaTypeExpr> in
        try state.ast.insert(wellFormed: LambdaTypeExpr(
          receiverEffect: tree.0.0.1,
          parameters: tree.0.0.0.0.1 ?? [],
          output: tree.1,
          origin: tree.0.0.0.0.0.origin.extended(upTo: state.currentIndex)))
      })
  )

  static let lambdaParameterList = (
    lambdaParameter.and(zeroOrMany(take(.comma).and(lambdaParameter).second))
      .map({ (_, tree) -> [LambdaTypeExpr.Parameter] in [tree.0] + tree.1 })
  )

  static let lambdaParameter = (
    Apply<ParserState, LambdaTypeExpr.Parameter>({ (state) in
      let backup = state.backup()

      // Parse a labeled parameter.
      if let label = state.take(if: { $0.isLabel }) {
        if state.take(.colon) != nil {
          if let type = try parameterTypeExpr.parse(&state) {
            return LambdaTypeExpr.Parameter(
              label: SourceRepresentable(token: label, in: state.lexer.source),
              type: type)
          }
        }
      }

      // Backtrack and parse an unlabeled parameter.
      state.restore(from: backup)
      if let type = try parameterTypeExpr.parse(&state) {
        return LambdaTypeExpr.Parameter(type: type)
      }

      return nil
    })
  )

  static let lambdaEnvironment = (
    take(.lBrack).and(maybe(typeExpr)).and(take(.rBrack))
      .map({ (state, tree) -> SourceRepresentable<AnyTypeExprID> in
        let range = tree.0.0.origin.extended(upTo: tree.1.origin.upperBound)
        if let expr = tree.0.1 {
          return SourceRepresentable(value: expr, range: range)
        } else {
          let expr = try state.ast.insert(wellFormed: TupleTypeExpr(
            elements: [],
            origin: SourceRange(
              in: state.lexer.source,
              from: tree.0.0.origin.upperBound,
              to: tree.1.origin.lowerBound)))
          return SourceRepresentable(value: AnyTypeExprID(expr), range: range)
        }
      })
  )

  static let wildcardTypeExpr = (
    take(.under)
      .map({ (state, token) -> NodeID<WildcardTypeExpr> in
        try state.ast.insert(wellFormed: WildcardTypeExpr(origin: token.origin))
      })
  )

  static let receiverEffect = translate([
    .inout: ReceiverEffect.inout,
    .sink : ReceiverEffect.sink,
  ])

  static let parameterTypeExpr = (
    maybe(passingConvention)
      .andCollapsingSoftFailures(typeExpr)
      .map({ (state, tree) -> NodeID<ParameterTypeExpr> in
        try state.ast.insert(wellFormed: ParameterTypeExpr(
          convention: tree.0 ?? SourceRepresentable(value: .let),
          bareType: tree.1,
          origin: state.range(
            from: tree.0?.origin!.lowerBound ?? state.ast[tree.1].origin!.lowerBound)))
      })
  )

  static let passingConvention = translate([
    .let    : PassingConvention.let,
    .inout  : PassingConvention.inout,
    .set    : PassingConvention.set,
    .sink   : PassingConvention.sink,
    .yielded: PassingConvention.yielded,
  ])

  static let staticArgumentList = (
    take(.lAngle)
      .and(staticArgument.and(zeroOrMany(take(.comma).and(staticArgument).second)))
      .and(take(.rAngle))
      .map({ (_, tree) -> [GenericArgument] in [tree.0.1.0] + tree.0.1.1 })
  )

  static let staticArgument = (
    Apply<ParserState, GenericArgument>({ (state) in
      let backup = state.backup()

      // Parse a labeled value argument.
      if let label = state.take(if: { $0.isLabel }) {
        if state.take(.colon) != nil {
          if let value = try staticUnlabaledArgument.parse(&state) {
            return GenericArgument(
              label: SourceRepresentable(token: label, in: state.lexer.source),
              value: value)
          }
        }
      }

      // Backtrack and parse an unlabeled value argument.
      state.restore(from: backup)
      if let value = try staticUnlabaledArgument.parse(&state) {
        return GenericArgument(value: value)
      }

      return nil
    })
  )

  static let staticUnlabaledArgument = (
    staticValueArgument.or(staticTypeArgument)
  )

  static let staticTypeArgument = (
    maybe(typeAttribute).and(typeExpr)
      .map({ (state, tree) -> GenericArgument.Value in
        .type(tree.1)
      })
  )

  static let staticValueArgument = (
    valueAttribute.and(expr)
      .map({ (state, tree) -> GenericArgument.Value in
        .expr(tree.1)
      })
  )

  static let whereClause = (
    take(.where).and(whereClauseConstraintList)
      .map({ (state, tree) -> SourceRepresentable<WhereClause> in
        SourceRepresentable(
          value: WhereClause(constraints: tree.1),
          range: tree.0.origin.extended(upTo: state.currentIndex))
      })
  )

  static let whereClauseConstraintList = (
    whereClauseConstraint.and(zeroOrMany(take(.comma).and(whereClauseConstraint).second))
      .map({ (state, tree) -> [SourceRepresentable<WhereClause.ConstraintExpr>] in
        [tree.0] + tree.1
      })
  )

  static let whereClauseConstraint = (
    typeConstraint.or(valueConstraint)
  )

  static let typeConstraint = (
    Apply<ParserState, SourceRepresentable<WhereClause.ConstraintExpr>>({ (state) in
      guard let lhs = try nameTypeExpr.parse(&state) else { return nil }

      // equality-constraint
      if state.take(.equal) != nil {
        guard let rhs = try typeExpr.parse(&state) else {
          throw DiagnosedError(expected("type expression", at: state.currentLocation))
        }
        return SourceRepresentable(
          value: .equality(l: lhs, r: rhs),
          range: state.ast[lhs].origin!.extended(upTo: state.currentIndex))
      }

      // conformance-constraint
      if state.take(.colon) != nil {
        guard let traits = try traitComposition.parse(&state) else {
          throw DiagnosedError(expected("trait composition", at: state.currentLocation))
        }
        return SourceRepresentable(
          value: .conformance(l: lhs, traits: traits),
          range: state.ast[lhs].origin!.extended(upTo: state.currentIndex))
      }

      throw DiagnosedError(expected("constraint operator", at: state.currentLocation))
    })
  )

  static let valueConstraint = (
    valueAttribute.and(expr)
      .map({ (state, tree) -> SourceRepresentable<WhereClause.ConstraintExpr> in
        SourceRepresentable(
          value: .value(tree.1),
          range: tree.0.origin.extended(upTo: state.currentIndex))
      })
  )

  static let traitComposition = (
    nameTypeExpr.and(zeroOrMany(take(.ampersand).and(nameTypeExpr).second))
      .map({ (state, tree) -> TraitComposition in [tree.0] + tree.1 })
  )

  // MARK: Identifiers

  static let identifierExpr = (
    entityIdentifier.and(maybe(take(.dot).and(methodIntroducer)))
      .map({ (state, tree) -> SourceRepresentable<Name> in
        if let (_, introducer) = tree.1 {
          return tree.0.introduced(by: introducer)
        } else {
          return tree.0
        }
      })
  )

  static let entityIdentifier = (
    Apply<ParserState, SourceRepresentable<Name>>({ (state) in
      switch state.peek()?.kind {
      case .name, .under:
        // function-entity-identifier
        let head = state.take()!
        var labels: [String?] = []

        if state.currentCharacter == "(" {
          let backup = state.backup()
          _ = state.take()
          var closeParenFound = false
          defer {
            // Backtrack if we didn't find a closing parenthesis or if there are no labels. That
            // will let the argument-list parser pickup after the identifier to either catch a
            // parse error in the former case (no closing parenthesis) or parse an empty argument
            // list in the latter (no labels).
            // Note: `foo()` is *not* a valid name, it's a function call.
            if !closeParenFound || labels.isEmpty { state.restore(from: backup) }
          }

          while !state.hasLeadingWhitespace {
            if state.take(.under) != nil {
              labels.append(nil)
            } else if let label = state.take(if: { $0.isLabel }) {
              labels.append(String(state.lexer.source[label.origin]))
            } else {
              break
            }

            if state.takeWithoutSkippingWhitespace(.colon) == nil {
              break
            }

            if let end = state.takeWithoutSkippingWhitespace(.rParen) {
              closeParenFound = true
              break
            }
          }
        }

        return SourceRepresentable(
          value: Name(stem: String(state.lexer.source[head.origin]), labels: labels),
          range: head.origin)


      case .infix, .prefix, .postfix:
        // operator-entity-identifier
        let head = state.take()!

        if state.hasLeadingWhitespace {
          throw DiagnosedError(expected("operator", at: state.currentLocation))
        }
        guard let oper = state.takeOperator() else {
          throw DiagnosedError(expected("operator", at: state.currentLocation))
        }

        let stem = String(state.lexer.source[oper.origin!])
        let range = head.origin.extended(upTo: oper.origin!.upperBound)

        switch head.kind {
        case .infix:
          return SourceRepresentable(value: Name(stem: stem, notation: .infix))
        case .prefix:
          return SourceRepresentable(value: Name(stem: stem, notation: .prefix))
        case .postfix:
          return SourceRepresentable(value: Name(stem: stem, notation: .postfix))
        default:
          unreachable()
        }

      default:
        return nil
      }
    })
  )

  static let typeIdentifier = (
    take(.name)
      .map({ (state, token) -> SourceRepresentable<Name> in
        SourceRepresentable(
          value: Name(stem: String(state.lexer.source[token.origin])),
          range: token.origin)
      })
  )

  // MARK: Attributes

  static let declAttribute = (
    take(.attribute).and(maybe(attributeArgumentList))
      .map({ (state, tree) -> SourceRepresentable<Attribute> in
        SourceRepresentable(
          value: Attribute(
            name: SourceRepresentable(token: tree.0, in: state.lexer.source),
            arguments: tree.1 ?? []),
          range: tree.0.origin.extended(upTo: state.currentIndex))
      })
  )

  static let attributeArgumentList = (
    take(.lParen)
      .and(attributeArgument).and(zeroOrMany(take(.comma).and(attributeArgument).second))
      .and(take(.rParen))
      .map({ (state, tree) -> [Attribute.Argument] in [tree.0.0.1] + tree.0.1 })
  )

  static let attributeArgument = (
    stringAttributeArgument.or(integerAttributeArgument)
  )

  static let stringAttributeArgument = (
    take(.string)
      .map({ (state, token) -> Attribute.Argument in
        let value = String(state.lexer.source[token.origin].dropFirst().dropLast())
        return .string(SourceRepresentable(value: value, range: token.origin))
      })
  )

  static let integerAttributeArgument = (
    take(.int)
      .map({ (state, token) -> Attribute.Argument in
        if let value = Int(state.lexer.source[token.origin]) {
          return .integer(SourceRepresentable(value: value, range: token.origin))
        } else {
          throw DiagnosedError(.error("invalid integer literal", range: token.origin))
        }
      })
  )

  static let typeAttribute = attribute("@type")

  static let valueAttribute = attribute("@value")

  // MARK: Helpers

  /// Creates a parse error describing failure to parse `subject` at `location`.
  private static func expected(
    _ subject: String,
    at location: SourceLocation,
    children: [Diagnostic] = []
  ) -> Diagnostic {
    .error("expected \(subject)", range: location ..< location, children: children)
  }

  private static func diagnose(
    _ makeDiagnostic: @escaping (inout ParserState) -> Diagnostic
  ) -> (inout ParserState) -> Error {
    { (s) in DiagnosedError(makeDiagnostic(&s)) }
  }

}

/// The attributes and modifiers preceeding a declaration.
struct DeclPrologue {

  /// Indicates whether the prologue is empty.
  let isEmpty: Bool

  /// The index of the first character in the prologue.
  let startIndex: String.Index

  /// The attributes in the prologue.
  let attributes: [SourceRepresentable<Attribute>]

  /// The access modifiers in the prologue.
  let accessModifiers: Set<SourceRepresentable<AccessModifier>>

  /// The member modifiers in the prologue.
  let memberModifiers: Set<SourceRepresentable<MemberModifier>>

  /// Indicates whether the prologue contains the `static` member modifier.
  var isStatic: Bool {
    memberModifiers.contains(where: { (m) in m.value == .static })
  }

}

/// The parsed name of a function declaration.
struct FunctionDeclName {

  /// The source range of the `fun` introducer.
  let introducerRange: SourceRange

  /// The stem of the declared identifier.
  let stem: SourceRepresentable<String>

  /// The notation of the declared function, if any.
  let notation: SourceRepresentable<OperatorNotation>?

}

/// The parsed head of a function declaration.
struct FunctionDeclHead {

  /// The name of the declaration.
  let name: FunctionDeclName

  /// The generic clause of the declaration, if any.
  let genericClause: SourceRepresentable<GenericClause>?

  /// The capture list of the declaration.
  let captures: [NodeID<BindingDecl>]

}

/// The parsed signature of a function declaration.
struct FunctionDeclSignature {

  /// The parameters of the declaration.
  let parameters: [NodeID<ParameterDecl>]

  /// The receiver effect of the declaration, if any.
  let receiverEffect: SourceRepresentable<ReceiverEffect>?

  /// The return type annotation of the declaration, if any.
  let output: AnyTypeExprID?

}

/// The body of a function or method declaration.
enum FunctionOrMethodDeclBody {

  case function(FunctionDecl.Body)

  case method([NodeID<MethodImplDecl>])

}

/// The parsed head of an initializer declaration.
struct InitDeclHead {

  /// The introducer of the declaration.
  let introducer: SourceRepresentable<InitializerDecl.Introducer>

  /// The generic clause of the declaration, if any.
  let genericClause: SourceRepresentable<GenericClause>?

}

/// The parsed head of a subscript declaration.
struct SubscriptDeclHead {

  /// The introducer of the declaration.
  let introducer: SourceRepresentable<SubscriptDecl.Introducer>

  /// The stem of the declared identifier, if any.
  let stem: SourceRepresentable<String>?

  /// The generic clause of the declaration, if any.
  let genericClause: SourceRepresentable<GenericClause>?

  /// The capture list of the declaration.
  let captures: [NodeID<BindingDecl>]

}

/// The parsed head of a property declaration.
struct PropertyDeclHead {

  /// The introducer of the declaration.
  let introducer: SourceRepresentable<SubscriptDecl.Introducer>

  /// The stem of the declared identifier.
  let stem: SourceRepresentable<String>

}

/// The parsed signature of a subscript declaration.
struct SubscriptDeclSignature {

  /// The parameters of the declaration.
  let parameters: [NodeID<ParameterDecl>]

  /// The return type annotation of the declaration.
  let output: AnyTypeExprID

}

/// A combinator that parses tokens with a specific kind.
struct TakeKind: Combinator {

  typealias Context = ParserState

  typealias Element = Token

  /// The kind of the token to consume.
  let kind: Token.Kind

  func parse(_ state: inout ParserState) throws -> Token? {
    state.take(kind)
  }

}

/// A combinator that parses contextual keywords.
struct ContextualKeyword<T: RawRepresentable>: Combinator where T.RawValue == String {

  typealias Context = ParserState

  typealias Element = SourceRepresentable<T>

  func parse(_ state: inout ParserState) throws -> Element? {
    if let next = state.peek(), next.kind == .name {
      if let value = T(rawValue: String(state.lexer.source[next.origin])) {
        _ = state.take()
        return SourceRepresentable(value: value, range: next.origin)
      }
    }
    return nil
  }

}

/// A combinator that updates the parsing contexts.
struct WrapInContext<Base: Combinator>: Combinator where Base.Context == ParserState {

  typealias Context = ParserState

  typealias Element = Base.Element

  /// The context in which `base` should be applied.
  let context: ParserState.Context

  /// The underlying combinator.
  public let base: Base

  func parse(_ state: inout ParserState) throws -> Element? {
    state.contexts.append(context)
    defer { state.contexts.removeLast() }
    return try base.parse(&state)
  }

}

/// Creates a combinator that parses tokens with the specified kind.
fileprivate func take(_ kind: Token.Kind) -> TakeKind {
  TakeKind(kind: kind)
}

/// Creates a combinator that parses name tokens with the specified value.
fileprivate func take(nameTokenWithValue value: String) -> Apply<ParserState, Token> {
  Apply({ (state) in state.take(nameTokenWithValue: value) })
}

/// Creates a combinator that parses attribute tokens with the specified name.
fileprivate func attribute(_ name: String) -> Apply<ParserState, Token> {
  Apply({ (state) in state.take(attribute: name) })
}

/// Creates a combinator that translates token kinds to instances of type.
fileprivate func translate<T>(
  _ table: [Token.Kind: T]
) -> Apply<ParserState, SourceRepresentable<T>> {
  Apply({ (state) in
    guard let head = state.peek() else { return nil }
    if let translation = table[head.kind] {
      _ = state.take()
      return SourceRepresentable(value: translation, range: head.origin)
    } else {
      return nil
    }
  })
}

/// Creates a combinator that pushes `context` to the parser state before applying, and pops
/// that context afterward.
fileprivate func inContext<Base: Combinator>(
  _ context: ParserState.Context,
  apply base: Base
) -> WrapInContext<Base> {
  WrapInContext(context: context, base: base)
}

/// Creates a combinator that applies `base` only if its input is not preceeded by whitespaces.
fileprivate func withoutLeadingWhitespace<Base: Combinator>(
  _ base: Base
) -> Apply<ParserState, Base.Element>
where Base.Context == ParserState
{
  Apply({ (state) in try state.hasLeadingWhitespace ? nil : base.parse(&state) })
}

/// Creates a combinator that applies `base` only if its input is not preceeded by newlines.
fileprivate func onSameLine<Base: Combinator>(
  _ base: Base
) -> Apply<ParserState, Base.Element>
where Base.Context == ParserState
{
  Apply({ (state) in
    if let t = state.peek() {
      return try state.hasNewline(before: t)
        ? nil
        : base.parse(&state)
    } else {
      // Let `base` handle end of stream.
      return try base.parse(&state)
    }
  })
}

fileprivate extension SourceRepresentable where Part == Identifier {

  init(token: Token, in source: SourceFile) {
    self.init(value: String(source[token.origin]), range: token.origin)
  }

}

fileprivate extension Diagnostic {

  static func diagnose(expected kind: Token.Kind, at location: SourceLocation) -> Diagnostic {
    .error("expected '\(kind)'", range: location ..< location)
  }

  static func diagnose(infixOperatorRequiresWhitespacesAt range: SourceRange?) -> Diagnostic {
    .error("infix operator requires whitespaces on both sides", range: range)
  }

  static func diagnose(unexpectedToken token: Token) -> Diagnostic {
    .error("unexpected token '\(token.kind)'", range: token.origin)
  }

  static func diagnose(unterminatedCommentEndingAt endLocation: SourceLocation) -> Diagnostic {
    .error("unterminated comment", range: endLocation ..< endLocation)
  }

  static func diagnose(unterminatedStringEndingAt endLocation: SourceLocation) -> Diagnostic {
    .error("unterminated string", range: endLocation ..< endLocation)
  }

}<|MERGE_RESOLUTION|>--- conflicted
+++ resolved
@@ -1588,11 +1588,7 @@
   }
 
   static let infixExprHead = (
-<<<<<<< HEAD
-    anyExpr(spawnExpr).or(anyExpr(awaitExpr)).or(prefixExpr)
-=======
-    anyExpr(asyncExpr).or(prefixExpr)
->>>>>>> 4ddfa672
+    anyExpr(spawnExpr).or(prefixExpr)
   )
 
   static let spawnExpr = TryCatch(
