/// An operator declaration.
public struct OperatorDecl: Decl {

<<<<<<< HEAD
=======
  public static let kind = NodeKind.operatorDecl

  /// The source range of the declaration's introducer, if any.
  public let introducerRange: SourceRange?

>>>>>>> 35783429
  /// The access modifier of the declaration, if any.
  public let accessModifier: SourceRepresentable<AccessModifier>?

  /// The notation of the operator.
  public let notation: SourceRepresentable<OperatorNotation>

  /// The name of the operator.
  public let name: SourceRepresentable<Identifier>

  /// The precedence group of the operator, if any.
  public let precedenceGroup: SourceRepresentable<PrecedenceGroup>?

  /// Creates an instance with the given properties.
  public init(
    introducerRange: SourceRange?,
    accessModifier: SourceRepresentable<AccessModifier>?,
    notation: SourceRepresentable<OperatorNotation>,
    name: SourceRepresentable<Identifier>,
    precedenceGroup: SourceRepresentable<PrecedenceGroup>?
  ) {
    self.introducerRange = introducerRange
    self.accessModifier = accessModifier
    self.notation = notation
    self.name = name
    self.precedenceGroup = precedenceGroup
  }

}<|MERGE_RESOLUTION|>--- conflicted
+++ resolved
@@ -1,14 +1,9 @@
 /// An operator declaration.
 public struct OperatorDecl: Decl {
-
-<<<<<<< HEAD
-=======
-  public static let kind = NodeKind.operatorDecl
 
   /// The source range of the declaration's introducer, if any.
   public let introducerRange: SourceRange?
 
->>>>>>> 35783429
   /// The access modifier of the declaration, if any.
   public let accessModifier: SourceRepresentable<AccessModifier>?
 
