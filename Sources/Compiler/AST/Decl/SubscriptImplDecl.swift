--- conflicted
+++ resolved
@@ -1,12 +1,7 @@
 /// The declaration of a subscript implementation.
 public struct SubscriptImplDecl: Decl, LexicalScope {
 
-<<<<<<< HEAD
-=======
-  public static let kind = NodeKind.subscriptImplDecl
-
   /// The body of a subscript implementation.
->>>>>>> 35783429
   public enum Body: Codable {
 
     /// An expression body.
