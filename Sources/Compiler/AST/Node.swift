/// A protocol describing the API of an AST node.
public protocol Node: Codable {

}

<<<<<<< HEAD
extension Node {
  /// A unique identifier denoting the type of this node.
  static var kind: NodeKind { NodeKind(Self.self) }
=======
  /// Returns `.success` if `self` is well-formed given the containing `ast`. Otherwise, returns
  /// `.failure` with the diagnostics of the broken invariants.
  func validateForm(in ast: AST) -> SuccessOrDiagnostics

}

extension Node {

  public func validateForm(in ast: AST) -> SuccessOrDiagnostics { .success }

>>>>>>> 35783429
}<|MERGE_RESOLUTION|>--- conflicted
+++ resolved
@@ -1,13 +1,6 @@
 /// A protocol describing the API of an AST node.
 public protocol Node: Codable {
 
-}
-
-<<<<<<< HEAD
-extension Node {
-  /// A unique identifier denoting the type of this node.
-  static var kind: NodeKind { NodeKind(Self.self) }
-=======
   /// Returns `.success` if `self` is well-formed given the containing `ast`. Otherwise, returns
   /// `.failure` with the diagnostics of the broken invariants.
   func validateForm(in ast: AST) -> SuccessOrDiagnostics
@@ -18,5 +11,6 @@
 
   public func validateForm(in ast: AST) -> SuccessOrDiagnostics { .success }
 
->>>>>>> 35783429
+  /// A unique identifier denoting the type of this node.
+  static var kind: NodeKind { NodeKind(Self.self) }
 }