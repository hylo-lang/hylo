--- conflicted
+++ resolved
@@ -1174,12 +1174,6 @@
   private mutating func checkConformances(to traits: RefinementCluster, declaredBy d: AnyDeclID) {
     precondition(d.isConformanceSource)
 
-<<<<<<< HEAD
-    for (n, rhs) in evalTraitComposition(program[d].conformances) {
-      for t in refinements(of: rhs).orderedByDependency {
-        checkConformance(of: r, to: t, declaredBy: .init(d, at: program[n].site))
-      }
-=======
     let scopeOfDefinition = program[d].scope
     let m = canonical(extendedModel(d), in: scopeOfDefinition)
     if m[.hasError] { return }
@@ -1187,7 +1181,6 @@
     for t in traits.orderedByDependency {
       let s = originsOfConformance(of: m, to: t, exposedTo: scopeOfDefinition)
       checkConformance(to: t, declaredBy: s, in: scopeOfDefinition)
->>>>>>> 805cacf5
     }
   }
 
@@ -1260,11 +1253,7 @@
     /// A map associating the "Self" parameter of each trait in the refinement cluster of `trait`
     /// to the type `
     var traitReceiverToModel = GenericArguments()
-<<<<<<< HEAD
-    for t in refinements(of: concept).unordered {
-=======
     for t in refinements(of: trait).unordered {
->>>>>>> 805cacf5
       traitReceiverToModel[program[t.decl].receiver] = model
     }
 
