import Core
import Utils

/// Val's type checker.
public struct TypeChecker {

  /// The program being type checked.
  public internal(set) var program: ScopedProgram

  /// The diagnostics of the type errors.
  public internal(set) var diagnostics: Set<Diagnostic> = []

  /// The overarching type of each declaration.
  public private(set) var declTypes = DeclProperty<AnyType>()

  /// The type of each expression.
  public private(set) var exprTypes = ExprProperty<AnyType>()

  /// A map from function and subscript declarations to their implicit captures.
  public private(set) var implicitCaptures = DeclProperty<[ImplicitCapture]>()

  /// A map from name expression to its referred declaration.
  public internal(set) var referredDecls: BindingMap = [:]

  /// A map from sequence expressions to their evaluation order.
  public internal(set) var foldedSequenceExprs: [NodeID<SequenceExpr>: FoldedSequenceExpr] = [:]

  /// Indicates whether the built-in symbols are visible.
  public var isBuiltinModuleVisible: Bool

  /// The site for which type inference tracing is enabled, if any.
  public let inferenceTracingRange: SourceRange?

  /// Creates a new type checker for the specified program.
  ///
  /// - Note: `program` is stored in the type checker and mutated throughout type checking (e.g.,
  ///   to insert synthesized declarations).
  public init(
    program: ScopedProgram,
    isBuiltinModuleVisible: Bool = false,
    tracingInferenceIn inferenceTracingRange: SourceRange? = nil
  ) {
    self.program = program
    self.isBuiltinModuleVisible = isBuiltinModuleVisible
    self.inferenceTracingRange = inferenceTracingRange
  }

  // MARK: Type system

  /// Returns whether `lhs` is canonically equivalent to `rhs`.
  public func areEquivalent(_ lhs: AnyType, _ rhs: AnyType) -> Bool {
    canonicalize(type: lhs) == canonicalize(type: rhs)
  }

  /// Returns whether `lhs` is a strict subtype of `rhs`.
  public func isStrictSubtype(_ lhs: AnyType, _ rhs: AnyType) -> Bool {
    // TODO: Implement me
    return false
  }

  /// Returns the canonical form of `type`.
  public func canonicalize(type: AnyType) -> AnyType {
    if type[.isCanonical] { return type }

    switch type.base {
    case let t as BoundGenericType:
      let base = canonicalize(type: t.base)
      let arguments = t.arguments.map({ (a) -> BoundGenericType.Argument in
        switch a {
        case .type(let a):
          return .type(canonicalize(type: a))
        case .value:
          fatalError("not implemented")
        }
      })
      return ^BoundGenericType(base, arguments: arguments)

    case let t as ExistentialType:
      return ^ExistentialType(
        traits: t.traits,
        constraints: ConstraintSet(t.constraints.map(canonicalize(constraint:))))

    case let t as TupleType:
      return ^TupleType(
        t.elements.map({ (e) -> TupleType.Element in
          .init(label: e.label, type: canonicalize(type: e.type))
        }))

    case let t as SumType:
      return ^SumType(Set(t.elements.map(canonicalize(type:))))

    default:
      unreachable()
    }
  }

  /// Returns the canonical form of `constraint`.
  public func canonicalize(constraint: Constraint) -> Constraint {
    constraint.modifyingTypes(canonicalize(type:))
  }

  /// Returns the set of traits to which `type` conforms in `scope`.
  ///
  /// - Note: If `type` is a trait, it is always contained in the returned set.
  mutating func conformedTraits<S: ScopeID>(of type: AnyType, in scope: S) -> Set<TraitType>? {
    var result: Set<TraitType> = []

    switch type.base {
    case let t as GenericTypeParameterType:
      // Generic parameters declared at trait scope conform to that trait.
      if let decl = NodeID<TraitDecl>(program.declToScope[t.decl]!) {
        return conformedTraits(of: ^TraitType(decl, ast: program.ast), in: scope)
      }

      // Conformances of other generic parameters are stored in generic environments.
      for scope in program.scopes(from: scope) where scope.kind.value is GenericScope.Type {
        guard let e = environment(of: scope) else { continue }
        result.formUnion(e.conformedTraits(of: type))
      }

    case let t as ProductType:
      let decl = program.ast[t.decl]
      let parentScope = program.declToScope[t.decl]!
      guard let traits = realize(conformances: decl.conformances, in: parentScope)
      else { return nil }

      for trait in traits {
        guard let bases = conformedTraits(of: ^trait, in: parentScope)
        else { return nil }
        result.formUnion(bases)
      }

    case let t as TraitType:
      // Gather the conformances defined at declaration.
      guard
        var work = realize(
          conformances: program.ast[t.decl].refinements,
          in: program.declToScope[t.decl]!)
      else { return nil }

      while let base = work.popFirst() {
        if base == t {
          diagnostics.insert(
            .error(circularRefinementAt: program.ast[t.decl].identifier.site))
          return nil
        } else if result.insert(base).inserted {
          guard
            let traits = realize(
              conformances: program.ast[base.decl].refinements,
              in: program.scopeToParent[base.decl]!)
          else { return nil }
          work.formUnion(traits)
        }
      }

      // Add the trait to its own conformance set.
      result.insert(t)

      // Traits can't be refined in extensions; we're done.
      return result

    case is TypeAliasType:
      break

    default:
      break
    }

    // Collect traits declared in conformance declarations.
    for i in extendingDecls(of: type, exposedTo: scope) where i.kind == ConformanceDecl.self {
      let decl = program.ast[NodeID<ConformanceDecl>(i)!]
      let parentScope = program.declToScope[i]!
      guard let traits = realize(conformances: decl.conformances, in: parentScope)
      else { return nil }

      for trait in traits {
        guard let bases = conformedTraits(of: ^trait, in: parentScope)
        else { return nil }
        result.formUnion(bases)
      }
    }

    return result
  }

  // MARK: Type checking

  /// The status of a type checking request on a declaration.
  private enum RequestStatus {

    /// Type realization has started.
    ///
    /// The type checker is realizing the overarching type of the declaration. Initiating a new
    /// type realization or type checking request on the same declaration will cause a circular
    /// dependency error.
    case typeRealizationStarted

    /// Type realization was completed.
    ///
    /// The checker realized the overarching type of the declaration, which is now available in
    /// `declTypes`.
    case typeRealizationCompleted

    /// Type checking has started.
    ///
    /// The checker is verifying whether the declaration is well-typed; its overarching type is
    /// available in `declTypes`. Initiating a new type checking request will cause a circular
    /// dependency error.
    case typeCheckingStarted

    /// Type checking succeeded.
    ///
    /// The declaration is well-typed; its overarching type is availabe in `declTypes`.
    case success

    /// Type realzation or type checking failed.
    ///
    /// If type realization succeeded, the overarching type of the declaration is available in
    /// `declTypes`. Otherwise, it is assigned to `nil`.
    case failure

  }

  /// A cache for type checking requests on declarations.
  private var declRequests = DeclProperty<RequestStatus>()

  /// A cache mapping generic declarations to their environment.
  private var environments = DeclProperty<MemoizationState<GenericEnvironment?>>()

  /// The bindings whose initializers are being currently visited.
  private var bindingsUnderChecking: DeclSet = []

  /// Adds the given diagnostic.
  mutating func addDiagnostic(_ d: Diagnostic) {
    diagnostics.insert(d)
  }

  /// Sets the realized type of `d` to `type`.
  ///
  /// - Requires: `d` has not gone through type realization yet.
  mutating func setInferredType(_ type: AnyType, for d: NodeID<VarDecl>) {
    precondition(declRequests[d] == nil)
    declTypes[d] = type
    declRequests[d] = .typeRealizationCompleted
  }

  /// Type checks the specified module, accumulating diagnostics in `self.diagnostics`
  ///
  /// - Requires: `id` is a valid ID in the type checker's AST.
  public mutating func check(module id: NodeID<ModuleDecl>) {
    // Build the type of the module.
    declTypes[id] = ^ModuleType(id, ast: program.ast)

    // Type check the declarations in the module.
    for decl in program.ast.topLevelDecls(id) {
      _ = check(decl: decl)
    }
<<<<<<< HEAD

    // Process pending requests.
    _ = checkPending()
=======
    return success
>>>>>>> 3d7c0b97
  }

  /// Type checks the specified declaration and returns whether that succeeded.
  private mutating func check<T: DeclID>(decl id: T) -> Bool {
    switch id.kind {
    case AssociatedTypeDecl.self:
      return check(associatedType: NodeID(id)!)
    case AssociatedValueDecl.self:
      return check(associatedValue: NodeID(id)!)
    case BindingDecl.self:
      return check(binding: NodeID(id)!)
    case ConformanceDecl.self:
      return check(conformance: NodeID(id)!)
    case FunctionDecl.self:
      return check(function: NodeID(id)!)
    case GenericParameterDecl.self:
      return check(genericParameter: NodeID(id)!)
    case InitializerDecl.self:
      return check(initializer: NodeID(id)!)
    case MethodDecl.self:
      return check(method: NodeID(id)!)
    case MethodImpl.self:
      return check(method: NodeID(program.declToScope[id]!)!)
    case OperatorDecl.self:
      return check(operator: NodeID(id)!)
    case ProductTypeDecl.self:
      return check(productType: NodeID(id)!)
    case SubscriptDecl.self:
      return check(subscript: NodeID(id)!)
    case TraitDecl.self:
      return check(trait: NodeID(id)!)
    case TypeAliasDecl.self:
      return check(typeAlias: NodeID(id)!)
    default:
      unexpected("declaration", found: id, of: program.ast)
    }
  }

  private mutating func check(associatedType: NodeID<AssociatedTypeDecl>) -> Bool {
    return true
  }

  private mutating func check(associatedValue: NodeID<AssociatedValueDecl>) -> Bool {
    return true
  }

  private mutating func check(conformance: NodeID<ConformanceDecl>) -> Bool {
    // FIXME: implement me.
    return true
  }

  /// - Note: Method is internal because it may be called during constraint generation.
  mutating func check(binding id: NodeID<BindingDecl>) -> Bool {
    defer { assert(declTypes[id] != nil) }
    let syntax = program.ast[id]

    // Note: binding declarations do not undergo type realization.
    switch declRequests[id] {
    case nil:
      declRequests[id] = .typeCheckingStarted
    case .typeCheckingStarted:
      diagnostics.insert(.error(circularDependencyAt: syntax.site))
      return false
    case .success:
      return true
    case .failure:
      return false
    default:
      unreachable()
    }

    // Determine the shape of the declaration.
    let declScope = program.declToScope[AnyDeclID(id)]!
    let shape = inferType(
      of: AnyPatternID(syntax.pattern), in: declScope, expecting: nil)
    assert(shape.facts.inferredTypes.storage.isEmpty, "expression in binding pattern")

    if shape.type.isError {
      declTypes[id] = .error
      declRequests[id] = .failure
      return false
    }

    // Determine whether the declaration has a type annotation.
    let hasTypeHint = program.ast[syntax.pattern].annotation != nil

    // Type check the initializer, if any.
    var success = true
    if let initializer = syntax.initializer {
      let initializerType = exprTypes[initializer].setIfNil(^TypeVariable(node: initializer.base))
      var initializerConstraints: [Constraint] = shape.facts.constraints

      // The type of the initializer may be a subtype of the pattern's
      if hasTypeHint {
        initializerConstraints.append(
          SubtypingConstraint(
            initializerType, shape.type,
            because: ConstraintCause(.initializationWithHint, at: syntax.site)))
      } else {
        initializerConstraints.append(
          EqualityConstraint(
            initializerType, shape.type,
            because: ConstraintCause(.initializationWithPattern, at: syntax.site)))
      }

      // Infer the type of the initializer
      let names = program.ast.names(in: syntax.pattern).map({ (name) in
        AnyDeclID(program.ast[name.pattern].decl)
      })

      bindingsUnderChecking.formUnion(names)
      let inference = solveConstraints(
        impliedBy: initializer,
        expecting: shape.type,
        in: declScope,
        initialConstraints: initializerConstraints)
      bindingsUnderChecking.subtract(names)

      // TODO: Complete underspecified generic signatures

      success = inference.succeeded
      declTypes[id] = inference.solution.typeAssumptions.reify(shape.type)

      // Run deferred queries.
      success = shape.deferred.reduce(success, { $1(&self, inference.solution) && $0 })
    } else if hasTypeHint {
      declTypes[id] = shape.type
    } else {
      unreachable("expected type annotation")
    }

    assert(!declTypes[id]![.hasVariable])
    declRequests[id] = success ? .success : .failure
    return success
  }

  private mutating func check(conformance: ConformanceDecl) -> Bool {
    fatalError("not implemented")
  }

  private mutating func check(extension: ExtensionDecl) -> Bool {
    fatalError("not implemented")
  }

  /// Type checks the specified function declaration and returns whether that succeeded.
  ///
  /// The type of the declaration must be realizable from type annotations alone or the declaration
  /// the declaration must be realized and its inferred type must be stored in `declTyes`. Hence,
  /// the method must not be called on the underlying declaration of a lambda or spawn expression
  /// before the type of that declaration has been fully inferred.
  ///
  /// - SeeAlso: `checkPending`
  private mutating func check(function id: NodeID<FunctionDecl>) -> Bool {
    _check(decl: id, { (this, id) in this._check(function: id) })
  }

  private mutating func _check(function id: NodeID<FunctionDecl>) -> Bool {
    // Type check the generic constraints.
    var success = environment(of: id) != nil

    // Type check the parameters.
    var parameterNames: Set<String> = []
    for parameter in program.ast[id].parameters {
      success = check(parameter: parameter, siblingNames: &parameterNames) && success
    }

    // Set the type of the implicit receiver declaration if necessary.
    if program.isNonStaticMember(id) {
      let functionType = declTypes[id]!.base as! LambdaType
      let receiverDecl = program.ast[id].receiver!

      if let type = functionType.captures.first?.type.base as? RemoteType {
        declTypes[receiverDecl] = ^ParameterType(convention: type.capability, bareType: type.base)
      } else {
        // `sink` member functions capture their receiver.
        assert(program.ast[id].isSink)
        declTypes[receiverDecl] = ^ParameterType(
          convention: .sink,
          bareType: functionType.environment)
      }

      declRequests[receiverDecl] = .success
    }

    // Type check the body, if any.
    switch program.ast[id].body {
    case .block(let stmt):
      return check(brace: stmt) && success

    case .expr(let expr):
      // If `expr` has been used to infer the return type, there's no need to visit it again.
      if (program.ast[id].output == nil) && program.ast[id].isInExprContext { return success }

      // Otherwise, it's expected to have the realized return type.
      let t = deduceType(
        of: expr, expecting: LambdaType(declTypes[id]!)!.output.skolemized, in: id)
      return (t != nil) && success

    case nil:
      // Requirements and FFIs can be without a body.
      if program.isRequirement(id) || program.ast[id].isFFI { return success }

      // Declaration requires a body.
      diagnostics.insert(.error(declarationRequiresBodyAt: program.ast[id].introducerSite))
      return false
    }
  }

  private mutating func check(genericParameter id: NodeID<GenericParameterDecl>) -> Bool {
    _check(decl: id, { (this, id) in this._check(genericParameter: id) })
  }

  private mutating func _check(genericParameter id: NodeID<GenericParameterDecl>) -> Bool {
    // TODO: Type check default values.
    return true
  }

  private mutating func check(initializer id: NodeID<InitializerDecl>) -> Bool {
    _check(decl: id, { (this, id) in this._check(initializer: id) })
  }

  private mutating func _check(initializer id: NodeID<InitializerDecl>) -> Bool {
    // Memberwize initializers always type check.
    if program.ast[id].introducer.value == .memberwiseInit {
      return true
    }

    // The type of the declaration must have been realized.
    let type = declTypes[id]!.base as! LambdaType

    // Type check the generic constraints.
    var success = environment(of: id) != nil

    // Type check the parameters.
    var parameterNames: Set<String> = []
    for parameter in program.ast[id].parameters {
      success = check(parameter: parameter, siblingNames: &parameterNames) && success
    }

    // Set the type of the implicit receiver declaration.
    // Note: the receiver of an initializer is its first parameter.
    declTypes[program.ast[id].receiver] = type.inputs[0].type
    declRequests[program.ast[id].receiver] = .success

    // Type check the body, if any.
    if let body = program.ast[id].body {
      return check(brace: body) && success
    } else if program.isRequirement(id) {
      return success
    } else {
      diagnostics.insert(.error(declarationRequiresBodyAt: program.ast[id].introducer.site))
      return false
    }
  }

  private mutating func check(method id: NodeID<MethodDecl>) -> Bool {
    _check(decl: id, { (this, id) in this._check(method: id) })
  }

  private mutating func _check(method id: NodeID<MethodDecl>) -> Bool {
    // The type of the declaration must have been realized.
    let type = declTypes[id]!.base as! MethodType
    let outputType = type.output.skolemized

    // Type check the generic constraints.
    var success = environment(of: id) != nil

    // Type check the parameters.
    var parameterNames: Set<String> = []
    for parameter in program.ast[id].parameters {
      success = check(parameter: parameter, siblingNames: &parameterNames) && success
    }

    for impl in program.ast[id].impls {
      // Set the type of the implicit receiver declaration.
      declTypes[program.ast[impl].receiver] = ^ParameterType(
        convention: program.ast[impl].introducer.value.convention,
        bareType: type.receiver)
      declRequests[program.ast[impl].receiver] = .success

      // Type check method's implementations, if any.
      switch program.ast[impl].body {
      case .expr(let expr):
        let expectedType =
          program.ast[impl].introducer.value == .inout
          ? AnyType.void
          : outputType
        let inferredType = deduceType(of: expr, expecting: expectedType, in: impl)
        success = (inferredType != nil) && success

      case .block(let stmt):
        success = check(brace: stmt) && success

      case nil:
        // Requirements can be without a body.
        if program.isRequirement(id) { continue }

        // Declaration requires a body.
        diagnostics.insert(.error(declarationRequiresBodyAt: program.ast[id].introducerSite))
        success = false
      }
    }

    return success
  }

  private mutating func check(methodImpl: MethodImpl) -> Bool {
    fatalError("not implemented")
  }

  private mutating func check(namespace: NamespaceDecl) -> Bool {
    fatalError("not implemented")
  }

  /// Inserts in `siblingNames` the name of the parameter declaration identified by `id` and
  /// returns whether that declaration type checks.
  private mutating func check(
    parameter id: NodeID<ParameterDecl>,
    siblingNames: inout Set<String>
  ) -> Bool {
    // Check for duplicate parameter names.
    if !siblingNames.insert(program.ast[id].baseName).inserted {
      diagnostics.insert(
        .diganose(
          duplicateParameterNamed: program.ast[id].baseName, at: program.ast[id].site))
      declRequests[id] = .failure
      return false
    }

    // Type check the default value, if any.
    if let defaultValue = program.ast[id].defaultValue {
      let parameterType = declTypes[id]!.base as! ParameterType
      let defaultValueType = exprTypes[defaultValue].setIfNil(
        ^TypeVariable(node: defaultValue.base))

      let inference = solveConstraints(
        impliedBy: defaultValue,
        expecting: parameterType.bareType,
        in: program.declToScope[id]!,
        initialConstraints: [
          ParameterConstraint(
            defaultValueType, ^parameterType,
            because: ConstraintCause(.argument, at: program.ast[id].site))
        ])

      if !inference.succeeded {
        declRequests[id] = .failure
        return false
      }
    }

    declRequests[id] = .success
    return true
  }

  private mutating func check(operator id: NodeID<OperatorDecl>) -> Bool {
    let source = NodeID<TranslationUnit>(program.declToScope[id]!)!

    // Look for duplicate operator declaration.
    for decl in program.ast[source].decls where decl.kind == OperatorDecl.self {
      let oper = NodeID<OperatorDecl>(decl)!
      if oper != id,
        program.ast[oper].notation.value == program.ast[id].notation.value,
        program.ast[oper].name.value == program.ast[id].name.value
      {
        diagnostics.insert(
          .error(
            duplicateOperatorNamed: program.ast[id].name.value,
            at: program.ast[id].site))
        return false
      }
    }

    return true
  }

  private mutating func check(productType id: NodeID<ProductTypeDecl>) -> Bool {
    _check(decl: id, { (this, id) in this._check(productType: id) })
  }

  private mutating func _check(productType id: NodeID<ProductTypeDecl>) -> Bool {
    // Type check the memberwise initializer.
    var success = check(initializer: program.ast[id].memberwiseInit)

    // Type check the generic constraints.
    success = (environment(of: id) != nil) && success

    // Type check the type's direct members.
    for j in program.ast[id].members {
      success = check(decl: j) && success
    }

    // Type check conformances.
    let container = program.scopeToParent[id]!
    let traits: Set<TraitType>
    if let ts = realize(conformances: program.ast[id].conformances, in: container) {
      traits = ts
    } else {
      traits = []
      success = false
    }

    for trait in traits {
      success = check(conformanceOfProductDecl: id, to: trait) && success
    }

    // Type check extending declarations.
    let type = declTypes[id]!
    for j in extendingDecls(of: type, exposedTo: container) {
      success = check(decl: j) && success
    }

    // TODO: Check the conformances

    return success
  }

  private mutating func check(subscript id: NodeID<SubscriptDecl>) -> Bool {
    _check(decl: id, { (this, id) in this._check(subscript: id) })
  }

  private mutating func _check(subscript id: NodeID<SubscriptDecl>) -> Bool {
    // The type of the declaration must have been realized.
    let declType = declTypes[id]!.base as! SubscriptType
    let outputType = declType.output.skolemized

    // Type check the generic constraints.
    var success = environment(of: id) != nil

    // Type check the parameters, if any.
    if let parameters = program.ast[id].parameters {
      var parameterNames: Set<String> = []
      for parameter in parameters {
        success = check(parameter: parameter, siblingNames: &parameterNames) && success
      }
    }

    // Type checks the subscript's implementations.
    for impl in program.ast[id].impls {
      // Set the type of the implicit receiver declaration if necessary.
      if program.isNonStaticMember(id) {
        let receiverType = declType.captures.first!.type.base as! RemoteType
        let receiverDecl = program.ast[impl].receiver!

        declTypes[receiverDecl] = ^ParameterType(
          convention: program.ast[impl].introducer.value.convention,
          bareType: receiverType.base)
        declRequests[receiverDecl] = .success
      }

      // Type checks the body of the implementation.
      switch program.ast[impl].body {
      case .expr(let expr):
        success = (deduceType(of: expr, expecting: outputType, in: impl) != nil) && success

      case .block(let stmt):
        success = check(brace: stmt) && success

      case nil:
        // Requirements can be without a body.
        if program.isRequirement(id) { continue }

        // Declaration requires a body.
        diagnostics.insert(.error(declarationRequiresBodyAt: program.ast[id].introducer.site))
        success = false
      }
    }

    return success
  }

  private mutating func check(subscriptImpl: SubscriptImpl) -> Bool {
    fatalError("not implemented")
  }

  private mutating func check(trait id: NodeID<TraitDecl>) -> Bool {
    _check(decl: id, { (this, id) in this._check(trait: id) })
  }

  private mutating func _check(trait id: NodeID<TraitDecl>) -> Bool {
    // Type check the generic constraints.
    var success = environment(ofTraitDecl: id) != nil

    // Type check the type's direct members.
    for j in program.ast[id].members {
      success = check(decl: j) && success
    }

    // Type check extending declarations.
    let type = declTypes[id]!
    for j in extendingDecls(of: type, exposedTo: program.declToScope[id]!) {
      success = check(decl: j) && success
    }

    // TODO: Check the conformances

    return success
  }

  private mutating func check(typeAlias id: NodeID<TypeAliasDecl>) -> Bool {
    _check(decl: id, { (this, id) in this._check(typeAlias: id) })
  }

  private mutating func _check(typeAlias id: NodeID<TypeAliasDecl>) -> Bool {
    // Realize the subject.
    let subject: AnyType
    switch program.ast[id].body {
    case .typeExpr(let j):
      if let s = realize(j, in: AnyScopeID(id))?.instance {
        subject = s
      } else {
        return false
      }

    case .union:
      fatalError("not implemented")
    }

    // Type-check the generic clause.
    var success = environment(of: id) != nil

    // Type check extending declarations.
    for j in extendingDecls(of: subject, exposedTo: program.declToScope[id]!) {
      success = check(decl: j) && success
    }

    // TODO: Check the conformances

    return success
  }

  private mutating func check(`var`: VarDecl) -> Bool {
    fatalError("not implemented")
  }

  /// Returns whether `decl` is well-typed from the cache, or calls `action` to type check it
  /// and caches the result before returning it.
  private mutating func _check<T: DeclID>(
    decl id: T,
    _ action: (inout Self, T) -> Bool
  ) -> Bool {
    // Check if a type checking request has already been received.
    while true {
      switch declRequests[id] {
      case nil:
        /// The the overarching type of the declaration is available after type realization.
        defer { assert(declRequests[id] != nil) }

        // Realize the type of the declaration before starting type checking.
        if realize(decl: id).isError {
          // Type checking fails if type realization did.
          declRequests[id] = .failure
          return false
        } else {
          // Note: Because the type realization of certain declarations may escalate to type
          // checking perform type checking, we should re-check the status of the request.
          continue
        }

      case .typeRealizationCompleted:
        declRequests[id] = .typeCheckingStarted

      case .typeRealizationStarted, .typeCheckingStarted:
        // Note: The request status will be updated when the request that caused the circular
        // dependency handles the failure.
        diagnostics.insert(.error(circularDependencyAt: program.ast[id].site))
        return false

      case .success:
        return true

      case .failure:
        return false
      }

      break
    }

    // Process the request.
    let success = action(&self, id)

    // Update the request status.
    declRequests[id] = success ? .success : .failure
    return success
  }

  /// Type checks the conformance of the product type declared by `decl` to the trait `trait` and
  /// returns whether that succeeded.
  private mutating func check(
    conformanceOfProductDecl decl: NodeID<ProductTypeDecl>,
    to trait: TraitType
  ) -> Bool {
    let conformingType = realizeSelfTypeExpr(in: decl)!.instance
    let selfType = ^GenericTypeParameterType(selfParameterOf: trait.decl, in: program.ast)
    var success = true

    // Get the set of generic parameters defined by `trait`.
    for j in program.ast[trait.decl].members {
      switch j.kind {
      case GenericParameterDecl.self:
        assert(j == program.ast[trait.decl].selfParameterDecl, "unexpected declaration")
        continue

      case AssociatedTypeDecl.self:
        // TODO: Implement me.
        continue

      case AssociatedValueDecl.self:
        fatalError("not implemented")

      case FunctionDecl.self:
        // Make sure the requirement is well-typed.
        let requirement = NodeID<FunctionDecl>(j)!
        var requirementType = canonicalize(type: realize(functionDecl: requirement))

        /// Substitute `Self` by the conforming type in `type`.
        func substituteSelf(type: AnyType) -> TypeTransformAction {
          switch type.base {
          case selfType:
            // `type` is `Self`.
            return .stepOver(conformingType)

          case let t as AssociatedTypeType:
            // We only care about associated types rooted at `Self`. Others can be assumed to be
            // rooted at some generic type parameter declared by the requirement.
            let components = t.components
            if components.last != selfType { return .stepOver(type) }

            let scope = AnyScopeID(decl)
            let replacement =
              components
              .dropLast(1)
              .reversed()
              .reduce(
                into: conformingType,
                { (r, c) in
                  if r.isError { return }

                  switch c.base {
                  case let c as AssociatedTypeType:
                    let candidates = lookup(
                      program.ast[c.decl].baseName, memberOf: r, in: scope)

                    // Name is ambiguous if there's more than one candidate.
                    if candidates.count != 1 {
                      r = .error
                      return
                    }

                    // Name should refer to a type.
                    let candidateValue = realize(decl: candidates.first!)
                    guard let type = (candidateValue.base as? MetatypeType)?.instance else {
                      r = .error
                      return
                    }

                    // FIXME: If `type` is a bound generic type, substitute generic type parameters.
                    r = type

                  case is ConformanceLensType:
                    fatalError("not implemented")

                  default:
                    unreachable()
                  }
                })
            return .stepOver(replacement)

          default:
            return .stepInto(type)
          }
        }

        requirementType = requirementType.transform(substituteSelf(type:))
        if requirementType.isError { continue }

        // Search for candidate implementations.
        let stem = program.ast[requirement].identifier!.value
        var candidates = lookup(stem, memberOf: conformingType, in: AnyScopeID(decl))
        candidates.remove(AnyDeclID(requirement))

        // Filter out the candidates with incompatible types.
        candidates = candidates.filter({ (candidate) -> Bool in
          let candidateType = realize(decl: candidate)
          return canonicalize(type: candidateType) == requirementType
        })

        // TODO: Filter out the candidates with incompatible constraints.
        //
        // trait A {}
        // type Foo<T> {}
        // extension Foo where T: U { fun foo() }
        // conformance Foo: A {} // <- should not consider `foo` in the extension

        // If there are several candidates, we have an ambiguous conformance.
        if candidates.count > 1 {
          fatalError("not implemented")
        }

        // If there's no candidate and the requirement doesn't have a default implementation, the
        // conformance is not satisfied.
        if candidates.isEmpty && (program.ast[requirement].body == nil) {
          diagnostics.insert(
            .error(
              conformingType,
              doesNotConformTo: trait,
              at: program.ast[decl].identifier.site,
              because: [
                .error(
                  traitRequiresMethod: Name(of: requirement, in: program.ast)!,
                  withType: declTypes[requirement]!,
                  at: program.ast[decl].identifier.site)
              ]))
          success = false
        }

      case SubscriptDecl.self:
        fatalError("not implemented")

      default:
        unexpected("trait member", found: j, of: program.ast)
      }
    }

    return success
  }

  /// Type checks the specified statement and returns whether that succeeded.
  private mutating func check<T: StmtID, S: ScopeID>(stmt id: T, in lexicalContext: S) -> Bool {
    switch id.kind {
    case AssignStmt.self:
      return check(assign: NodeID(id)!, in: lexicalContext)

    case BraceStmt.self:
      return check(brace: NodeID(id)!)

    case ExprStmt.self:
      let stmt = program.ast[NodeID<ExprStmt>(id)!]
      if let type = deduceType(of: stmt.expr, in: lexicalContext) {
        // Issue a warning if the type of the expression isn't void.
        if type != .void {
          diagnostics.insert(
            .warning(
              unusedResultOfType: type,
              at: program.ast[stmt.expr].site))
        }
        return true
      } else {
        // Type inference/checking failed.
        return false
      }

    case DeclStmt.self:
      return check(decl: program.ast[NodeID<DeclStmt>(id)!].decl)

    case DiscardStmt.self:
      let stmt = program.ast[NodeID<DiscardStmt>(id)!]
      return deduceType(of: stmt.expr, in: lexicalContext) != nil

    case DoWhileStmt.self:
      return check(doWhile: NodeID(id)!, in: lexicalContext)

    case ReturnStmt.self:
      return check(return: NodeID(id)!, in: lexicalContext)

    case WhileStmt.self:
      return check(while: NodeID(id)!, in: lexicalContext)

    case YieldStmt.self:
      return check(yield: NodeID(id)!, in: lexicalContext)

    case WhileStmt.self:
      // TODO: properly implement this
      let stmt = program.ast[NodeID<WhileStmt>(id)!]
      var success = true
      for cond in stmt.condition {
        switch cond {
        case .expr(let condExpr):
          success =
            (deduceType(of: condExpr, expecting: nil, in: lexicalContext) != nil) && success
        default:
          success = false
        }
      }
      success = check(brace: stmt.body) && success
      return success

    case DoWhileStmt.self:
      // TODO: properly implement this
      let stmt = program.ast[NodeID<DoWhileStmt>(id)!]
      var success = true
      success = check(brace: stmt.body) && success
      success =
        (deduceType(of: stmt.condition, expecting: nil, in: lexicalContext) != nil) && success
      return success

    case ForStmt.self, BreakStmt.self, ContinueStmt.self:
      // TODO: implement checks for these statements
      return true

    default:
      unexpected("statement", found: id, of: program.ast)
    }
  }

  /// - Note: Method is internal because it may be called during constraint generation.
  mutating func check(brace id: NodeID<BraceStmt>) -> Bool {
    var success = true
    for stmt in program.ast[id].stmts {
      success = check(stmt: stmt, in: id) && success
    }
    return success
  }

  private mutating func check<S: ScopeID>(
    assign id: NodeID<AssignStmt>,
    in lexicalContext: S
  ) -> Bool {
    // Infer the type on the left.
    guard let lhsType = deduceType(of: program.ast[id].left, in: lexicalContext) else {
      return false
    }

    // Constrain the right to be subtype of the left.
    let rhsType = exprTypes[program.ast[id].right].setIfNil(
      ^TypeVariable(node: program.ast[id].right.base))
    let assignmentConstraint = SubtypingConstraint(
      rhsType, lhsType,
      because: ConstraintCause(.initializationOrAssignment, at: program.ast[id].site))

    // Infer the type on the right.
    let inference = solveConstraints(
      impliedBy: AnyExprID(program.ast[id].right),
      expecting: lhsType,
      in: lexicalContext,
      initialConstraints: [assignmentConstraint])
    return inference.succeeded
  }

  private mutating func check<S: ScopeID>(
    doWhile subject: NodeID<DoWhileStmt>,
    in lexicalContext: S
  ) -> Bool {
    let success = check(brace: program.ast[subject].body)

    // Visit the condition of the loop in the scope of the body.
    let boolType = AnyType(program.ast.coreType(named: "Bool")!)
    let inference = solveConstraints(
      impliedBy: program.ast[subject].condition, expecting: boolType,
      in: program.ast[subject].body)

    return success && inference.succeeded
  }

  private mutating func check<S: ScopeID>(
    return id: NodeID<ReturnStmt>,
    in lexicalContext: S
  ) -> Bool {
    // Retreive the expected output type.
    let expectedType = expectedOutputType(in: lexicalContext)!

    if let returnValue = program.ast[id].value {
      // The type of the return value must be subtype of the expected return type.
      let inferredReturnType = exprTypes[returnValue].setIfNil(
        ^TypeVariable(node: returnValue.base))
      let inference = solveConstraints(
        impliedBy: returnValue,
        expecting: expectedType,
        in: lexicalContext,
        initialConstraints: [
          SubtypingConstraint(
            inferredReturnType, expectedType,
            because: ConstraintCause(.return, at: program.ast[returnValue].site))
        ])
      return inference.succeeded
    } else if expectedType != .void {
      diagnostics.insert(.error(missingReturnValueAt: program.ast[id].site))
      return false
    } else {
      return true
    }
  }

  private mutating func check<S: ScopeID>(
    while subject: NodeID<WhileStmt>,
    in lexicalContext: S
  ) -> Bool {
    let syntax = program.ast[subject]

    // Visit the condition(s).
    let boolType = AnyType(program.ast.coreType(named: "Bool")!)
    for item in syntax.condition {
      switch item {
      case .expr(let expr):
        // Condition must be Boolean.
        let inference = solveConstraints(
          impliedBy: expr, expecting: boolType, in: lexicalContext)
        if !inference.succeeded { return false }

      case .decl(let binding):
        if !check(binding: binding) { return false }
      }
    }

    // Visit the body.
    return check(brace: syntax.body)
  }

  private mutating func check<S: ScopeID>(
    yield id: NodeID<YieldStmt>,
    in lexicalContext: S
  ) -> Bool {
    // Retreive the expected output type.
    let expectedType = expectedOutputType(in: lexicalContext)!

    // The type of the return value must be subtype of the expected return type.
    let inferredReturnType = exprTypes[program.ast[id].value].setIfNil(
      ^TypeVariable(node: program.ast[id].value.base))
    let inference = solveConstraints(
      impliedBy: program.ast[id].value,
      expecting: expectedType,
      in: lexicalContext,
      initialConstraints: [
        SubtypingConstraint(
          inferredReturnType, expectedType,
          because: ConstraintCause(.yield, at: program.ast[program.ast[id].value].site))
      ])
    return inference.succeeded
  }

  /// Returns whether `d` is well-typed, reading type inference results from `s`.
  mutating func checkDeferred(varDecl d: NodeID<VarDecl>, _ s: Solution) -> Bool {
    let success = modifying(
      &declTypes[d]!,
      { (t) in
        t = s.typeAssumptions.reify(t)
        return !t[.hasError]
      })
    declRequests[d] = success ? .success : .failure
    return success
  }

  /// Returns whether `e` is well-typed, reading type inference results from `s`.
  mutating func checkDeferred(lambdaExpr e: NodeID<LambdaExpr>, _ s: Solution) -> Bool {
    guard
      let declType = exprTypes[e]?.base as? LambdaType,
      !declType[.hasError]
    else { return false }

    // Reify the type of the underlying declaration.
    declTypes[program.ast[e].decl] = ^declType
    let parameters = program.ast[program.ast[e].decl].parameters
    for i in 0 ..< parameters.count {
      declTypes[parameters[i]] = declType.inputs[i].type
    }

    // Type check the declaration.
    return check(function: program.ast[e].decl)
  }

  /// Returns the expected output type in `lexicalContext`, or `nil` if `lexicalContext` is not
  /// nested in a function or subscript declaration.
  private func expectedOutputType<S: ScopeID>(in lexicalContext: S) -> AnyType? {
    for parent in program.scopes(from: lexicalContext) {
      switch parent.kind {
      case MethodImpl.self:
        // `lexicalContext` is nested in a method implementation.
        let decl = NodeID<MethodImpl>(parent)!
        if program.ast[decl].introducer.value == .inout {
          return .void
        } else {
          let methodDecl = NodeID<FunctionDecl>(program.scopeToParent[decl]!)!
          let methodType = declTypes[methodDecl]!.base as! MethodType
          return methodType.output.skolemized
        }

      case FunctionDecl.self:
        // `lexicalContext` is nested in a function.
        let decl = NodeID<FunctionDecl>(parent)!
        let funType = declTypes[decl]!.base as! LambdaType
        return funType.output.skolemized

      case SubscriptDecl.self:
        // `lexicalContext` is nested in a subscript implementation.
        let decl = NodeID<SubscriptDecl>(parent)!
        let subscriptType = declTypes[decl]!.base as! SubscriptType
        return subscriptType.output.skolemized

      default:
        continue
      }
    }

    return nil
  }

  /// Returns the generic environment defined by `node`, or `nil` if either `node`'s environment
  /// is ill-formed or if node doesn't outline a generic lexical scope.
  private mutating func environment<T: NodeIDProtocol>(of node: T) -> GenericEnvironment? {
    switch node.kind {
    case FunctionDecl.self:
      return environment(of: NodeID<FunctionDecl>(node)!)
    case ProductTypeDecl.self:
      return environment(of: NodeID<ProductTypeDecl>(node)!)
    case SubscriptDecl.self:
      return environment(of: NodeID<SubscriptDecl>(node)!)
    case TypeAliasDecl.self:
      return environment(of: NodeID<TypeAliasDecl>(node)!)
    case TraitDecl.self:
      return environment(ofTraitDecl: NodeID(node)!)
    default:
      return nil
    }
  }

  /// Returns the generic environment defined by `id`, or `nil` if it is ill-typed.
  private mutating func environment<T: GenericDecl>(of id: NodeID<T>) -> GenericEnvironment? {
    assert(T.self != TraitDecl.self, "trait environements use a more specialized method")

    switch environments[id] {
    case .done(let e):
      return e
    case .inProgress:
      fatalError("circular dependency")
    case nil:
      environments[id] = .inProgress
    }

    // Nothing to do if the declaration has no generic clause.
    guard let clause = program.ast[id].genericClause?.value else {
      let e = GenericEnvironment(decl: id, parameters: [], constraints: [], into: &self)
      environments[id] = .done(e)
      return e
    }

    var success = true
    var constraints: [Constraint] = []

    // Check the conformance list of each generic type parameter.
    for p in clause.parameters {
      // Realize the parameter's declaration.
      let parameterType = realize(genericParameterDecl: p)
      if parameterType.isError { return nil }

      // TODO: Type check default values.

      // Skip value declarations.
      guard
        let lhs = MetatypeType(parameterType)?.instance,
        lhs.base is GenericTypeParameterType
      else {
        continue
      }

      // Synthesize the sugared conformance constraint, if any.
      let list = program.ast[p].conformances
      guard
        let traits = realize(
          conformances: list,
          in: program.scopeToParent[AnyScopeID(id)!]!)
      else { return nil }

      if !traits.isEmpty {
        let cause = ConstraintCause(.annotation, at: program.ast[list[0]].site)
        constraints.append(ConformanceConstraint(lhs, conformsTo: traits, because: cause))
      }
    }

    // Evaluate the constraint expressions of the associated type's where clause.
    if let whereClause = clause.whereClause?.value {
      for expr in whereClause.constraints {
        if let constraint = eval(constraintExpr: expr, in: AnyScopeID(id)!) {
          constraints.append(constraint)
        } else {
          success = false
        }
      }
    }

    if success {
      let e = GenericEnvironment(
        decl: id, parameters: clause.parameters, constraints: constraints, into: &self)
      environments[id] = .done(e)
      return e
    } else {
      environments[id] = .done(nil)
      return nil
    }
  }

  /// Returns the generic environment defined by `i`, or `nil` if it is ill-typed.
  private mutating func environment<T: TypeExtendingDecl>(
    ofTypeExtendingDecl id: NodeID<T>
  ) -> GenericEnvironment? {
    switch environments[id] {
    case .done(let e):
      return e
    case .inProgress:
      fatalError("circular dependency")
    case nil:
      environments[id] = .inProgress
    }

    let scope = AnyScopeID(id)
    var success = true
    var constraints: [Constraint] = []

    // Evaluate the constraint expressions of the associated type's where clause.
    if let whereClause = program.ast[id].whereClause?.value {
      for expr in whereClause.constraints {
        if let constraint = eval(constraintExpr: expr, in: scope) {
          constraints.append(constraint)
        } else {
          success = false
        }
      }
    }

    if success {
      let e = GenericEnvironment(decl: id, parameters: [], constraints: constraints, into: &self)
      environments[id] = .done(e)
      return e
    } else {
      environments[id] = .done(nil)
      return nil
    }
  }

  /// Returns the generic environment defined by `i`, or `nil` if it is ill-typed.
  private mutating func environment(
    ofTraitDecl id: NodeID<TraitDecl>
  ) -> GenericEnvironment? {
    switch environments[id] {
    case .done(let e):
      return e
    case .inProgress:
      fatalError("circular dependency")
    case nil:
      environments[id] = .inProgress
    }

    /// Indicates whether the checker failed to evaluate an associated constraint.
    var success = true
    /// The constraints on the trait's associated types and values.
    var constraints: [Constraint] = []

    // Collect and type check the constraints defined on associated types and values.
    for member in program.ast[id].members {
      switch member.kind {
      case AssociatedTypeDecl.self:
        success =
          associatedConstraints(
            ofType: NodeID(member)!, ofTrait: id, into: &constraints) && success

      case AssociatedValueDecl.self:
        success =
          associatedConstraints(
            ofValue: NodeID(member)!, ofTrait: id, into: &constraints) && success

      default:
        continue
      }
    }

    // Bail out if we found ill-form constraints.
    if !success {
      environments[id] = .done(nil)
      return nil
    }

    // Synthesize `Self: T`.
    let selfDecl = program.ast[id].selfParameterDecl
    let selfType = GenericTypeParameterType(selfDecl, ast: program.ast)
    let declaredTrait = TraitType(MetatypeType(declTypes[id]!)!.instance)!
    constraints.append(
      ConformanceConstraint(
        ^selfType, conformsTo: [declaredTrait],
        because: ConstraintCause(.structural, at: program.ast[id].identifier.site)))

    let e = GenericEnvironment(
      decl: id, parameters: [selfDecl], constraints: constraints, into: &self)
    environments[id] = .done(e)
    return e
  }

  // Evaluates the constraints declared in `associatedType`, stores them in `constraints` and
  // returns whether they are all well-typed.
  private mutating func associatedConstraints(
    ofType associatedType: NodeID<AssociatedTypeDecl>,
    ofTrait trait: NodeID<TraitDecl>,
    into constraints: inout [Constraint]
  ) -> Bool {
    // Realize the LHS of the constraint.
    let lhs = realize(decl: associatedType)
    if lhs.isError { return false }

    // Synthesize the sugared conformance constraint, if any.
    let list = program.ast[associatedType].conformances
    guard
      let traits = realize(
        conformances: list,
        in: AnyScopeID(trait))
    else { return false }

    if !traits.isEmpty {
      let cause = ConstraintCause(.annotation, at: program.ast[list[0]].site)
      constraints.append(ConformanceConstraint(lhs, conformsTo: traits, because: cause))
    }

    // Evaluate the constraint expressions of the associated type's where clause.
    var success = true
    if let whereClause = program.ast[associatedType].whereClause?.value {
      for expr in whereClause.constraints {
        if let constraint = eval(constraintExpr: expr, in: AnyScopeID(trait)) {
          constraints.append(constraint)
        } else {
          success = false
        }
      }
    }

    return success
  }

  // Evaluates the constraints declared in `associatedValue`, stores them in `constraints` and
  // returns whether they are all well-typed.
  private mutating func associatedConstraints(
    ofValue associatedValue: NodeID<AssociatedValueDecl>,
    ofTrait trait: NodeID<TraitDecl>,
    into constraints: inout [Constraint]
  ) -> Bool {
    // Realize the LHS of the constraint.
    if realize(decl: associatedValue).isError { return false }

    // Evaluate the constraint expressions of the associated value's where clause.
    var success = true
    if let whereClause = program.ast[associatedValue].whereClause?.value {
      for expr in whereClause.constraints {
        if let constraint = eval(constraintExpr: expr, in: AnyScopeID(trait)) {
          constraints.append(constraint)
        } else {
          success = false
        }
      }
    }

    return success
  }

  /// Evaluates `expr` in `scope` and returns a type constraint, or `nil` if evaluation failed.
  ///
  /// - Note: Calling this method multiple times with the same arguments may duplicate diagnostics.
  private mutating func eval(
    constraintExpr expr: SourceRepresentable<WhereClause.ConstraintExpr>,
    in scope: AnyScopeID
  ) -> Constraint? {
    switch expr.value {
    case .equality(let l, let r):
      guard let a = realize(name: l, in: scope)?.instance else { return nil }
      guard let b = realize(r, in: scope)?.instance else { return nil }

      if !a.isTypeParam && !b.isTypeParam {
        diagnostics.insert(.error(invalidEqualityConstraintBetween: a, and: b, at: expr.site))
        return nil
      }

      return EqualityConstraint(a, b, because: ConstraintCause(.structural, at: expr.site))

    case .conformance(let l, let traits):
      guard let a = realize(name: l, in: scope)?.instance else { return nil }
      if !a.isTypeParam {
        diagnostics.insert(.error(invalidConformanceConstraintTo: a, at: expr.site))
        return nil
      }

      var b: Set<TraitType> = []
      for i in traits {
        guard let type = realize(name: i, in: scope)?.instance else { return nil }
        if let trait = type.base as? TraitType {
          b.insert(trait)
        } else {
          diagnostics.insert(.error(conformanceToNonTraitType: a, at: expr.site))
          return nil
        }
      }

      return ConformanceConstraint(
        a, conformsTo: b, because: ConstraintCause(.structural, at: expr.site))

    case .value(let e):
      // TODO: Symbolic execution
      return PredicateConstraint(e, because: ConstraintCause(.structural, at: expr.site))
    }
  }

  // MARK: Type inference

  /// Returns the type of `subject` knowing it occurs in `scope` and is expected to have a type
  /// compatible with `expectedType`.
  ///
  /// - Parameters:
  ///   - subject: The expression whose type should be deduced.
  ///   - expectedType: The type `subject` is expected to have using top-bottom information flow
  ///     or `nil` of such type is unknown.
  ///   - scope: The innermost scope containing `subject`.
  private mutating func deduceType<S: ScopeID>(
    of subject: AnyExprID,
    expecting expectedType: AnyType? = nil,
    in scope: S
  ) -> AnyType? {
    solveConstraints(impliedBy: subject, expecting: expectedType, in: scope).succeeded
      ? exprTypes[subject]!
      : nil
  }

  /// Returns the best solution satisfying `initialConstraints` and describing how to assign types
  /// to `subject` and its sub-expressions and knowing it occurs in `scope` and is expected to have
  /// a type compatible with `expectedType`.
  ///
  /// - Parameters:
  ///   - subject: The expression whose constituent types should be deduced.
  ///   - expectedType: The type `subject` is expected to have given the context it which it
  ///     occurs, or `nil` if no such type exists.
  ///   - scope: The innermost scope containing `subject`.
  ///   - initialConstraints: A collection of constraints on constituent types of `subject`.
  mutating func solveConstraints<S: ScopeID>(
    impliedBy subject: AnyExprID,
    expecting expectedType: AnyType?,
    in scope: S,
    initialConstraints: [Constraint] = []
  ) -> (succeeded: Bool, solution: Solution) {
    // Determine whether tracing should be enabled.
    let shouldLogTrace: Bool
    if let tracingSite = inferenceTracingRange,
      tracingSite.contains(program.ast[subject].site.first())
    {
      let subjectSite = program.ast[subject].site
      shouldLogTrace = true
      let loc = subjectSite.first()
      let subjectDescription = subjectSite.file[subjectSite]
      print("Inferring type of '\(subjectDescription)' at \(loc)")
      print("---")
    } else {
      shouldLogTrace = false
    }

    // Generate constraints.
    let (inferredType, facts, deferredQueries) = inferType(
      of: subject, in: AnyScopeID(scope), expecting: expectedType)

    // Bail out if constraint generation failed.
    if facts.foundConflict {
      return (succeeded: false, solution: .init())
    }

    // Solve the constraints.
    var solver = ConstraintSolver(
      scope: AnyScopeID(scope),
      fresh: initialConstraints + facts.constraints,
      comparingSolutionsWith: inferredType,
      loggingTrace: shouldLogTrace)
    let solution = solver.apply(using: &self)

    if shouldLogTrace {
      print(solution)
    }

    // Apply the solution.
    for (id, type) in facts.inferredTypes.storage {
      exprTypes[id] = solution.typeAssumptions.reify(type)
    }
    for (name, ref) in solution.bindingAssumptions {
      referredDecls[name] = ref
    }

    // Run deferred queries.
    let success = deferredQueries.reduce(
      !solution.diagnostics.errorReported, { (s, q) in q(&self, solution) && s })

    diagnostics.formUnion(solution.diagnostics.log)
    return (succeeded: success, solution: solution)
  }

  // MARK: Name binding

  /// The result of a name lookup.
  public typealias DeclSet = Set<AnyDeclID>

  /// A lookup table.
  private typealias LookupTable = [String: DeclSet]

  private struct MemberLookupKey: Hashable {

    var type: AnyType

    var scope: AnyScopeID

  }

  /// The member lookup tables of the types.
  ///
  /// This property is used to memoize the results of `lookup(_:memberOf:in)`.
  private var memberLookupTables: [MemberLookupKey: LookupTable] = [:]

  /// A set containing the type extending declarations being currently bounded.
  ///
  /// This property is used during conformance and extension binding to avoid infinite recursion
  /// through qualified lookups into the extended type.
  private var extensionsUnderBinding = DeclSet()

  /// The result of a name resolution request.
  enum NameResolutionResult {

    /// A candidate found by name resolution.
    struct Candidate {

      /// Declaration being referenced.
      let reference: DeclRef

      /// The quantifier-free type of the declaration at its use site.
      let type: InstantiatedType

    }

    /// The resolut of name resolution for a single name component.
    struct ResolvedComponent {

      /// The resolved component.
      let component: NodeID<NameExpr>

      /// The declarations to which the component may refer.
      let candidates: [Candidate]

      /// Creates an instance with the given properties.
      init(_ component: NodeID<NameExpr>, _ candidates: [Candidate]) {
        self.component = component
        self.candidates = candidates
      }

    }

    /// Name resolution applied on the nominal prefix that doesn't require any overload resolution.
    /// The payload contains the collections of resolved and unresolved components.
    case done(resolved: [ResolvedComponent], unresolved: [NodeID<NameExpr>])

    /// Name resolution failed.
    case failed

    /// Name resolution couln't start because the first component of the expression isn't a name
    /// The payload contains the collection of unresolved components, after the first one.
    case inexecutable(_ components: [NodeID<NameExpr>])

  }

  /// Resolves the name components of `nameExpr` from left to right until multiple candidate
  /// declarations are found for a single component, or name resolution failed.
  mutating func resolve(
    nominalPrefixOf nameExpr: NodeID<NameExpr>,
    from lookupScope: AnyScopeID
  ) -> NameResolutionResult {
    // Build a stack with the nominal comonents of `nameExpr` or exit if its qualification is
    // either implicit or prefixed by an expression.
    var unresolvedComponents = [nameExpr]
    loop: while true {
      switch program.ast[unresolvedComponents.last!].domain {
      case .implicit:
        return .inexecutable(unresolvedComponents)

      case .expr(let e):
        guard let domain = NodeID<NameExpr>(e) else { return .inexecutable(unresolvedComponents) }
        unresolvedComponents.append(domain)

      case .none:
        break loop
      }
    }

    // Resolve the nominal components of `nameExpr` from left to right as long as we don't need
    // contextual information to resolve overload sets.
    var resolvedPrefix: [NameResolutionResult.ResolvedComponent] = []
    var parentType: AnyType? = nil

    while let component = unresolvedComponents.popLast() {
      // Evaluate the static argument list.
      var arguments: [AnyType] = []
      for a in program.ast[component].arguments {
        guard let type = realize(a.value, in: lookupScope)?.instance else { return .failed }
        arguments.append(type)
      }

      // Resolve the component.
      let componentSyntax = program.ast[component]
      let candidates = resolve(
        componentSyntax.name, withArguments: arguments, memberOf: parentType, from: lookupScope)

      // Fail resolution we didn't find any candidate.
      if candidates.isEmpty { return .failed }

      // Append the resolved component to the nominal prefix.
      resolvedPrefix.append(.init(component, candidates))

      // Defer resolution of the suffix if there are multiple candidates.
      if candidates.count > 1 { break }

      // If the candidate is a direct reference to a type declaration, the next component should be
      // looked up in the referred type's declaration space rather than that of its metatype.
      if let d = candidates[0].reference.decl, isNominalTypeDecl(d) {
        parentType = MetatypeType(candidates[0].type.shape)!.instance
      } else {
        parentType = candidates[0].type.shape
      }
    }

    return .done(resolved: resolvedPrefix, unresolved: unresolvedComponents)
  }

  /// Returns the declarations of `name` exposed to `lookupScope` and accepting `arguments`,
  /// searching in the declaration space of `parentType` if it isn't `nil`, or using unqualified
  /// lookup otherwise.
  mutating func resolve(
    _ name: SourceRepresentable<Name>,
    withArguments arguments: [AnyType],
    memberOf parentType: AnyType?,
    from lookupScope: AnyScopeID
  ) -> [NameResolutionResult.Candidate] {
    // Handle references to the built-in module.
    if (name.value.stem == "Builtin") && (parentType == nil) && isBuiltinModuleVisible {
      return [
        .init(reference: .builtinType, type: .init(shape: ^BuiltinType.module, constraints: []))
      ]
    }

    // Handle references to built-in symbols.
    if parentType == .builtin(.module) {
      return resolve(builtin: name.value).map({ [$0] }) ?? []
    }

    // Gather declarations qualified by `parentType` if it isn't `nil` or unqualified otherwise.
    let matches: [AnyDeclID]
    if let t = parentType {
      matches = lookup(name.value.stem, memberOf: t, in: lookupScope)
        .compactMap({ decl(in: $0, named: name.value) })
    } else {
      matches = lookup(unqualified: name.value.stem, in: lookupScope)
        .compactMap({ decl(in: $0, named: name.value) })
    }

    // Diagnose undefined symbols.
    if matches.isEmpty {
      diagnostics.insert(.error(undefinedName: name.value, in: parentType, at: name.site))
      return []
    }

    // Create declaration references to the remaining candidates.
    var candidates: [NameResolutionResult.Candidate] = []
    var invalidArgumentsDiagnostics: [Diagnostic] = []

    let isInMemberContext = program.isMemberContext(lookupScope)
    for match in matches {
      // Realize the type of the declaration.
      var targetType = realize(decl: match)

      // Give up if the declaration has an error type.
      if targetType.isError { continue }

      // Erase parameter conventions.
      if let t = ParameterType(targetType) {
        targetType = t.bareType
      }

      // Apply the static arguments, if any.
      if !arguments.isEmpty {
        // Declaration must be generic.
        guard let env = environment(of: match) else {
          invalidArgumentsDiagnostics.append(
            .error(
              invalidGenericArgumentCountTo: name,
              found: arguments.count, expected: 0))
          continue
        }

        // Declaration must accept the given arguments.
        // TODO: Check labels
        guard env.parameters.count == arguments.count else {
          invalidArgumentsDiagnostics.append(
            .error(
              invalidGenericArgumentCountTo: name,
              found: arguments.count, expected: env.parameters.count))
          continue
        }

        // Apply the arguments.
        let substitutions = Dictionary(uniqueKeysWithValues: zip(env.parameters, arguments))
        targetType = targetType.specialized(substitutions)
      }

      // Determine how the declaration is being referenced.
      let reference: DeclRef =
        isInMemberContext && program.isMember(match)
        ? .member(match)
        : .direct(match)

      // Instantiate the type of the declaration
      let c = ConstraintCause(.binding, at: name.site)
      switch reference {
      case .direct(let d):
        candidates.append(
          .init(
            reference: reference,
            type: instantiate(targetType, in: program.scopeIntroducing(d), cause: c)))

      case .member(let d):
        candidates.append(
          .init(
            reference: reference,
            type: instantiate(targetType, in: program.scopeIntroducing(d), cause: c)))

      case .builtinFunction, .builtinType:
        candidates.append(
          .init(reference: reference, type: .init(shape: targetType, constraints: [])))
      }
    }

    // If there are no candidates left, diagnose an error.
    if candidates.isEmpty && !invalidArgumentsDiagnostics.isEmpty {
      if let diagnostic = invalidArgumentsDiagnostics.uniqueElement {
        diagnostics.insert(diagnostic)
      } else {
        diagnostics.insert(
          .error(
            invalidGenericArgumentsTo: name,
            candidateDiagnostics: invalidArgumentsDiagnostics))
      }
    }

    return candidates
  }

  /// Resolves a reference to the built-in symbol named `name`.
  private func resolve(builtin name: Name) -> NameResolutionResult.Candidate? {
    if let f = BuiltinFunction(name.stem) {
      return .init(reference: .builtinFunction(f), type: .init(shape: ^f.type, constraints: []))
    }
    if let t = BuiltinType(name.stem) {
      return .init(reference: .builtinType, type: .init(shape: ^t, constraints: []))
    }
    return nil
  }

  /// Returns the declarations that expose `baseName` without qualification in `scope`.
  mutating func lookup(unqualified baseName: String, in scope: AnyScopeID) -> DeclSet {
    let site = scope

    var matches = DeclSet()
    var root: NodeID<ModuleDecl>? = nil
    for scope in program.scopes(from: scope) {
      switch scope.kind {
      case ModuleDecl.self:
        // We reached the module scope.
        root = NodeID<ModuleDecl>(scope)!

      case TranslationUnit.self:
        // Skip file scopes so that we don't search the same file twice.
        continue

      default:
        break
      }

      // Search for the identifier in the current scope.
      let newMatches = lookup(baseName, introducedInDeclSpaceOf: scope, in: site)
        .subtracting(bindingsUnderChecking)

      // We can assume the matches are either empty or all overloadable.
      matches.formUnion(newMatches)

      // We're done if we found at least one non-overloadable match.
      if newMatches.contains(where: { (i) in !(program.ast[i] is FunctionDecl) }) {
        return matches
      }
    }

    // We're done if we found at least one match.
    if !matches.isEmpty { return matches }

    // Check if the identifier refers to the module containing `scope`.
    if program.ast[root]?.baseName == baseName {
      return [AnyDeclID(root!)]
    }

    // Search for the identifier in imported modules.
    for module in program.ast.modules where module != root {
      matches.formUnion(names(introducedIn: module)[baseName, default: []])
    }

    return matches
  }

  /// Returns the declarations that introduce a name whose stem is `baseName` in the declaration
  /// space of `lookupContext`.
  mutating func lookup<T: ScopeID>(
    _ baseName: String,
    introducedInDeclSpaceOf lookupContext: T,
    in site: AnyScopeID
  ) -> DeclSet {
    switch lookupContext.kind {
    case ProductTypeDecl.self:
      let type = ^ProductType(NodeID(lookupContext)!, ast: program.ast)
      return lookup(baseName, memberOf: type, in: site)

    case TraitDecl.self:
      let type = ^TraitType(NodeID(lookupContext)!, ast: program.ast)
      return lookup(baseName, memberOf: type, in: site)

    case TypeAliasDecl.self:
      let type = ^TypeAliasType(NodeID(lookupContext)!, ast: program.ast)
      return lookup(baseName, memberOf: type, in: site)

    default:
      return names(introducedIn: lookupContext)[baseName, default: []]
    }
  }

  /// Returns the declarations that introduce a name whose stem is `baseName` as a member of `type`
  /// in `scope`.
  mutating func lookup(
    _ baseName: String,
    memberOf type: AnyType,
    in scope: AnyScopeID
  ) -> DeclSet {
    if let t = type.base as? ConformanceLensType {
      return lookup(baseName, memberOf: ^t.lens, in: scope)
    }

    let key = MemberLookupKey(type: type, scope: scope)
    if let m = memberLookupTables[key]?[baseName] {
      return m
    }

    var matches: DeclSet
    defer { memberLookupTables[key, default: [:]][baseName] = matches }

    switch type.base {
    case let t as BoundGenericType:
      matches = lookup(baseName, memberOf: t.base, in: scope)
      return matches

    case let t as ProductType:
      matches = names(introducedIn: t.decl)[baseName, default: []]
      if baseName == "init" {
        matches.insert(AnyDeclID(program.ast[t.decl].memberwiseInit))
      }

    case let t as TraitType:
      matches = names(introducedIn: t.decl)[baseName, default: []]

    case let t as TypeAliasType:
      matches = names(introducedIn: t.decl)[baseName, default: []]

    default:
      matches = DeclSet()
    }

    // We're done if we found at least one non-overloadable match.
    if matches.contains(where: { i in !(program.ast[i] is FunctionDecl) }) {
      return matches
    }

    // Look for members declared in extensions.
    for i in extendingDecls(of: type, exposedTo: scope) {
      matches.formUnion(names(introducedIn: i)[baseName, default: []])
    }

    // We're done if we found at least one non-overloadable match.
    if matches.contains(where: { i in !(program.ast[i] is FunctionDecl) }) {
      return matches
    }

    // Look for members declared inherited by conformance/refinement.
    guard let traits = conformedTraits(of: type, in: scope) else { return matches }
    for trait in traits {
      if type == trait { continue }

      // TODO: Read source of conformance to disambiguate associated names
      let newMatches = lookup(baseName, memberOf: ^trait, in: scope)
      switch type.base {
      case is AssociatedTypeType,
        is GenericTypeParameterType,
        is TraitType:
        matches.formUnion(newMatches)

      default:
        // Associated type and value declarations are not inherited by conformance.
        matches.formUnion(
          newMatches.filter({
            $0.kind != AssociatedTypeDecl.self && $0.kind != AssociatedValueDecl.self
          }))
      }
    }

    return matches
  }

  /// Returns the declaration(s) of the specified operator that are visible in `scope`.
  func lookup(
    operator operatorName: Identifier,
    notation: OperatorNotation,
    in scope: AnyScopeID
  ) -> [NodeID<OperatorDecl>] {
    let currentModule = program.module(containing: scope)
    if let module = currentModule,
      let oper = lookup(operator: operatorName, notation: notation, in: module)
    {
      return [oper]
    }

    return program.ast.modules.compactMap({ (module) -> NodeID<OperatorDecl>? in
      if module == currentModule { return nil }
      return lookup(operator: operatorName, notation: notation, in: module)
    })
  }

  /// Returns the declaration of the specified operator in `module`, if any.
  func lookup(
    operator operatorName: Identifier,
    notation: OperatorNotation,
    in module: NodeID<ModuleDecl>
  ) -> NodeID<OperatorDecl>? {
    for decl in program.ast.topLevelDecls(module) where decl.kind == OperatorDecl.self {
      let oper = NodeID<OperatorDecl>(decl)!
      if program.ast[oper].notation.value == notation
        && program.ast[oper].name.value == operatorName
      {
        return oper
      }
    }
    return nil
  }

  /// Returns the extending declarations of `subject` exposed to `scope`.
  ///
  /// - Note: The declarations referred by the returned IDs conform to `TypeExtendingDecl`.
  private mutating func extendingDecls<S: ScopeID>(
    of subject: AnyType,
    exposedTo scope: S
  ) -> [AnyDeclID] {
    /// The canonical form of `subject`.
    let canonicalSubject = canonicalize(type: subject)
    /// The declarations extending `subject`.
    var matches: [AnyDeclID] = []
    /// The module at the root of `scope`, when found.
    var root: NodeID<ModuleDecl>? = nil

    // Look for extension declarations in all visible scopes.
    for scope in program.scopes(from: scope) {
      switch scope.kind {
      case ModuleDecl.self:
        let module = NodeID<ModuleDecl>(scope)!
        insert(
          into: &matches,
          decls: program.ast.topLevelDecls(module),
          extending: canonicalSubject,
          in: scope)
        root = module

      case TranslationUnit.self:
        continue

      default:
        let decls = program.scopeToDecls[scope, default: []]
        insert(into: &matches, decls: decls, extending: canonicalSubject, in: scope)
      }
    }

    // Look for extension declarations in imported modules.
    for module in program.ast.modules where module != root {
      insert(
        into: &matches,
        decls: program.ast.topLevelDecls(module),
        extending: canonicalSubject,
        in: AnyScopeID(module))
    }

    return matches
  }

  /// Insert into `matches` the declarations in `decls` that extend `subject` in `scope`.
  ///
  /// - Requires: `subject` must be canonical.
  private mutating func insert<S: Sequence>(
    into matches: inout [AnyDeclID],
    decls: S,
    extending subject: AnyType,
    in scope: AnyScopeID
  )
  where S.Element == AnyDeclID {
    precondition(subject[.isCanonical])

    for i in decls where i.kind == ConformanceDecl.self || i.kind == ExtensionDecl.self {
      // Skip extending declarations that are being bound.
      guard extensionsUnderBinding.insert(i).inserted else { continue }
      defer { extensionsUnderBinding.remove(i) }

      // Check for matches.
      guard let extendedType = realize(decl: i).base as? MetatypeType else { continue }
      if canonicalize(type: extendedType.instance) == subject {
        matches.append(i)
      }
    }
  }

  /// Returns the names and declarations introduced in `scope`.
  private func names<T: NodeIDProtocol>(introducedIn scope: T) -> LookupTable {
    if let module = NodeID<ModuleDecl>(scope) {
      return program.ast[module].sources.reduce(
        into: [:],
        { (table, s) in
          table.merge(names(introducedIn: s), uniquingKeysWith: { (l, _) in l })
        })
    }

    guard let decls = program.scopeToDecls[scope] else { return [:] }
    var table: LookupTable = [:]

    for id in decls {
      switch id.kind {
      case AssociatedValueDecl.self,
        AssociatedTypeDecl.self,
        GenericParameterDecl.self,
        NamespaceDecl.self,
        ParameterDecl.self,
        ProductTypeDecl.self,
        TraitDecl.self,
        TypeAliasDecl.self,
        VarDecl.self:
        let name = (program.ast[id] as! SingleEntityDecl).baseName
        table[name, default: []].insert(id)

      case BindingDecl.self,
        ConformanceDecl.self,
        MethodImpl.self,
        OperatorDecl.self,
        SubscriptImpl.self:
        // Note: operator declarations are not considered during standard name lookup.
        break

      case FunctionDecl.self:
        let node = program.ast[NodeID<FunctionDecl>(id)!]
        guard let i = node.identifier?.value else { continue }
        table[i, default: []].insert(id)

      case InitializerDecl.self:
        table["init", default: []].insert(id)

      case MethodDecl.self:
        let node = program.ast[NodeID<MethodDecl>(id)!]
        table[node.identifier.value, default: []].insert(id)

      case SubscriptDecl.self:
        let node = program.ast[NodeID<SubscriptDecl>(id)!]
        let i = node.identifier?.value ?? "[]"
        table[i, default: []].insert(id)

      default:
        unexpected("declaration", found: id, of: program.ast)
      }
    }

    // Note: Results should be memoized.
    return table
  }

  // MARK: Type realization

  /// Realizes and returns the type denoted by `expr` evaluated in `scope`.
  mutating func realize(_ expr: AnyExprID, in scope: AnyScopeID) -> MetatypeType? {
    switch expr.kind {
    case ConformanceLensTypeExpr.self:
      return realize(conformanceLens: NodeID(expr)!, in: scope)

    case LambdaTypeExpr.self:
      return realize(lambda: NodeID(expr)!, in: scope)

    case NameExpr.self:
      return realize(name: NodeID(expr)!, in: scope)

    case ParameterTypeExpr.self:
      let id = NodeID<ParameterTypeExpr>(expr)!
      diagnostics.insert(
        .error(
          illegalParameterConvention: program.ast[id].convention.value,
          at: program.ast[id].convention.site))
      return nil

    case TupleTypeExpr.self:
      return realize(tuple: NodeID(expr)!, in: scope)

    case WildcardExpr.self:
      return MetatypeType(of: TypeVariable(node: expr.base))

    default:
      unexpected("expression", found: expr, of: program.ast)
    }
  }

  /// Returns the type of the function declaration underlying `expr`.
  mutating func realize(underlyingDeclOf expr: NodeID<LambdaExpr>) -> AnyType? {
    realize(functionDecl: program.ast[expr].decl)
  }

  /// Realizes and returns a "magic" type expression.
  private mutating func realizeMagicTypeExpr(
    _ expr: NodeID<NameExpr>,
    in scope: AnyScopeID
  ) -> MetatypeType? {
    precondition(program.ast[expr].domain == .none)

    // Determine the "magic" type expression to realize.
    let name = program.ast[expr].name
    switch name.value.stem {
    case "Sum":
      return realizeSumTypeExpr(expr, in: scope)
    default:
      break
    }

    // Evaluate the static argument list.
    var arguments: [(value: BoundGenericType.Argument, site: SourceRange)] = []
    for a in program.ast[expr].arguments {
      // TODO: Symbolic execution
      guard let type = realize(a.value, in: scope)?.instance else { return nil }
      arguments.append((value: .type(type), site: program.ast[a.value].site))
    }

    switch name.value.stem {
    case "Any":
      let type = MetatypeType(of: .any)
      if arguments.count > 0 {
        diagnostics.insert(.error(argumentToNonGenericType: type.instance, at: name.site))
        return nil
      }
      return type

    case "Never":
      let type = MetatypeType(of: .never)
      if arguments.count > 0 {
        diagnostics.insert(.error(argumentToNonGenericType: type.instance, at: name.site))
        return nil
      }
      return type

    case "Void":
      let type = MetatypeType(of: .void)
      if arguments.count > 0 {
        diagnostics.insert(.error(argumentToNonGenericType: type.instance, at: name.site))
        return nil
      }
      return type

    case "Self":
      guard let type = realizeSelfTypeExpr(in: scope) else {
        diagnostics.insert(.error(invalidReferenceToSelfTypeAt: name.site))
        return nil
      }
      if arguments.count > 0 {
        diagnostics.insert(.error(argumentToNonGenericType: type.instance, at: name.site))
        return nil
      }
      return type

    case "Metatype":
      if arguments.count != 1 {
        diagnostics.insert(.error(metatypeRequiresOneArgumentAt: name.site))
      }
      if case .type(let a) = arguments.first!.value {
        return MetatypeType(of: MetatypeType(of: a))
      } else {
        fatalError("not implemented")
      }

    case "Builtin" where isBuiltinModuleVisible:
      let type = MetatypeType(of: .builtin(.module))
      if arguments.count > 0 {
        diagnostics.insert(.error(argumentToNonGenericType: type.instance, at: name.site))
        return nil
      }
      return type

    default:
      diagnostics.insert(.error(noType: name.value, in: nil, at: name.site))
      return nil
    }
  }

  /// Returns the type of a sum type expression with the given arguments.
  ///
  /// - Requires: `sumTypeExpr` is a sum type expression.
  private mutating func realizeSumTypeExpr(
    _ sumTypeExpr: NodeID<NameExpr>,
    in scope: AnyScopeID
  ) -> MetatypeType? {
    precondition(program.ast[sumTypeExpr].name.value.stem == "Sum")

    var elements = SumType.Elements()
    for a in program.ast[sumTypeExpr].arguments {
      guard let type = realize(a.value, in: scope)?.instance else {
        diagnostics.insert(.error(valueInSumTypeAt: program.ast[a.value].site))
        return nil
      }
      elements.insert(type)
    }

    switch elements.count {
    case 0:
      diagnostics.insert(.warning(sumTypeWithZeroElementsAt: program.ast[sumTypeExpr].name.site))
      return MetatypeType(of: .never)

    case 1:
      diagnostics.insert(.error(sumTypeWithOneElementAt: program.ast[sumTypeExpr].name.site))
      return nil

    default:
      return MetatypeType(of: SumType(elements))
    }
  }

  /// Realizes and returns the type of the `Self` expression in `scope`.
  ///
  /// - Note: This method does not issue diagnostics.
  private mutating func realizeSelfTypeExpr<T: ScopeID>(in scope: T) -> MetatypeType? {
    for scope in program.scopes(from: scope) {
      switch scope.kind {
      case TraitDecl.self:
        let decl = NodeID<TraitDecl>(scope)!
        return MetatypeType(of: GenericTypeParameterType(selfParameterOf: decl, in: program.ast))

      case ProductTypeDecl.self:
        // Synthesize unparameterized `Self`.
        let decl = NodeID<ProductTypeDecl>(scope)!
        let unparameterized = ProductType(decl, ast: program.ast)

        // Synthesize arguments to generic parameters if necessary.
        if let parameters = program.ast[decl].genericClause?.value.parameters {
          let arguments = parameters.map({ (p) -> BoundGenericType.Argument in
            .type(^GenericTypeParameterType(p, ast: program.ast))
          })
          return MetatypeType(of: BoundGenericType(unparameterized, arguments: arguments))
        } else {
          return MetatypeType(of: unparameterized)
        }

      case ConformanceDecl.self:
        let decl = NodeID<ConformanceDecl>(scope)!
        return realize(program.ast[decl].subject, in: scope)

      case ExtensionDecl.self:
        let decl = NodeID<ConformanceDecl>(scope)!
        return realize(program.ast[decl].subject, in: scope)

      case TypeAliasDecl.self:
        fatalError("not implemented")

      default:
        continue
      }
    }

    return nil
  }

  private mutating func realize(
    conformanceLens id: NodeID<ConformanceLensTypeExpr>,
    in scope: AnyScopeID
  ) -> MetatypeType? {
    let node = program.ast[id]

    /// The lens must be a trait.
    guard let lens = realize(node.lens, in: scope)?.instance else { return nil }
    guard let lensTrait = lens.base as? TraitType else {
      diagnostics.insert(.error(notATrait: lens, at: program.ast[node.lens].site))
      return nil
    }

    // The subject must conform to the lens.
    guard let subject = realize(node.subject, in: scope)?.instance else { return nil }
    guard let traits = conformedTraits(of: subject, in: scope),
      traits.contains(lensTrait)
    else {
      diagnostics.insert(
        .error(subject, doesNotConformTo: lensTrait, at: program.ast[node.lens].site))
      return nil
    }

    return MetatypeType(of: ConformanceLensType(viewing: subject, through: lensTrait))
  }

  private mutating func realize(
    lambda id: NodeID<LambdaTypeExpr>,
    in scope: AnyScopeID
  ) -> MetatypeType? {
    let node = program.ast[id]

    // Realize the lambda's environment.
    let environment: AnyType
    if let environmentExpr = node.environment {
      guard let ty = realize(environmentExpr, in: scope) else { return nil }
      environment = ty.instance
    } else {
      environment = .any
    }

    // Realize the lambda's parameters.
    var inputs: [CallableTypeParameter] = []
    inputs.reserveCapacity(node.parameters.count)

    for p in node.parameters {
      guard let ty = realize(parameter: p.type, in: scope)?.instance else { return nil }
      inputs.append(.init(label: p.label?.value, type: ty))
    }

    // Realize the lambda's output.
    guard let output = realize(node.output, in: scope)?.instance else { return nil }

    return MetatypeType(
      of: LambdaType(
        receiverEffect: node.receiverEffect?.value,
        environment: environment,
        inputs: inputs,
        output: output))
  }

  private mutating func realize(
    name id: NodeID<NameExpr>,
    in scope: AnyScopeID
  ) -> MetatypeType? {
    let name = program.ast[id].name
    let domain: AnyType?
    let matches: DeclSet

    // Realize the name's domain, if any.
    switch program.ast[id].domain {
    case .none:
      // Name expression has no domain.
      domain = nil

      // Search for the referred type declaration with an unqualified lookup.
      matches = lookup(unqualified: name.value.stem, in: scope)

      // If there are no matches, check for magic symbols.
      if matches.isEmpty {
        return realizeMagicTypeExpr(id, in: scope)
      }

    case .expr(let j):
      // The domain is a type expression.
      guard let d = realize(j, in: scope)?.instance else { return nil }
      domain = d

      // Handle references to built-in types.
      if d == .builtin(.module) {
        if let type = BuiltinType(name.value.stem) {
          return MetatypeType(of: .builtin(type))
        } else {
          diagnostics.insert(.error(noType: name.value, in: domain, at: name.site))
          return nil
        }
      }

      // Search for the referred type declaration with a qualified lookup.
      matches = lookup(name.value.stem, memberOf: d, in: scope)

    case .implicit:
      diagnostics.insert(
        .error(notEnoughContextToResolveMember: name.value, at: name.site))
      return nil
    }

    // Diagnose unresolved names.
    guard let match = matches.first else {
      diagnostics.insert(.error(noType: name.value, in: domain, at: name.site))
      return nil
    }

    // Diagnose ambiguous references.
    if matches.count > 1 {
      diagnostics.insert(.error(ambiguousUse: id, in: program.ast))
      return nil
    }

    // Realize the referred type.
    let referredType: MetatypeType

    if match.kind == AssociatedTypeDecl.self {
      let decl = NodeID<AssociatedTypeDecl>(match)!

      switch domain?.base {
      case is AssociatedTypeType,
        is ConformanceLensType,
        is GenericTypeParameterType:
        referredType = MetatypeType(
          of: AssociatedTypeType(decl, domain: domain!, ast: program.ast))

      case nil:
        // Assume that `Self` in `scope` resolves to an implicit generic parameter of a trait
        // declaration, since associated declarations cannot be looked up unqualified outside
        // the scope of a trait and its extensions.
        let domain = realizeSelfTypeExpr(in: scope)!.instance
        let instance = AssociatedTypeType(NodeID(match)!, domain: domain, ast: program.ast)
        referredType = MetatypeType(of: instance)

      case .some:
        diagnostics.insert(
          .error(
            invalidUseOfAssociatedType: program.ast[decl].baseName,
            at: name.site))
        return nil
      }
    } else {
      let declType = realize(decl: match)
      if let instance = declType.base as? MetatypeType {
        referredType = instance
      } else {
        diagnostics.insert(.error(nameRefersToValue: id, in: program.ast))
        return nil
      }
    }

    // Evaluate the arguments of the referred type, if any.
    if program.ast[id].arguments.isEmpty {
      return referredType
    } else {
      var arguments: [BoundGenericType.Argument] = []

      for a in program.ast[id].arguments {
        // TODO: Symbolic execution
        guard let type = realize(a.value, in: scope)?.instance else { return nil }
        arguments.append(.type(type))
      }

      return MetatypeType(of: BoundGenericType(referredType.instance, arguments: arguments))
    }
  }

  private mutating func realize(
    parameter id: NodeID<ParameterTypeExpr>,
    in scope: AnyScopeID
  ) -> MetatypeType? {
    let node = program.ast[id]

    guard let bareType = realize(node.bareType, in: scope)?.instance else { return nil }
    return MetatypeType(of: ParameterType(convention: node.convention.value, bareType: bareType))
  }

  private mutating func realize(
    tuple id: NodeID<TupleTypeExpr>,
    in scope: AnyScopeID
  ) -> MetatypeType? {
    var elements: [TupleType.Element] = []
    elements.reserveCapacity(program.ast[id].elements.count)

    for e in program.ast[id].elements {
      guard let ty = realize(e.type, in: scope)?.instance else { return nil }
      elements.append(.init(label: e.label?.value, type: ty))
    }

    return MetatypeType(of: TupleType(elements))
  }

  /// Realizes and returns the traits of the specified conformance list, or `nil` if at least one
  /// of them is ill-typed.
  private mutating func realize(
    conformances: [NodeID<NameExpr>],
    in scope: AnyScopeID
  ) -> Set<TraitType>? {
    // Realize the traits in the conformance list.
    var traits: Set<TraitType> = []
    for expr in conformances {
      guard let rhs = realize(name: expr, in: scope)?.instance else { return nil }
      if let trait = rhs.base as? TraitType {
        traits.insert(trait)
      } else {
        diagnostics.insert(.error(conformanceToNonTraitType: rhs, at: program.ast[expr].site))
        return nil
      }
    }

    return traits
  }

  /// Returns the overarching type of the specified declaration.
  mutating func realize<T: DeclID>(decl id: T) -> AnyType {
    switch id.kind {
    case AssociatedTypeDecl.self:
      return _realize(
        decl: id,
        { (this, id) in
          // Parent scope must be a trait declaration.
          let traitDecl = NodeID<TraitDecl>(this.program.declToScope[id]!)!

          let instance = AssociatedTypeType(
            NodeID(id)!,
            domain: ^GenericTypeParameterType(selfParameterOf: traitDecl, in: this.program.ast),
            ast: this.program.ast)
          return ^MetatypeType(of: instance)
        })

    case AssociatedValueDecl.self:
      return _realize(
        decl: id,
        { (this, id) in
          // Parent scope must be a trait declaration.
          let traitDecl = NodeID<TraitDecl>(this.program.declToScope[id]!)!

          let instance = AssociatedValueType(
            NodeID(id)!,
            domain: ^GenericTypeParameterType(selfParameterOf: traitDecl, in: this.program.ast),
            ast: this.program.ast)
          return ^MetatypeType(of: instance)
        })

    case GenericParameterDecl.self:
      return realize(genericParameterDecl: NodeID(id)!)

    case BindingDecl.self:
      return realize(bindingDecl: NodeID(id)!)

    case ConformanceDecl.self, ExtensionDecl.self:
      return _realize(
        decl: id,
        { (this, id) in
          let decl = this.program.ast[id] as! TypeExtendingDecl
          let type = this.realize(decl.subject, in: this.program.declToScope[id]!)
          return type.flatMap(AnyType.init(_:))
        })

    case FunctionDecl.self:
      return realize(functionDecl: NodeID(id)!)

    case InitializerDecl.self:
      return realize(initializerDecl: NodeID(id)!)

    case MethodDecl.self:
      return realize(methodDecl: NodeID(id)!)

    case MethodImpl.self:
      return realize(methodDecl: NodeID(program.declToScope[id]!)!)

    case ParameterDecl.self:
      return realize(parameterDecl: NodeID(id)!)

    case ProductTypeDecl.self:
      return _realize(
        decl: id,
        { (this, id) in
          let instance = ProductType(NodeID(id)!, ast: this.program.ast)
          return ^MetatypeType(of: instance)
        })

    case SubscriptDecl.self:
      return realize(subscriptDecl: NodeID(id)!)

    case TraitDecl.self:
      return _realize(
        decl: id,
        { (this, id) in
          let instance = TraitType(NodeID(id)!, ast: this.program.ast)
          return ^MetatypeType(of: instance)
        })

    case TypeAliasDecl.self:
      return _realize(
        decl: id,
        { (this, id) in
          let instance = TypeAliasType(NodeID(id)!, ast: this.program.ast)
          return ^MetatypeType(of: instance)
        })

    case VarDecl.self:
      let bindingDecl = program.varToBinding[NodeID(id)!]!
      let bindingType = realize(bindingDecl: bindingDecl)
      return bindingType.isError
        ? bindingType
        : declTypes[id]!

    default:
      unexpected("declaration", found: id, of: program.ast)
    }
  }

  private mutating func realize(bindingDecl id: NodeID<BindingDecl>) -> AnyType {
    _ = check(binding: NodeID(id)!)
    return declTypes[id]!
  }

  private mutating func realize(functionDecl id: NodeID<FunctionDecl>) -> AnyType {
    _realize(decl: id, { (this, id) in this._realize(functionDecl: id) })
  }

  private mutating func _realize(functionDecl id: NodeID<FunctionDecl>) -> AnyType {
    var success = true

    // Realize the input types.
    var inputs: [CallableTypeParameter] = []
    for i in program.ast[id].parameters {
      declRequests[i] = .typeCheckingStarted

      if let annotation = program.ast[i].annotation {
        if let type = realize(parameter: annotation, in: AnyScopeID(id))?.instance {
          // The annotation may not omit generic arguments.
          if type[.hasVariable] {
            diagnostics.insert(
              .error(
                notEnoughContextToInferArgumentsAt: program.ast[annotation].site))
            success = false
          }

          declTypes[i] = type
          declRequests[i] = .typeRealizationCompleted
          inputs.append(CallableTypeParameter(label: program.ast[i].label?.value, type: type))
        } else {
          declTypes[i] = .error
          declRequests[i] = .failure
          success = false
        }
      } else {
        // Note: parameter type annotations may be elided if the declaration represents a lambda
        // expression. In that case, the unannotated parameters are associated with a fresh type
        // so inference can proceed. The actual type of the parameter will be reified during type
        // checking, when `checkPending` is called.
        if program.ast[id].isInExprContext {
          let parameterType = ^TypeVariable(node: AnyNodeID(i))
          declTypes[i] = parameterType
          declRequests[i] = .typeRealizationCompleted
          inputs.append(
            CallableTypeParameter(
              label: program.ast[i].label?.value,
              type: parameterType))
        } else {
          unreachable("expected type annotation")
        }
      }
    }

    // Bail out if the parameters could not be realized.
    if !success { return .error }

    // Collect captures.
    var explicitCaptureNames: Set<Name> = []
    guard
      let explicitCaptureTypes = realize(
        explicitCaptures: program.ast[id].explicitCaptures,
        collectingNamesIn: &explicitCaptureNames)
    else { return .error }

    let implicitCaptures: [ImplicitCapture] =
      program.isLocal(id)
      ? realize(implicitCapturesIn: id, ignoring: explicitCaptureNames)
      : []
    self.implicitCaptures[id] = implicitCaptures

    // Realize the function's receiver if necessary.
    let isNonStaticMember = program.isNonStaticMember(id)
    var receiver: AnyType? =
      isNonStaticMember
      ? realizeSelfTypeExpr(in: program.declToScope[id]!)!.instance
      : nil

    // Realize the output type.
    let outputType: AnyType
    if let o = program.ast[id].output {
      // Use the explicit return annotation.
      guard let type = realize(o, in: AnyScopeID(id))?.instance else { return .error }
      outputType = type
    } else if program.ast[id].isInExprContext {
      // Infer the return type from the body in expression contexts.
      outputType = ^TypeVariable()
    } else {
      // Default to `Void`.
      outputType = .void
    }

    if isNonStaticMember {
      // Create a lambda bound to a receiver.
      let effect: AccessEffect?
      if program.ast[id].isInout {
        receiver = ^TupleType([.init(label: "self", type: ^RemoteType(.inout, receiver!))])
        effect = .inout
      } else if program.ast[id].isSink {
        receiver = ^TupleType([.init(label: "self", type: receiver!)])
        effect = .sink
      } else {
        receiver = ^TupleType([.init(label: "self", type: ^RemoteType(.let, receiver!))])
        effect = nil
      }

      return ^LambdaType(
        receiverEffect: effect,
        environment: receiver!,
        inputs: inputs,
        output: outputType)
    } else {
      // Create a regular lambda.
      let environment = TupleType(
        explicitCaptureTypes.map({ (t) -> TupleType.Element in
          .init(label: nil, type: t)
        })
          + implicitCaptures.map({ (c) -> TupleType.Element in
            .init(label: nil, type: ^c.type)
          }))

      // TODO: Determine if the lambda is mutating.

      return ^LambdaType(environment: ^environment, inputs: inputs, output: outputType)
    }
  }

  public mutating func realize(
    genericParameterDecl id: NodeID<GenericParameterDecl>
  ) -> AnyType {
    _realize(decl: id, { (this, id) in this._realize(genericParameterDecl: id) })
  }

  private mutating func _realize(
    genericParameterDecl id: NodeID<GenericParameterDecl>
  ) -> AnyType {
    // The declaration introduces a generic *type* parameter the first annotation refers to a
    // trait. Otherwise, it denotes a generic *value* parameter.
    if let annotation = program.ast[id].conformances.first {
      // Bail out if we can't evaluate the annotation.
      guard let type = realize(name: annotation, in: program.declToScope[id]!) else {
        return .error
      }

      if !(type.instance.base is TraitType) {
        // Value parameters shall not have more than one type annotation.
        if program.ast[id].conformances.count > 1 {
          let diagnosticOrigin = program.ast[program.ast[id].conformances[1]].site
          diagnostics.insert(
            .error(tooManyAnnotationsOnGenericValueParametersAt: diagnosticOrigin))
          return .error
        }

        // The declaration introduces a generic value parameter.
        return type.instance
      }
    }

    // If the declaration has no annotations or its first annotation does not refer to a trait,
    // assume it declares a generic type parameter.
    let instance = GenericTypeParameterType(id, ast: program.ast)
    return ^MetatypeType(of: instance)
  }

  private mutating func realize(initializerDecl id: NodeID<InitializerDecl>) -> AnyType {
    _realize(decl: id, { (this, id) in this._realize(initializerDecl: id) })
  }

  private mutating func _realize(initializerDecl id: NodeID<InitializerDecl>) -> AnyType {
    // Handle memberwise initializers.
    if program.ast[id].introducer.value == .memberwiseInit {
      let productTypeDecl = NodeID<ProductTypeDecl>(program.declToScope[id]!)!
      if let lambda = memberwiseInitType(of: productTypeDecl) {
        return ^lambda
      } else {
        return .error
      }
    }

    var success = true

    // Realize the input types.
    var inputs: [CallableTypeParameter] = []
    for i in program.ast[id].parameters {
      declRequests[i] = .typeCheckingStarted

      // Parameters of initializers must have a type annotation.
      guard let annotation = program.ast[i].annotation else {
        unexpected("type expression", found: i, of: program.ast)
      }

      if let type = realize(parameter: annotation, in: AnyScopeID(id))?.instance {
        // The annotation may not omit generic arguments.
        if type[.hasVariable] {
          diagnostics.insert(
            .error(notEnoughContextToInferArgumentsAt: program.ast[annotation].site))
          success = false
        }

        declTypes[i] = type
        declRequests[i] = .typeRealizationCompleted
        inputs.append(CallableTypeParameter(label: program.ast[i].label?.value, type: type))
      } else {
        declTypes[i] = .error
        declRequests[i] = .failure
        success = false
      }
    }

    // Bail out if the parameters could not be realized.
    if !success { return .error }

    // Initializers are global functions.
    let receiverType = realizeSelfTypeExpr(in: program.declToScope[id]!)!.instance
    let receiverParameterType = CallableTypeParameter(
      label: "self",
      type: ^ParameterType(convention: .set, bareType: receiverType))
    inputs.insert(receiverParameterType, at: 0)
    return ^LambdaType(environment: .void, inputs: inputs, output: .void)
  }

  private mutating func realize(methodDecl id: NodeID<MethodDecl>) -> AnyType {
    _realize(decl: id, { (this, id) in this._realize(methodDecl: id) })
  }

  private mutating func _realize(methodDecl id: NodeID<MethodDecl>) -> AnyType {
    var success = true

    // Realize the input types.
    var inputs: [CallableTypeParameter] = []
    for i in program.ast[id].parameters {
      declRequests[i] = .typeCheckingStarted

      // Parameters of methods must have a type annotation.
      guard let annotation = program.ast[i].annotation else {
        unexpected("type expression", found: i, of: program.ast)
      }

      if let type = realize(parameter: annotation, in: AnyScopeID(id))?.instance {
        // The annotation may not omit generic arguments.
        if type[.hasVariable] {
          diagnostics.insert(
            .error(notEnoughContextToInferArgumentsAt: program.ast[annotation].site))
          success = false
        }

        declTypes[i] = type
        declRequests[i] = .typeRealizationCompleted
        inputs.append(.init(label: program.ast[i].label?.value, type: type))
      } else {
        declTypes[i] = .error
        declRequests[i] = .failure
        success = false
      }
    }

    // Bail out if the parameters could not be realized.
    if !success { return .error }

    // Realize the method's receiver if necessary.
    let receiver = realizeSelfTypeExpr(in: program.declToScope[id]!)!.instance

    // Realize the output type.
    let outputType: AnyType
    if let o = program.ast[id].output {
      // Use the explicit return annotation.
      guard let type = realize(o, in: AnyScopeID(id))?.instance else { return .error }
      outputType = type
    } else {
      // Default to `Void`.
      outputType = .void
    }

    // Create a method bundle.
    let capabilities = Set(program.ast[id].impls.map({ program.ast[$0].introducer.value }))
    if capabilities.contains(.inout) && (outputType != receiver) {
      let range =
        program.ast[id].output.map({ (output) in
          program.ast[output].site
        }) ?? program.ast[id].introducerSite
      diagnostics.insert(.error(inoutCapableMethodBundleMustReturn: receiver, at: range))
      return .error
    }

    return ^MethodType(
      capabilities: capabilities,
      receiver: receiver,
      inputs: inputs,
      output: outputType)
  }

  /// Returns the overarching type of the specified parameter declaration.
  ///
  /// - Requires: The containing function or subscript declaration must have been realized.
  private mutating func realize(parameterDecl id: NodeID<ParameterDecl>) -> AnyType {
    switch declRequests[id] {
    case nil:
      preconditionFailure()

    case .typeRealizationStarted:
      diagnostics.insert(.error(circularDependencyAt: program.ast[id].site))
      return .error

    case .typeRealizationCompleted, .typeCheckingStarted, .success, .failure:
      return declTypes[id]!
    }
  }

  private mutating func realize(subscriptDecl id: NodeID<SubscriptDecl>) -> AnyType {
    _realize(decl: id, { (this, id) in this._realize(subscriptDecl: id) })
  }

  private mutating func _realize(subscriptDecl id: NodeID<SubscriptDecl>) -> AnyType {
    var success = true

    // Realize the input types.
    var inputs: [CallableTypeParameter] = []
    for i in program.ast[id].parameters ?? [] {
      declRequests[i] = .typeCheckingStarted

      // Parameters of subscripts must have a type annotation.
      guard let annotation = program.ast[i].annotation else {
        unexpected("type expression", found: i, of: program.ast)
      }

      if let type = realize(parameter: annotation, in: AnyScopeID(id))?.instance {
        // The annotation may not omit generic arguments.
        if type[.hasVariable] {
          diagnostics.insert(
            .error(notEnoughContextToInferArgumentsAt: program.ast[annotation].site))
          success = false
        }

        declTypes[i] = type
        declRequests[i] = .typeRealizationCompleted
        inputs.append(CallableTypeParameter(label: program.ast[i].label?.value, type: type))
      } else {
        declTypes[i] = .error
        declRequests[i] = .failure
        success = false
      }
    }

    // Bail out if the parameters could not be realized.
    if !success { return .error }

    // Collect captures.
    var explicitCaptureNames: Set<Name> = []
    guard
      let explicitCaptureTypes = realize(
        explicitCaptures: program.ast[id].explicitCaptures,
        collectingNamesIn: &explicitCaptureNames)
    else { return .error }

    let implicitCaptures: [ImplicitCapture] =
      program.isLocal(id)
      ? realize(implicitCapturesIn: id, ignoring: explicitCaptureNames)
      : []
    self.implicitCaptures[id] = implicitCaptures

    // Build the subscript's environment.
    let environment: TupleType
    if program.isNonStaticMember(id) {
      let receiver = realizeSelfTypeExpr(in: program.declToScope[id]!)!.instance
      environment = TupleType([.init(label: "self", type: ^RemoteType(.yielded, receiver))])
    } else {
      environment = TupleType(
        explicitCaptureTypes.map({ (t) -> TupleType.Element in
          .init(label: nil, type: t)
        })
          + implicitCaptures.map({ (c) -> TupleType.Element in
            .init(label: nil, type: ^c.type)
          }))
    }

    // Realize the ouput type.
    guard let output = realize(program.ast[id].output, in: AnyScopeID(id))?.instance else {
      return .error
    }

    // Create a subscript type.
    let capabilities = Set(program.ast[id].impls.map({ program.ast[$0].introducer.value }))
    return ^SubscriptType(
      isProperty: program.ast[id].parameters == nil,
      capabilities: capabilities,
      environment: ^environment,
      inputs: inputs,
      output: output)
  }

  /// Realizes the explicit captures in `list`, writing the captured names in `explicitNames`, and
  /// returns their types if they are semantically well-typed. Otherwise, returns `nil`.
  private mutating func realize(
    explicitCaptures list: [NodeID<BindingDecl>],
    collectingNamesIn explictNames: inout Set<Name>
  ) -> [AnyType]? {
    var explictNames: Set<Name> = []
    var captures: [AnyType] = []
    var success = true

    // Process explicit captures.
    for i in list {
      // Collect the names of the capture.
      for (_, namePattern) in program.ast.names(in: program.ast[i].pattern) {
        let varDecl = program.ast[namePattern].decl
        if !explictNames.insert(Name(stem: program.ast[varDecl].baseName)).inserted {
          diagnostics.insert(
            .error(
              duplicateCaptureNamed: program.ast[varDecl].baseName,
              at: program.ast[varDecl].site))
          success = false
        }
      }

      // Realize the type of the capture.
      let type = realize(bindingDecl: i)
      if type.isError {
        success = false
      } else {
        switch program.ast[program.ast[i].pattern].introducer.value {
        case .let:
          captures.append(^RemoteType(.let, type))
        case .inout:
          captures.append(^RemoteType(.inout, type))
        case .sinklet, .var:
          captures.append(type)
        }
      }
    }

    return success ? captures : nil
  }

  /// Realizes the implicit captures found in the body of `decl` and returns their types and
  /// declarations if they are well-typed. Otherwise, returns `nil`.
  private mutating func realize<T: Decl & LexicalScope>(
    implicitCapturesIn decl: NodeID<T>,
    ignoring explictNames: Set<Name>
  ) -> [ImplicitCapture] {
    // Process implicit captures.
    var captures: [ImplicitCapture] = []
    var receiverIndex: Int? = nil

    var collector = CaptureCollector(ast: program.ast)
    for (name, uses) in collector.freeNames(in: decl) {
      // Explicit captures are already accounted for.
      if explictNames.contains(name) { continue }

      // Resolve the name.
      let matches = lookup(unqualified: name.stem, in: program.declToScope[decl]!)

      // If there are multiple matches, attempt to filter them using the name's argument labels or
      // operator notation. If that fails, complain about an ambiguous implicit capture.
      let captureDecl: AnyDeclID
      switch matches.count {
      case 0:
        continue
      case 1:
        captureDecl = matches.first!
      default:
        fatalError("not implemented")
      }

      // Global declarations are not captured.
      if program.isGlobal(captureDecl) { continue }

      // References to member declarations implicitly capture of their receiver.
      if program.isMember(captureDecl) {
        // If the function refers to a member declaration, it must be nested in a type scope.
        let innermostTypeScope =
          program
          .scopes(from: program.scopeToParent[decl]!)
          .first(where: { $0.kind.value is TypeScope.Type })!

        // Ignore illegal implicit references to foreign receiver.
        if program.isContained(innermostTypeScope, in: program.scopeToParent[captureDecl]!) {
          continue
        }

        if let i = receiverIndex, uses.capability != .let {
          // Update the mutability of the capture.
          captures[i] = ImplicitCapture(
            name: captures[i].name,
            type: RemoteType(.inout, captures[i].type.base),
            decl: captures[i].decl)
        } else {
          // Resolve the implicit reference to `self`.
          let receiverMatches = lookup(unqualified: "self", in: program.scopeToParent[decl]!)
          let receiverDecl: AnyDeclID
          switch receiverMatches.count {
          case 0:
            continue
          case 1:
            receiverDecl = matches.first!
          default:
            unreachable()
          }

          // Realize the type of `self`.
          let receiverType = realize(decl: receiverDecl)
          if receiverType.isError { continue }

          // Register the capture of `self`.
          receiverIndex = captures.count
          captures.append(
            ImplicitCapture(
              name: Name(stem: "self"),
              type: RemoteType(uses.capability, receiverType.skolemized),
              decl: receiverDecl))
        }

        continue
      }

      // Capture-less local functions are not captured.
      if let d = NodeID<FunctionDecl>(captureDecl) {
        guard let lambda = realize(functionDecl: d).base as? LambdaType else { continue }
        if lambda.environment == .void { continue }
      }

      // Other local declarations are captured.
      let captureType = realize(decl: captureDecl).skolemized
      if captureType.isError { continue }
      captures.append(
        ImplicitCapture(
          name: name,
          type: RemoteType(uses.capability, captureType),
          decl: captureDecl))
    }

    return captures
  }

  /// Returns the type of `decl` from the cache, or calls `action` to compute it and caches the
  /// result before returning it.
  private mutating func _realize<T: DeclID>(
    decl id: T,
    _ action: (inout Self, T) -> AnyType?
  ) -> AnyType {
    // Check if a type realization request has already been received.
    switch declRequests[id] {
    case nil:
      declRequests[id] = .typeRealizationStarted

    case .typeRealizationStarted:
      diagnostics.insert(.error(circularDependencyAt: program.ast[id].site))
      declRequests[id] = .failure
      declTypes[id] = .error
      return declTypes[id]!

    case .typeRealizationCompleted, .typeCheckingStarted, .success, .failure:
      return declTypes[id]!
    }

    // Process the request.
    declTypes[id] = action(&self, id)

    // Update the request status.
    declRequests[id] = .typeRealizationCompleted
    return declTypes[id]!
  }

  /// Returns the type of `decl`'s memberwise initializer.
  private mutating func memberwiseInitType(of decl: NodeID<ProductTypeDecl>) -> LambdaType? {
    var inputs: [CallableTypeParameter] = []

    // Synthesize the receiver type.
    let receiver = realizeSelfTypeExpr(in: decl)!.instance
    inputs.append(
      CallableTypeParameter(
        label: "self",
        type: ^ParameterType(convention: .set, bareType: receiver)))

    // List and realize the type of all stored bindings.
    for m in program.ast[decl].members {
      guard let member = NodeID<BindingDecl>(m) else { continue }
      if realize(bindingDecl: member).isError { return nil }

      for (_, name) in program.ast.names(in: program.ast[member].pattern) {
        let d = program.ast[name].decl
        inputs.append(
          CallableTypeParameter(
            label: program.ast[d].baseName,
            type: ^ParameterType(convention: .sink, bareType: declTypes[d]!)))
      }
    }

    return LambdaType(environment: .void, inputs: inputs, output: .void)
  }

  // MARK: Type role determination

  /// Replaces occurrences of associated types and generic type parameters in `type` by fresh
  /// type variables variables.
  func open(type: AnyType) -> InstantiatedType {
    /// A map from generic parameter type to its opened type.
    var openedParameters: [AnyType: AnyType] = [:]

    func _impl(type: AnyType) -> TypeTransformAction {
      switch type.base {
      case is AssociatedTypeType:
        fatalError("not implemented")

      case is GenericTypeParameterType:
        if let opened = openedParameters[type] {
          // The parameter was already opened.
          return .stepOver(opened)
        } else {
          // Open the parameter.
          let opened = ^TypeVariable()
          openedParameters[type] = opened

          // TODO: Collect constraints

          return .stepOver(opened)
        }

      default:
        // Nothing to do if `type` isn't parameterized.
        if type[.hasGenericTypeParameter] || type[.hasGenericValueParameter] {
          return .stepInto(type)
        } else {
          return .stepOver(type)
        }
      }
    }

    return InstantiatedType(shape: type.transform(_impl(type:)), constraints: [])
  }

  /// Replaces the generic parameters in `subject` by skolems or fresh variables depending on the
  /// whether their declaration is contained in `scope`.
  func instantiate<S: ScopeID>(
    _ subject: AnyType,
    in scope: S,
    cause: ConstraintCause
  ) -> InstantiatedType {
    /// A map from generic parameter type to its opened type.
    var openedParameters: [AnyType: AnyType] = [:]

    func _impl(type: AnyType) -> TypeTransformAction {
      switch type.base {
      case is AssociatedTypeType:
        fatalError("not implemented")

      case let base as GenericTypeParameterType:
        // Identify the generic environment that introduces the parameter.
        let site: AnyScopeID
        if base.decl.kind == TraitDecl.self {
          site = AnyScopeID(base.decl)!
        } else {
          site = program.declToScope[base.decl]!
        }

        if program.isContained(scope, in: site) {
          // Skolemize.
          return .stepOver(^SkolemType(quantifying: type))
        } else if let opened = openedParameters[type] {
          // The parameter was already opened.
          return .stepOver(opened)
        } else {
          // Open the parameter.
          let opened = ^TypeVariable()
          openedParameters[type] = opened

          // TODO: Collect constraints

          return .stepOver(opened)
        }

      default:
        // Nothing to do if `type` isn't parameterized.
        if type[.hasGenericTypeParameter] || type[.hasGenericValueParameter] {
          return .stepInto(type)
        } else {
          return .stepOver(type)
        }
      }
    }

    return InstantiatedType(shape: subject.transform(_impl(type:)), constraints: [])
  }

  // MARK: Utils

  /// Returns whether `decl` is a nominal type declaration.
  mutating func isNominalTypeDecl(_ decl: AnyDeclID) -> Bool {
    switch decl.kind {
    case AssociatedTypeDecl.self, ProductTypeDecl.self, TypeAliasDecl.self:
      return true

    case GenericParameterDecl.self:
      return realize(genericParameterDecl: NodeID(decl)!).base is MetatypeType

    default:
      return false
    }
  }

  /// Resets `self` to an empty state, returning `self`'s old value.
  mutating func release() -> Self {
    var r: Self = .init(program: program)
    swap(&r, &self)
    return r
  }

  /// Returns `d` if it has name `n`, otherwise the implementation of `d` with name `n` or `nil`
  /// if no such implementation exists.
  ///
  /// - Requires: The base name of `d` is equal to `n.stem`
  mutating func decl(in d: AnyDeclID, named n: Name) -> AnyDeclID? {
    if !n.labels.isEmpty && (n.labels != labels(d)) {
      return nil
    }

    if let x = n.notation, x != operatorNotation(d) {
      return nil
    }

    // If the looked up name has an introducer, return the corresponding implementation.
    if let introducer = n.introducer {
      guard let m = program.ast[NodeID<MethodDecl>(d)] else { return nil }
      return m.impls.first(where: { (i) in
        program.ast[i].introducer.value == introducer
      }).map(AnyDeclID.init(_:))
    }

    return d
  }

  /// Returns the labels of `d`s name.
  ///
  /// Only function, method, or subscript declarations may have labels. This method returns `[]`
  /// for any other declaration.
  private mutating func labels(_ d: AnyDeclID) -> [String?] {
    switch d.kind {
    case FunctionDecl.self:
      return program.ast[NodeID<FunctionDecl>(d)!]
        .parameters
        .map({ (p) in program.ast[p].label?.value })

    case InitializerDecl.self:
      return LambdaType(realize(initializerDecl: NodeID(d)!))
        .map({ (t) in t.inputs.map(\.label) }) ?? []

    case MethodDecl.self:
      return program.ast[NodeID<MethodDecl>(d)!]
        .parameters
        .map({ (p) in program.ast[p].label?.value })

    case SubscriptDecl.self:
      return program.ast[NodeID<SubscriptDecl>(d)!]
        .parameters
        .map({ (ps) in ps.map({ (p) in program.ast[p].label?.value }) }) ?? []

    default:
      return []
    }
  }

  /// Returns the operator notation of `d`'s name, if any.
  private func operatorNotation(_ d: AnyDeclID) -> OperatorNotation? {
    switch d.kind {
    case FunctionDecl.self:
      return program.ast[NodeID<FunctionDecl>(d)!].notation?.value

    case MethodDecl.self:
      return program.ast[NodeID<MethodDecl>(d)!].notation?.value

    default:
      return nil
    }
  }

}<|MERGE_RESOLUTION|>--- conflicted
+++ resolved
@@ -255,13 +255,6 @@
     for decl in program.ast.topLevelDecls(id) {
       _ = check(decl: decl)
     }
-<<<<<<< HEAD
-
-    // Process pending requests.
-    _ = checkPending()
-=======
-    return success
->>>>>>> 3d7c0b97
   }
 
   /// Type checks the specified declaration and returns whether that succeeded.
