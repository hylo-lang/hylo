import Core
import OrderedCollections
import Utils

/// The transformation from a `ScopedProgram` to a `TypedProgram`.
struct TypeChecker {

  /// The diagnostics of the type errors.
  private(set) var diagnostics = DiagnosticSet()

  /// An identifier for this instance, unique across concurrent type checking tasks.
  private let identifier: UInt8

  /// The identifier of the next fresh variable.
  private var nextFreshVariableIdentifier: UInt64 = 0

  /// The representation under construction.
  private var cache: Cache

  /// A closure that takes a node and its containing program, and returns `true` if a trace of type
  /// inference should be logged on the console for that node.
  private let shouldTraceInference: ((AnyNodeID, TypedProgram) -> Bool)?

  /// The local copy of the program being type checked.
  var program: TypedProgram {
    cache.local
  }

  /// Creates an instance as context for algorithms on `p`, whose property are already complete.
  init(asContextFor p: TypedProgram) {
    self.identifier = 0
    self.cache = Cache(local: p)
    self.shouldTraceInference = nil
  }

  /// Creates an instance for constructing `instanceUnderConstruction`.
  init(
    constructing instanceUnderConstruction: TypedProgram,
    tracingInferenceIf shouldTraceInference: ((AnyNodeID, TypedProgram) -> Bool)?
  ) {
    self.identifier = 0
    self.cache = Cache(local: instanceUnderConstruction)
    self.shouldTraceInference = shouldTraceInference
  }

  /// Creates an instance with given `identifier` for constructing `instanceUnderConstruction`
  /// collaboratively with other instances.
  ///
  /// - Requires: `identifier` is unique across collaborating instances.
  init(
    _ identifier: UInt8,
    collaborativelyConstructing instanceUnderConstruction: SharedMutable<TypedProgram>,
    tracingInferenceIf shouldTraceInference: ((AnyNodeID, TypedProgram) -> Bool)?
  ) {
    self.identifier = identifier
    self.nextFreshVariableIdentifier = UInt64(identifier) << 56
    self.cache = Cache(local: instanceUnderConstruction.wrapped, shared: instanceUnderConstruction)
    self.shouldTraceInference = shouldTraceInference
  }

  /// Reports the given diagnostic.
  private mutating func report(_ d: Diagnostic) {
    diagnostics.insert(d)
  }

  /// Reports the given diagnostics.
  private mutating func report<S: Sequence<Diagnostic>>(_ batch: S) {
    diagnostics.formUnion(batch)
  }

  // MARK: Type relations

  /// Returns the canonical form of `t` in `scopeOfUse`.
  mutating func canonical(_ t: AnyType, in scopeOfUse: AnyScopeID) -> AnyType {
    if t[.isCanonical] { return t }

    switch t.base {
    case let u as TypeAliasType:
      return canonical(u.aliasee.value, in: scopeOfUse)
    case let u as BoundGenericType:
      return canonical(u, in: scopeOfUse)
    case let u as UnionType:
      return canonical(u, in: scopeOfUse)
    default:
      return t.transformParts(mutating: &self, { .stepOver($0.canonical($1, in: scopeOfUse)) })
    }
  }

  /// Returns the canonical form of `t` in `scopeOfUse`.
  private mutating func canonical(_ t: BoundGenericType, in scopeOfUse: AnyScopeID) -> AnyType {
    if t[.isCanonical] { return ^t }

    let b = canonical(t.base, in: scopeOfUse)
    let a = canonical(t.arguments, in: scopeOfUse)
    let s = specialize(b, for: a, in: scopeOfUse)
    return canonical(s, in: scopeOfUse)
  }

  /// Returns the canonical form of `t` in `scopeOfUse`.
  private mutating func canonical(_ t: UnionType, in scopeOfUse: AnyScopeID) -> AnyType {
    if t[.isCanonical] { return ^t }

    var elements = Set<AnyType>()
    for e in t.elements {
      elements.insert(canonical(e, in: scopeOfUse))
    }
    return elements.uniqueElement ?? ^UnionType(elements)
  }

  /// Returns `arguments` with all types replaced by their canonical form in `scopeOfUse`.
  mutating func canonical(
    _ arguments: GenericArguments, in scopeOfUse: AnyScopeID
  ) -> GenericArguments {
    arguments.mapValues { (v) in
      (v as? AnyType).map({ canonical($0, in: scopeOfUse) }) ?? v
    }
  }

  /// Returns `true` iff `t` and `u` are equivalent types in `scopeOfUse`.
  mutating func areEquivalent(_ t: AnyType, _ u: AnyType, in scopeOfUse: AnyScopeID) -> Bool {
    canonical(t, in: scopeOfUse) == canonical(u, in: scopeOfUse)
  }

  /// Returns `true` iff `t` is a refinement of `u` in `scopeOfUse`.
  mutating func isRefinement(_ t: TraitType, of u: TraitType, in scopeOfUse: AnyScopeID) -> Bool {
    (t != u) && conformedTraits(of: t, in: scopeOfUse).contains(u)
  }

  /// Returns the traits to which `t` is declared conforming in `scopeOfUse`.
  mutating func conformedTraits(of t: AnyType, in scopeOfUse: AnyScopeID) -> Set<TraitType> {
    let key = Cache.TypeLookupKey(t, in: scopeOfUse)
    if let r = cache.typeToConformedTraits[key] {
      return r
    }

    var result: Set<TraitType>
    switch t.base {
    case let u as AssociatedTypeType:
      result = conformedTraits(of: u, in: scopeOfUse)
    case let u as BoundGenericType:
      result = conformedTraits(of: u.base, in: scopeOfUse)
    case let u as BuiltinType:
      result = conformedTraits(of: u, in: scopeOfUse)
    case let u as GenericTypeParameterType:
      result = conformedTraits(of: u, in: scopeOfUse)
    case let u as ProductType:
      result = conformedTraits(of: u, in: scopeOfUse)
    case let u as TraitType:
      result = conformedTraits(of: u, in: scopeOfUse)
    case let u as TypeAliasType:
      result = conformedTraits(of: u.resolved, in: scopeOfUse)
    case let u as WitnessType:
      result = conformedTraits(of: u, in: scopeOfUse)
    default:
      result = conformedTraits(declaredInExtensionsOf: t, exposedTo: scopeOfUse)
    }

    cache.typeToConformedTraits[key] = result
    return result
  }

  /// Returns the traits to which `t` is declared conforming in `scopeOfUse`.
  private mutating func conformedTraits(
    of t: AssociatedTypeType, in scopeOfUse: AnyScopeID
  ) -> Set<TraitType> {
    var result = conformedTraits(declaredInEnvironmentIntroducing: ^t, exposedTo: scopeOfUse)
    result.formUnion(conformedTraits(declaredInExtensionsOf: ^t, exposedTo: scopeOfUse))
    return result
  }

  /// Returns the traits to which `t` is declared conforming in `scopeOfUse`.
  private func conformedTraits(
    of t: BuiltinType, in scopeOfUse: AnyScopeID
  ) -> Set<TraitType> {
    if t == .module { return [] }

    return [
      program.ast.core.movable.type,
      program.ast.core.deinitializable.type,
      program.ast.core.foreignConvertible.type,
    ]
  }

  /// Returns the traits to which `t` is declared conforming in `scopeOfUse`.
  private mutating func conformedTraits(
    of t: GenericTypeParameterType, in scopeOfUse: AnyScopeID
  ) -> Set<TraitType> {
    // Generic parameters declared at trait scope conform to that trait.
    if let d = TraitDecl.ID(program[t.decl].scope) {
      return conformedTraits(of: TraitType(d, ast: program.ast), in: scopeOfUse)
    }

    var result = conformedTraits(declaredInEnvironmentIntroducing: ^t, exposedTo: scopeOfUse)
    result.formUnion(conformedTraits(declaredInExtensionsOf: ^t, exposedTo: scopeOfUse))
    return result
  }

  /// Returns the traits to which `t` is declared conforming in `scopeOfUse`.
  private mutating func conformedTraits(
    of t: ProductType, in scopeOfUse: AnyScopeID
  ) -> Set<TraitType> {
    var result = Set<TraitType>()
    for (_, u) in evalTraitComposition(program[t.decl].conformances) {
      result.formUnion(conformedTraits(of: u, in: scopeOfUse))
    }

    result.formUnion(conformedTraits(declaredInExtensionsOf: ^t, exposedTo: scopeOfUse))
    return result
  }

  /// Returns `concept` and the traits of which `concept` is a refinement in `scopeOfUse`.
  private mutating func conformedTraits(
    of concept: TraitType, in scopeOfUse: AnyScopeID
  ) -> Set<TraitType> {
    var result = Set([concept])

    for (n, t) in evalTraitComposition(program[concept.decl].refinements) {
      var work = Set([t])
      while let base = work.popFirst() {
        if base == concept {
          report(.error(circularRefinementAt: program[n].site))
        } else if result.insert(base).inserted {
          let new = evalTraitComposition(program[base.decl].refinements)
          work.formUnion(new.map(\.trait))
        }
      }
    }

    // Traits can't be refined in extensions; we're done.
    return result
  }

  /// Returns the traits to which `t` can be assumed to be conforming in `scopeOfUse`.
  private mutating func conformedTraits(
    of t: WitnessType, in scopeOfUse: AnyScopeID
  ) -> Set<TraitType> {
    switch t.container.interface {
    case .traits(let traits):
      return traits.reduce(into: []) { (r, c) in
        r.formUnion(conformedTraits(of: c, in: scopeOfUse))
      }

    default:
      UNIMPLEMENTED()
    }
  }

  /// Returns the traits to which `t` is declared conforming by conformance declarations exposed
  /// to `scopeOfUse`.
  private mutating func conformedTraits(
    declaredInExtensionsOf t: AnyType, exposedTo scopeOfUse: AnyScopeID
  ) -> Set<TraitType> {
    var result = Set<TraitType>()
    for e in extensions(of: t, exposedTo: scopeOfUse).filter(ConformanceDecl.self) {
      for (_, u) in evalTraitComposition(program[e].conformances) {
        result.formUnion(conformedTraits(of: u, in: scopeOfUse))
      }
    }
    return result
  }

  /// Returns the traits to which `t` is declared conforming in its generic environment.
  ///
  /// `t` is a generic type parameter or an associated type introduced by a generic environment
  /// logically containing `scopeOfUse`. The return value is the set of traits used as bounds of
  /// `t` in that environment.
  mutating func conformedTraits(
    declaredInEnvironmentIntroducing t: AnyType, exposedTo scopeOfUse: AnyScopeID
  ) -> Set<TraitType> {
    var result = Set<TraitType>()
    for s in program.scopes(from: scopeOfUse) where s.kind.value is GenericScope.Type {
      let e = environment(of: s)!
      result.formUnion(e.conformedTraits(of: ^t))

      // Note: `s` might be extending the type whose declaration introduced the generic environment
      // that declared `t`.
      if s.kind.value is TypeExtendingDecl.Type {
        let d = AnyDeclID(s)!
        if let g = environment(introducedByDeclOf: uncheckedType(of: d)) {
          result.formUnion(g.conformedTraits(of: ^t))
        }
      }
    }
    return result
  }

  /// Returns the checked conformance of `model` to `trait` that is exposed to `scopeOfUse`, or
  /// `nil` if such a conformance doesn't exist.
  private mutating func demandConformance(
    of model: AnyType, to trait: TraitType, exposedTo scopeOfUse: AnyScopeID
  ) -> Conformance? {
    let m = canonical(model, in: scopeOfUse)
    if let c = cachedConformance(of: m, to: trait, exposedTo: scopeOfUse) {
      return c
    }

    // If the conformance isn't already in cache, check sources defining a conformance of `model`
    // to `trait` in scope, thus filling the cache before we look again.
    let s = originsOfConformance(of: m, to: trait, exposedTo: scopeOfUse)
    for o in s {
      guard var r = extendedModel(o.source).errorFree else { continue }
      r = canonical(r, in: program[o.source].scope)
      checkConformance(of: r, to: trait, declaredBy: o)
    }

    // If the conformance is still not in cache, `model` does not conform to `trait`.
    return cachedConformance(of: m, to: trait, exposedTo: scopeOfUse)
  }

  /// Returns the checked conformance of `model` to `trait` that is exposed to `scopeOfUse`, or
  /// `nil` if such a conformance doesn't exist or hasn't been checked yet.
  ///
  /// - Requires: `model` is canonical.
  func cachedConformance(
    of model: AnyType, to trait: TraitType, exposedTo scopeOfUse: AnyScopeID
  ) -> Conformance? {
    assert(model[.isCanonical])

    // `A<X>: T` iff `A: T`.
    if let t = BoundGenericType(model) {
      return cachedConformance(of: t, to: trait, exposedTo: scopeOfUse)
    }

    guard
      let allConformances = cache.local.conformances[model],
      let conformancesToTrait = allConformances[trait]
    else { return nil }
    return closestConformance(in: conformancesToTrait, exposedTo: scopeOfUse)
  }

  /// Returns the checked conformance of `model` to `trait` that is exposed to `scopeOfUse`, or
  /// `nil` if such a conformance doesn't exist or hasn't been checked yet.
  ///
  /// - Requires: `model` is canonical.
  private func cachedConformance(
    of model: BoundGenericType, to trait: TraitType, exposedTo scopeOfUse: AnyScopeID
  ) -> Conformance? {
    guard let c = cachedConformance(of: model.base, to: trait, exposedTo: scopeOfUse) else {
      return nil
    }

    return .init(
      model: model.base, concept: trait, arguments: model.arguments, conditions: [],
      scope: c.scope, implementations: c.implementations, isStructural: c.isStructural,
      site: c.site)
  }

  /// Returns the innermost element in `conformances` that is exposed to `scopeOfUse`.
  private func closestConformance<C: Collection<Conformance>>(
    in conformances: C, exposedTo scopeOfUse: AnyScopeID
  ) -> Conformance? {
    let exposed = program.modules(exposedTo: scopeOfUse)
    return
      conformances
      .filter { (c) in
        if let m = ModuleDecl.ID(c.scope), exposed.contains(m) {
          return true
        } else {
          return program.isContained(scopeOfUse, in: c.scope)
        }
      }
      .minimalElements { (a, b) in
        if a.scope == b.scope { return .equal }
        if program.isContained(a.scope, in: b.scope) { return .ascending }
        if program.isContained(b.scope, in: a.scope) { return .descending }
        return nil
      }
      .uniqueElement
  }

  /// Returns the origins of the conformances of `model` to `trait` exposed to `scopeOfUse`.
  ///
  /// - Requires: `model` is canonical.
  private mutating func originsOfConformance(
    of model: AnyType, to trait: TraitType, exposedTo scopeOfUse: AnyScopeID
  ) -> [ConformanceOrigin] {
    assert(model[.isCanonical])

    var result: [ConformanceOrigin]

    switch model.base {
    case let t as BoundGenericType:
      return originsOfConformance(of: t.base, to: trait, exposedTo: scopeOfUse)
    case let t as ProductType:
      let d = ProductTypeDecl.ID(t.decl)!
      result = originsOfConformance(to: trait, declaredBy: d, exposedTo: scopeOfUse)
    case let t as TypeAliasType:
      return originsOfConformance(of: t.resolved, to: trait, exposedTo: scopeOfUse)
    default:
      result = []
    }

    for e in extensions(of: model, exposedTo: scopeOfUse) {
      guard let d = ConformanceDecl.ID(e) else { continue }
      let s = originsOfConformance(to: trait, declaredBy: d, exposedTo: scopeOfUse)
      result.append(contentsOf: s)
    }

    return result
  }

  /// Returns the origins of conformances to `trait` exposed to `scopeOfUse` and declared `d`.
  private mutating func originsOfConformance<T: ConformanceSource>(
    to trait: TraitType, declaredBy d: T.ID, exposedTo scopeOfUse: AnyScopeID
  ) -> [ConformanceOrigin] {
    var result: [ConformanceOrigin] = []
    let s = evalTraitComposition(program[d].conformances)
    for (n, t) in s {
      if conformedTraits(of: ^t, in: scopeOfUse).contains(trait) {
        result.append(.init(d, at: program[n].site))
      }
    }
    return result
  }

  /// Returns the type satisfying `requirement` for `model` in `scopeOfUse`, or `nil` if `model`
  /// does not satisfy such a requirement.
  private mutating func demandImplementation(
    of requirement: AssociatedTypeDecl.ID, for model: AnyType, in scopeOfUse: AnyScopeID
  ) -> AnyType? {
    let trait = traitDeclaring(requirement)!
    guard
      let c = demandConformance(of: model, to: trait, exposedTo: scopeOfUse),
      let a = MetatypeType(uncheckedType(of: c.implementations[requirement]!.decl!))
    else { return nil }

    return specialize(a.instance, for: c.arguments, in: c.scope)
  }

  // MARK: Type transformations

  /// Returns `generic` with occurrences of parameters keying `specialization` replaced by their
  /// corresponding value, performing necessary name lookups from `scopeOfUse`.
  ///
  /// This method has no effect if `specialization` is empty.
  mutating func specialize(
    _ generic: AnyType, for specialization: GenericArguments, in scopeOfUse: AnyScopeID
  ) -> AnyType {
    return specialization.isEmpty ? generic : generic.transform(mutating: &self, transform)

    func transform(mutating me: inout Self, _ t: AnyType) -> TypeTransformAction {
      switch t.base {
      case let u as AssociatedTypeType:
        return .stepOver(transform(mutating: &me, u))
      case let u as BoundGenericType:
        return .stepOver(transform(mutating: &me, u))
      case let u as GenericTypeParameterType:
        return .stepOver(transform(mutating: &me, u))
      case let u as ProductType:
        return .stepOver(transform(mutating: &me, u, declaredBy: u.decl))
      case let u as TypeAliasType:
        return .stepOver(transform(mutating: &me, u, declaredBy: u.decl))
      default:
        return .stepInto(t)
      }
    }

    func transform(mutating me: inout Self, _ t: AssociatedTypeType) -> AnyType {
      let d = t.domain.transform(mutating: &me, transform)
      var candidates = me.lookup(me.program[t.decl].baseName, memberOf: d, exposedTo: scopeOfUse)

      // Ignore associated type declaration unless they define a default value that isn't
      // overridden in the conforming type.
      if let i = candidates.firstIndex(where: { $0.kind == AssociatedTypeDecl.self }) {
        if candidates.count > 1 {
          candidates.remove(at: i)
        } else if let a = me.program[AssociatedTypeDecl.ID(candidates[i])!].defaultValue {
          return me.evalTypeAnnotation(a)
        }
      }

      if let selected = candidates.uniqueElement {
        return MetatypeType(me.uncheckedType(of: selected))?.instance ?? .error
      } else {
        return .error
      }
    }

    func transform(mutating me: inout Self, _ t: BoundGenericType) -> AnyType {
      ^t.transformArguments(mutating: &me) { (me, v) in
        let w = (v as? AnyType) ?? UNIMPLEMENTED()
        return w.transform(mutating: &me, transform)
      }
    }

    func transform(mutating me: inout Self, _ t: GenericTypeParameterType) -> AnyType {
      if let v = specialization[t.decl] {
        return (v as? AnyType) ?? preconditionFailure("expected type")
      } else {
        return ^t
      }
    }

    /// If `t` is an unspecialized generic type, returns its specialization taking the arguments
    /// in `substitutions` corresponding to the parameters introduced by `d`. Otherwise, returns
    /// `t` unchanged.
    ///
    /// - Requires: `t` is not a trait.
    func transform<T: TypeProtocol, D: GenericScope>(
      mutating me: inout Self, _ t: T, declaredBy d: D.ID
    ) -> AnyType {
      assert(!(t is TraitType))
      let parameters = me.program[d].genericParameters
      if parameters.isEmpty {
        return ^t
      }

      var arguments: GenericArguments = [:]
      for p in parameters {
        arguments[p] = specialization[p] ?? ^me.freshVariable()
      }
      return ^BoundGenericType(t, arguments: arguments)
    }
  }

  /// Returns the type checking constraint that specializes `generic` for `specialization` in
  /// `scopeOfUse`, anchoring it at `origin`.
  private mutating func specialize(
    _ generic: GenericConstraint, for specialization: GenericArguments, in scopeOfUse: AnyScopeID,
    origin: ConstraintOrigin
  ) -> Constraint {
    switch generic.value {
    case .conformance(let lhs, let rhs):
      let a = specialize(lhs, for: specialization, in: scopeOfUse)
      return ConformanceConstraint(a, conformsTo: rhs, origin: origin)

    case .equality(let lhs, let rhs):
      let a = specialize(lhs, for: specialization, in: scopeOfUse)
      let b = specialize(rhs, for: specialization, in: scopeOfUse)
      return EqualityConstraint(a, b, origin: origin)

    case .instance, .predicate:
      UNIMPLEMENTED()
    }
  }

  /// Returns the type declared by `d` bound to open variables for each generic parameter
  /// introduced by `d`.
  ///
  /// - Requires: `d` is a a generic product type or type alias declaration.
  mutating func openForUnification(_ d: AnyDeclID) -> BoundGenericType {
    let parameters: [GenericParameterDecl.ID]
    if let t = ProductTypeDecl.ID(d) {
      parameters = program[t].genericClause!.value.parameters
    } else if let t = TypeAliasDecl.ID(d) {
      parameters = program.ast[t].genericClause!.value.parameters
    } else {
      preconditionFailure()
    }

    let b = MetatypeType(uncheckedType(of: d))!.instance
    let a = GenericArguments(
      uniqueKeysWithValues: parameters.map({ (key: $0, value: ^freshVariable()) }))
    return BoundGenericType(b, arguments: a)
  }

  // MARK: Type checking

  /// Applies all pending updates to the shared instance.
  mutating func synchronize() {
    cache.synchronize()
  }

  /// Type checks all declarations in `self.program`.
  mutating func checkAllDeclarations() {
    check(program.ast.modules)
  }

  /// Type checks the sources in `batch`.
  mutating func check<S: Sequence<TranslationUnit.ID>>(_ batch: S) {
    for u in batch { check(u) }
  }

  /// Type checks `u` and all declarations nested in `d`.
  mutating func check(_ u: TranslationUnit.ID) {
    // The core library is always implicitly imported.
    var imports = Set<ModuleDecl.ID>()
    if let m = program.ast.coreLibrary {
      imports.insert(m)
    }
    for d in program[u].decls.lazy.compactMap(ImportDecl.ID.init(_:)) {
      insertImport(d, from: u, in: &imports)
    }

    cache.write(imports, at: \.imports[u])
    check(program[u].decls)
  }

  /// Type checks the declarations in `batch`.
  private mutating func check<S: Sequence<T>, T: DeclID>(
    _ batch: S, ignoringSharedCache ignoreSharedCache: Bool = false
  ) {
    for d in batch { check(d, ignoringSharedCache: ignoreSharedCache) }
  }

  /// Type checks `d` and all declarations nested in `d`.
  ///
  /// Type checking is performed if and only if `cache[\.declType][d]` is `nil`. In this case, the
  /// type of `d` is computed with `uncheckedType(of: d)` and assigned to `cache[\.declType][d]`
  /// before type checking. Then, `_check(d)` is called with `cache.declsUnderChecking` containing
  /// `d`. After the call, `cache.declsUnderChecking` doesn't contain `d`. A diagnostic is reported
  /// if type checking failed.
  ///
  /// Type checking typically consists of visiting a declaration to generate proof obligations that
  /// are then discharged by solving type constraints and/or type checking additional declarations.
  ///
  /// - Parameters:
  ///   - d: The declaration to type check.
  ///
  /// - Requires: `!cache.declsUnderChecking.contains(d)`
  private mutating func check<T: DeclID>(
    _ d: T, ignoringSharedCache ignoreSharedCache: Bool = false
  ) {
    // Handle binding declarations as a special case.
    if let b = BindingDecl.ID(d) {
      checkedType(of: b, ignoringSharedCache: ignoreSharedCache)
      return
    }

    // Check if work has to be done.
    if cache.read(\.declType[d], ignoringSharedCache: ignoreSharedCache) != nil { return }

    // Prepare the declaration for type checking.
    let t = uncheckedType(of: d, ignoringSharedCache: ignoreSharedCache)
    if t.isError {
      cache.write(.error, at: \.declType[d], ignoringSharedCache: ignoreSharedCache)
      return
    }

    // Check for infinite recursion.
    if !cache.declsUnderChecking.insert(AnyDeclID(d)).inserted {
      fatalError("infinite recursion")
    }

    // Do the work.
    switch d.kind {
    case AssociatedTypeDecl.self:
      break
    case AssociatedValueDecl.self:
      break
    case ConformanceDecl.self:
      _check(ConformanceDecl.ID(d)!)
    case ExtensionDecl.self:
      _check(ExtensionDecl.ID(d)!)
    case FunctionDecl.self:
      _check(FunctionDecl.ID(d)!)
    case GenericParameterDecl.self:
      _check(GenericParameterDecl.ID(d)!)
    case ImportDecl.self:
      break
    case InitializerDecl.self:
      _check(InitializerDecl.ID(d)!)
    case MethodDecl.self:
      _check(MethodDecl.ID(d)!)
    case MethodImpl.self:
      _check(MethodImpl.ID(d)!)
    case ModuleDecl.self:
      _check(ModuleDecl.ID(d)!)
    case NamespaceDecl.self:
      _check(NamespaceDecl.ID(d)!)
    case OperatorDecl.self:
      _check(OperatorDecl.ID(d)!)
    case ParameterDecl.self:
      _check(ParameterDecl.ID(d)!)
    case ProductTypeDecl.self:
      _check(ProductTypeDecl.ID(d)!)
    case SubscriptDecl.self:
      _check(SubscriptDecl.ID(d)!)
    case SubscriptImpl.self:
      _check(SubscriptImpl.ID(d)!)
    case TraitDecl.self:
      _check(TraitDecl.ID(d)!)
    case TypeAliasDecl.self:
      _check(TypeAliasDecl.ID(d)!)
    default:
      unexpected(d, in: program.ast)
    }

    // Commit result to the cache.
    cache.declsUnderChecking.remove(AnyDeclID(d))
    cache.write(t, at: \.declType[d], ignoringSharedCache: ignoreSharedCache)
  }

  /// Type checks `d` and all declarations nested in `d`.
  private mutating func _check(_ d: ConformanceDecl.ID) {
    checkEnvironment(of: d)
    checkAllConformances(declaredBy: d)
    check(program[d].members)
  }

  /// Type checks `d` and all declarations nested in `d`.
  private mutating func _check(_ d: ExtensionDecl.ID) {
    checkEnvironment(of: d)
    check(program[d].members)
  }

  /// Type checks `d` and all declarations nested in `d`.
  ///
  /// - Requires: `d` is not the underlying declaration of a lambda.
  private mutating func _check(_ d: FunctionDecl.ID) {
    checkEnvironment(of: d)
    checkParameters(program[d].parameters, of: d)

    switch program[d].body {
    case .block(let b):
      check(b)

    case .expr(let b):
      let r = LambdaType(uncheckedType(of: d))!.output
      check(b, asBodyOfCallableProducing: r)

    case nil:
      // Only requirements and FFIs can be without a body.
      if !program.isRequirement(d) && !program[d].isForeignInterface {
        report(.error(declarationRequiresBodyAt: program[d].introducerSite))
      }
    }
  }

  /// Type checks `d` and all declarations nested in `d`.
  private mutating func _check(_ d: GenericParameterDecl.ID) {
    // TODO: Type check default values
  }

  /// Type checks `d` and all declarations nested in `d`.
  private mutating func _check(_ d: InitializerDecl.ID) {
    // Memberwize initializers trivially type check.
    if program[d].isMemberwise { return }

    // Note: receiver is type checked in `_uncheckedType(of:)`.
    checkEnvironment(of: d)
    checkParameters(program[d].parameters, of: d)

    if let b = program[d].body {
      check(b)
    } else if !program.isRequirement(d) {
      report(.error(declarationRequiresBodyAt: program[d].introducer.site))
    }
  }

  /// Type checks `d` and all declarations nested in `d`.
  private mutating func _check(_ d: MethodDecl.ID) {
    checkEnvironment(of: d)
    checkParameters(program[d].parameters, of: d)
    check(program[d].impls)
  }

  /// Type checks `d` and all declarations nested in `d`.
  private mutating func _check(_ d: MethodImpl.ID) {
    let t = MethodType(uncheckedType(of: MethodDecl.ID(program[d].scope)!))!
    cache.write(
      ^ParameterType(program[d].introducer.value, t.receiver),
      at: \.declType[program[d].receiver])

    switch program[d].body {
    case .block(let b):
      check(b)

    case .expr(let b):
      let r = LambdaType(uncheckedType(of: d))!.output
      check(b, asBodyOfCallableProducing: r)

    case nil:
      if !program.isRequirement(d) {
        report(.error(declarationRequiresBodyAt: program[d].introducer.site))
      }
    }
  }

  /// Type checks `d` and all declarations nested in `d`.
  private mutating func _check(_ d: ModuleDecl.ID) {
    check(program[d].sources)
  }

  /// Type checks `d` and all declarations nested in `d`.
  private mutating func _check(_ d: NamespaceDecl.ID) {
    check(program[d].members)
  }

  /// Type checks `d` and all declarations nested in `d`.
  private mutating func _check(_ d: OperatorDecl.ID) {
    let s = TranslationUnit.ID(program[d].scope)!
    for o in program[s].decls where o.kind == OperatorDecl.self {
      let other = OperatorDecl.ID(o)!
      if o != d,
        program[other].notation.value == program[d].notation.value,
        program[other].name.value == program[d].name.value
      {
        report(.error(duplicateOperatorNamed: program[d].name.value, at: program[d].site))
      }
    }
  }

  /// Type checks `d` and all declarations nested in `d`.
  private mutating func _check(_ d: ParameterDecl.ID) {
    if let e = program[d].defaultValue {
      guard let p = uncheckedType(of: d).errorFree else { return }
      _ = checkedType(of: e, asArgumentTo: ParameterType(p)!)
    }
  }

  /// Type checks `d` and all declarations nested in `d`.
  private mutating func _check(_ d: ProductTypeDecl.ID) {
    checkEnvironment(of: d)
    checkAllConformances(declaredBy: d)
    check(program[d].members)
  }

  /// Type checks `d` and all declarations nested in `d`.
  private mutating func _check(_ d: SubscriptDecl.ID) {
    checkEnvironment(of: d)
    checkParameters(program[d].parameters, of: d)
    check(program[d].impls)
  }

  /// Type checks `d` and all declarations nested in `d`.
  private mutating func _check(_ d: SubscriptImpl.ID) {
    if let r = program[d].receiver {
      let t = SubscriptType(uncheckedType(of: SubscriptDecl.ID(program[d].scope)!))!
      let u = RemoteType(t.captures[0].type)!
      cache.write(
        ^ParameterType(program[d].introducer.value, u.bareType),
        at: \.declType[r])
    }

    switch program[d].body {
    case .block(let b):
      check(b)

    case .expr(let b):
      let r = SubscriptImplType(uncheckedType(of: d))!.output
      check(b, asBodyOfCallableProducing: r)

    case nil:
      if !program.isRequirement(d) {
        report(.error(declarationRequiresBodyAt: program[d].introducer.site))
      }
    }
  }

  /// Type checks `d` and all declarations nested in `d`.
  private mutating func _check(_ d: TraitDecl.ID) {
    checkEnvironment(of: d)
    check(program[d].members)
    check(extensions(of: uncheckedType(of: d), exposedTo: program[d].scope))
  }

  private mutating func _check(_ d: TypeAliasDecl.ID) {
    checkEnvironment(of: d)
    let aliased = MetatypeType(uncheckedType(of: d))!.instance
    check(extensions(of: aliased, exposedTo: program[d].scope))
  }

  /// Type checks the parameters `ps` of `d`.
  ///
  /// - Requires: The parameters in `ps` have type annotations.
  private mutating func checkParameters<T: Decl & LexicalScope>(
    _ ps: [ParameterDecl.ID], of d: T.ID
  ) {
    var siblings = Set<String>()
    for p in ps {
      if siblings.insert(program[p].baseName).inserted {
        check(p)
      } else {
        report(.error(duplicateParameterNamed: program[p].baseName, at: program[p].site))
        cache.write(.error, at: \.declType[p])
      }
    }
  }

  /// Type checks `d` after its type has been inferred.
  ///
  /// This method is called from `discharge(obligations:relatedTo:)` on declarations whose types
  /// appear in the obligations to discharge.
  ///
  /// - Requires: `cache.uncheckedType[d]` has been computed.
  private mutating func checkPostInference<T: DeclID>(
    _ d: T, solution: Solution, ignoringSharedCache ignoreSharedCache: Bool
  ) {
    // Prepare the declaration for type checking.
    let t = reifyUncheckedType(of: d, withAssignmentsIn: solution)
    if t.isError {
      cache.write(.error, at: \.declType[d], ignoringSharedCache: ignoreSharedCache)
      return
    }

    switch d.kind {
    case FunctionDecl.self:
      checkPostInference(FunctionDecl.ID(d)!, solution: solution)
    case VarDecl.self:
      cache.write(t, at: \.declType[d], ignoringSharedCache: ignoreSharedCache)
    default:
      unexpected(d, in: program.ast)
    }
  }

  /// Type checks `d`, which declares a lambda, after its type has been inferred.
  private mutating func checkPostInference(_ d: FunctionDecl.ID, solution: Solution) {
    assert(program[d].isInExprContext, "expected lambda")
    for c in program[d].explicitCaptures {
      reifyUncheckedType(of: c, withAssignmentsIn: solution)
    }
    for p in program[d].parameters {
      reifyUncheckedType(of: p, withAssignmentsIn: solution)
    }
    check(d, ignoringSharedCache: true)
  }

  /// Substitutes open variables occurring in `cache.uncheckedType[d]` with their corresponding
  /// assignment in `solution`, returning `d`'s reified type.
  ///
  /// - Requires: `cache.uncheckedType[d]` has been computed.
  @discardableResult
  private mutating func reifyUncheckedType<T: DeclID>(
    of d: T, withAssignmentsIn solution: Solution
  ) -> AnyType {
    // Note: in theory, we should make sure this update is monotonic. In practice, such a test
    // would require prohibitively expensive structural comparisons.
    modify(&cache.uncheckedType[d]!) { (u) in
      let v = solution.typeAssumptions.reify(u.computed!)
      u = .computed(v)
      return v
    }
  }

  /// Type checks `e` as the body of a function returning or susbscript projecting `r`.
  private mutating func check(_ e: AnyExprID, asBodyOfCallableProducing r: AnyType) {
    var obligations = ProofObligations(scope: program[e].scope)

    let body = inferredType(of: e, withHint: r, updating: &obligations)

    // Inline functions may return `Never` regardless of their return type.
    let o = ConstraintOrigin(.return, at: program[e].site)
    let equalToNever = EqualityConstraint(body, .never, origin: o)

    if areEquivalent(r, .never, in: program[e].scope) {
      obligations.insert(equalToNever)
    } else {
      let c = DisjunctionConstraint(
        between: [
          .init(constraints: [SubtypingConstraint(body, r, origin: o)], penalties: 0),
          .init(constraints: [equalToNever], penalties: 1),
        ],
        origin: o)
      obligations.insert(c)
    }

    discharge(obligations, relatedTo: e)
  }

  /// Checks that the type of `e` is subtype of `supertype`.
  private mutating func check(_ e: AnyExprID, coercibleTo supertype: AnyType) {
    var obligations = ProofObligations(scope: program[e].scope)

    let t = inferredType(of: e, withHint: supertype, updating: &obligations)
    obligations.insert(
      SubtypingConstraint(t, supertype, origin: .init(.structural, at: program[e].site)))

    discharge(obligations, relatedTo: e)
  }

  /// Type checks `s`.
  private mutating func check<T: StmtID>(_ s: T) {
    switch s.kind {
    case AssignStmt.self:
      check(AssignStmt.ID(s)!)
    case BraceStmt.self:
      check(BraceStmt.ID(s)!)
<<<<<<< HEAD
    case ConditionalCompilationStmt.self:
      check(ConditionalCompilationStmt.ID(s)!)
=======
    case BreakStmt.self:
      break
>>>>>>> cd950b6b
    case ConditionalStmt.self:
      check(ConditionalStmt.ID(s)!)
    case ContinueStmt.self:
      break
    case ExprStmt.self:
      check(ExprStmt.ID(s)!)
    case DeclStmt.self:
      check(DeclStmt.ID(s)!)
    case DiscardStmt.self:
      check(DiscardStmt.ID(s)!)
    case DoWhileStmt.self:
      check(DoWhileStmt.ID(s)!)
    case ForStmt.self:
      check(ForStmt.ID(s)!)
    case ReturnStmt.self:
      check(ReturnStmt.ID(s)!)
    case WhileStmt.self:
      check(WhileStmt.ID(s)!)
    case YieldStmt.self:
      check(YieldStmt.ID(s)!)
    default:
      unexpected(s, in: program.ast)
    }
  }

  /// Type checks `s`.
  private mutating func check(_ s: BraceStmt.ID) {
    for t in program[s].stmts { check(t) }
  }

  /// Type checks `s`.
  private mutating func check(_ s: AssignStmt.ID) {
    var obligations = ProofObligations(scope: program[s].scope)
    let o = ConstraintOrigin(.initializationOrAssignment, at: program[s].site)

    // `lhs` must be `Movable`.
    let lhs = inferredType(of: program[s].left, updating: &obligations)
    obligations.insert(
      ConformanceConstraint(lhs, conformsTo: program.ast.core.movable.type, origin: o))

    // `rhs` must be subtype of `lhs`.
    let rhs = inferredType(
      of: program[s].right, withHint: lhs, updating: &obligations)
    obligations.insert(SubtypingConstraint(rhs, lhs, origin: o))

    discharge(obligations, relatedTo: s)
  }

  /// Type checks `s`.
  private mutating func check(_ s: ConditionalCompilationStmt.ID) {
    for t in program[s].expansion { check(t) }
  }

  /// Type checks `s`.
  private mutating func check(_ s: ConditionalStmt.ID) {
    check(program[s].condition)
    check(program[s].success)
    if let b = program[s].failure {
      check(b.value)
    }
  }

  /// Type checks `s`.
  private mutating func check(_ s: ExprStmt.ID) {
    guard let result = checkedType(of: program[s].expr).errorFree else { return }

    // Warn against unused result if the type of the expression is neither `Void` nor `Never`.
    let t = canonical(result, in: program[s].scope)
    if !t.isVoidOrNever {
      report(.warning(unusedResultOfType: result, at: program[s].expr.site))
    }
  }

  /// Type checks `s`.
  private mutating func check(_ s: DeclStmt.ID) {
    check(program[s].decl)
  }

  /// Type checks `s`.
  private mutating func check(_ s: DiscardStmt.ID) {
    var obligations = ProofObligations(scope: program[s].scope)
    let t = inferredType(of: program[s].expr, updating: &obligations)

    // Expression must be `Deinitializable`.
    obligations.insert(
      ConformanceConstraint(
        t, conformsTo: program.ast.core.deinitializable.type,
        origin: .init(.discard, at: program[s].site)))

    discharge(obligations, relatedTo: s)
  }

  /// Type checks `s`.
  private mutating func check(_ s: DoWhileStmt.ID) {
    check(program[s].body)
    check(program[s].condition.value, coercibleTo: ^program.ast.coreType("Bool")!)
  }

  /// Type checks `s`.
  private mutating func check(_ s: ForStmt.ID) {
    guard let element = inferredIterationElementType(of: s) else { return }

    let e = checkedType(of: program[s].binding, usedAs: .filter(matching: element))
    checkedType(of: program[s].binding, usedAs: .filter(matching: e), ignoringSharedCache: true)
    if let e = program[s].filter {
      check(e.value, coercibleTo: ^program.ast.coreType("Bool")!)
    }
    check(program[s].body)
  }

  /// Type checks `s`.
  private mutating func check(_ s: ReturnStmt.ID) {
    let output = uncheckedOutputType(in: program[s].scope)!

    if let v = program[s].value {
      check(v, coercibleTo: output)
    } else if !areEquivalent(output, .void, in: program[s].scope) {
      report(.error(missingReturnValueAt: program[s].site))
    }
  }

  /// Type checks `s`.
  private mutating func check(_ s: WhileStmt.ID) {
    check(program[s].condition)
    check(program[s].body)
  }

  /// Type checks `s`.
  private mutating func check(_ s: YieldStmt.ID) {
    let output = uncheckedOutputType(in: program[s].scope)!
    check(program[s].value, coercibleTo: output)
  }

  /// Type checks `condition`.
  private mutating func check(_ condition: [ConditionItem]) {
    let bool = ^program.ast.coreType("Bool")!
    for item in condition {
      switch item {
      case .expr(let e):
        check(e, coercibleTo: bool)
      case .decl(let d):
        checkedType(of: d, usedAs: .condition, ignoringSharedCache: true)
      }
    }
  }

  /// If `d` is a valid import in `u`, inserts the module referred by `d` in `imports`. Otherwise,
  /// a diagnostic is reported.
  private mutating func insertImport(
    _ d: ImportDecl.ID, from u: TranslationUnit.ID, in imports: inout Set<ModuleDecl.ID>
  ) {
    guard let m = ModuleType(uncheckedType(of: d)) else { return }

    if program.module(containing: u) != m.decl {
      imports.insert(m.decl)
    } else {
      report(.warning(needlessImport: d, in: program.ast))
    }
  }

  /// Builds and type checks the generic environment of `d`.
  private mutating func checkEnvironment<T: GenericDecl & LexicalScope>(of d: T.ID) {
    // TODO: Type check default values
    let e = environment(of: d)
    check(e.parameters)
  }

  /// Builds and type checks the generic environment of `d`.
  private mutating func checkEnvironment(of d: TraitDecl.ID) {
    // TODO: Type check default values
    let e = environment(of: d)
    check(e.parameters)
  }

  /// Builds and type checks the generic environment of `d`.
  private mutating func checkEnvironment<T: TypeExtendingDecl>(of d: T.ID) {
    // TODO: Type check default values
    let e = environment(of: d)
    check(e.parameters)
  }

  /// Type checks the conformances declared by `d` and inserts valid ones in `self.conformances`,
  /// reporting diagnostics for each ill-typed conformance.
  private mutating func checkAllConformances<T: ConformanceSource & LexicalScope>(
    declaredBy d: T.ID
  ) {
    // Nothing to do if no conformance is declared.
    if program[d].conformances.isEmpty { return }

    guard var r = extendedModel(AnyDeclID(d)).errorFree else { return }
    r = canonical(r, in: program[d].scope)

    for (n, rhs) in evalTraitComposition(program[d].conformances) {
      for t in conformedTraits(of: rhs, in: program[d].scope) {
        checkConformance(of: r, to: t, declaredBy: .init(d, at: program[n].site))
      }
    }
  }

  /// Type checks the conformance of `model` to `concept`, which is declared by `source`, reporting
  /// diagnostics if it isn't valid.
  ///
  /// - Requires: `model` is canonical.
  private mutating func checkConformance(
    of model: AnyType, to concept: TraitType, declaredBy origin: ConformanceOrigin
  ) {
    assert(model[.isCanonical])

    // Conformances at file scope are exposed in the whole module. Other conformances are exposed
    // in their containing scope.
    let scopeOfDefinition = program[origin.source].scope
    let scopeOfExposition = read(scopeOfDefinition) { (s) in
      (s.kind == TranslationUnit.self) ? program[s].scope : s
    }

    let conformanceCacheKey = BoundGenericType(model)?.base ?? model

    // TODO: Use arguments to bound generic types as constraints

    if let s = cache.local.conformances[conformanceCacheKey, default: [:]][concept] {
      let fileImports = imports(exposedTo: program[origin.source].scope)
      for c in s {
        if let d = ModuleDecl.ID(c.scope), fileImports.contains(d) { return }
        if program.isContained(scopeOfDefinition, in: c.scope) { return }
      }
    }

    // TODO: This is hack until #1106 is fixed
    var traitReceiverToModel = GenericArguments()
    for t in conformedTraits(of: concept, in: scopeOfDefinition) {
      traitReceiverToModel[program[t.decl].receiver] = model
    }

    var implementations = Conformance.ImplementationMap()
    var conformanceDiagnostics = DiagnosticSet()

    for r in program.ast.requirements(of: concept.decl) {
      implementation(of: r)
    }

    if !conformanceDiagnostics.isEmpty || !checkRequirementConstraints() {
      // Use `extendedModel(_:)` to get `model` as it was declared in program sources.
      let m = extendedModel(origin.source)
      report(
        .error(m, doesNotConformTo: concept, at: origin.site, because: conformanceDiagnostics))
      return
    }

    let c = Conformance(
      model: conformanceCacheKey, concept: concept,
      arguments: [:], conditions: [], scope: scopeOfExposition,
      implementations: implementations, isStructural: false, site: origin.site)
    insertConformance(c)
    return

    /// Returns the type of `d` viewed as a member of `model` through its conformance to `concept`
    /// in `scopeOfUse`, or `nil` no such type can be constructed.
    func type(ofMember m: AnyDeclID) -> AnyType {
      let t = uncheckedType(of: m)
      return specialize(t, for: traitReceiverToModel, in: scopeOfDefinition)
    }

    /// Checks whether the constraints on the requirements of `concept` are satisfied by `model` in
    /// `scopeOfuse`, reporting diagnostics in `conformanceDiagnostics`.
    func checkRequirementConstraints() -> Bool {
      var obligations = ProofObligations(scope: scopeOfDefinition)

      let e = environment(of: concept.decl)
      for g in e.constraints {
        let c = specialize(
          g, for: traitReceiverToModel, in: scopeOfDefinition,
          origin: .init(.structural, at: origin.site))
        obligations.insert(c)
      }

      let s = discharge(obligations, relatedTo: origin.source)
      return s.isSound
    }

    /// Returns a concrete or synthesized implementation of requirement `r` in `concept` for
    /// `model` exposed to `scopeOfUse`, or `nil` if no such implementation exist.
    func implementation(of r: AnyDeclID) {
      // Note: `t` is used for generating diagnostics, `u` is used for testing equivalences.
      let t = type(ofMember: r)
      let u = canonical(t, in: scopeOfDefinition)

      let n = program.name(of: r)!
      if let d = concreteImplementation(of: r, typed: u, named: n) {
        implementations[r] = .concrete(d)
        return
      } else if let d = syntheticImplementation(of: r, typed: u, named: n) {
        implementations[r] = .synthetic(d)

        let m = program.module(containing: program[origin.source].scope)
        var s = cache.local.synthesizedDecls[m] ?? []
        s.insert(d)
        cache.write(s, at: \.synthesizedDecls[m], ignoringSharedCache: true)
        return
      }

      conformanceDiagnostics.insert(
        .note(trait: concept, requires: r.kind, named: n, typed: t, at: origin.site))
    }

    /// Returns a synthetic implementation of `requirement` in `concept`, which has type `t` and
    /// name `n` in `model`, or returns `nil` if no such implementation exist.
    func syntheticImplementation(
      of requirement: AnyDeclID, typed t: AnyType, named n: Name
    ) -> SynthesizedFunctionDecl? {
      guard let k = program.ast.synthesizedKind(of: requirement, definedBy: concept) else {
        return nil
      }

      // Note: compiler-known requirement is assumed to be well-typed.
      let scopeOfDefinition = AnyScopeID(origin.source)!
      return .init(k, typed: LambdaType(t)!, in: scopeOfDefinition)
    }

    /// Returns a concrete implementation of `requirement` in `concept`, which has type `t` and
    /// name `n` in `model`, or returns `nil` if no such implementation exist.
    func concreteImplementation(
      of requirement: AnyDeclID, typed t: AnyType, named n: Name
    ) -> AnyDeclID? {
      switch requirement.kind {
      case AssociatedTypeDecl.self:
        return implementation(of: AssociatedTypeDecl.ID(requirement)!)

      case AssociatedValueDecl.self:
        UNIMPLEMENTED()

      case FunctionDecl.self:
        return implementation(
          of: requirement, typed: t, named: n,
          collectingCandidatesWith: appendFunctionDefinitions)

      case InitializerDecl.self:
        return implementation(
          of: requirement, typed: t, named: n, identifiedBy: InitializerDecl.ID.self,
          collectingCandidatesWith: appendIfDefinition)

      case MethodImpl.self:
        return implementation(
          of: requirement, typed: t, named: n,
          collectingCandidatesWith: appendFunctionDefinitions)

      case SubscriptImpl.self:
        return implementation(
          of: requirement, typed: t, named: n, identifiedBy: SubscriptDecl.ID.self,
          collectingCandidatesWith: appendDefinitions)

      default:
        unexpected(requirement, in: program.ast)
      }
    }

    /// Returns the implementation of `requirement` in `model` or returns `nil` if no such
    /// implementation exist.
    ///
    /// `requirement` is an associated type of `concept`.
    func implementation(of requirement: AssociatedTypeDecl.ID) -> AnyDeclID? {
      let n = program[requirement].baseName
      let candidates = lookup(n, memberOf: model, exposedTo: scopeOfDefinition)

      // Candidates are viable iff they declare a metatype and have a definition.
      let viable: [AnyDeclID] = candidates.reduce(into: []) { (s, c) in
        if !(uncheckedType(of: c).base is MetatypeType) { return }
        if let d = AssociatedTypeDecl.ID(c), program[d].defaultValue == nil { return }
        s.append(c)
      }

      // Conformance is ambiguous if there are multiple viable candidates.
      return viable.uniqueElement
    }

    /// Returns the implementation of `requirement` in `model` or returns `nil` if no such
    /// implementation exist.
    ///
    /// `requirement` is defined by `concept` and `t` is the type it is expected to have when
    /// implemented by `model`. `idKind` specifies the kinds of declarations that are considered
    /// as candidate implementations. `appendDefinitions` is called for each candidate in the
    /// declaration space of `model` to gather those that are definitions (i.e., declarations with
    /// a body) of type `t`.
    func implementation<D: DeclID>(
      of requirement: AnyDeclID, typed t: AnyType, named n: Name,
      identifiedBy idKind: D.Type = D.self,
      collectingCandidatesWith appendDefinitions: (D, AnyType, inout [AnyDeclID]) -> Void
    ) -> AnyDeclID? {
      guard !t[.hasError] else { return nil }

      let candidates = lookup(n.stem, memberOf: model, exposedTo: scopeOfDefinition)
      var viable: [AnyDeclID] = []
      for c in candidates {
        guard let d = D(c) else { continue }
        appendDefinitions(d, t, &viable)
      }

      viable = viable.minimalElements(by: { (a, b) in compareDepth(a, b, in: scopeOfDefinition) })
      return viable.uniqueElement
    }

    /// Appends the function definitions of `d` that have type `t` to `s` .
    func appendFunctionDefinitions(of d: AnyDeclID, matching t: AnyType, to s: inout [AnyDeclID]) {
      switch d.kind {
      case FunctionDecl.self:
        appendIfDefinition(FunctionDecl.ID(d)!, matching: t, to: &s)
      case MethodDecl.self:
        appendDefinitions(of: MethodDecl.ID(d)!, matching: t, to: &s)
      default:
        break
      }
    }

    /// Appends each variant of `c` to `candidates` that is has type `t` to `s`.
    func appendDefinitions(of d: MethodDecl.ID, matching t: AnyType, to s: inout [AnyDeclID]) {
      for v in program[d].impls { appendIfDefinition(v, matching: t, to: &s) }
    }

    /// Appends each variant of `c` to `candidates` that is has type `t` to `s`.
    func appendDefinitions(of d: SubscriptDecl.ID, matching t: AnyType, to s: inout [AnyDeclID]) {
      for v in program[d].impls { appendIfDefinition(v, matching: t, to: &s) }
    }

    /// Appends `d` to `s` iff `d` is a definition with type `t`.
    func appendIfDefinition<D: Decl>(_ d: D.ID, matching t: AnyType, to s: inout [AnyDeclID]) {
      let u = type(ofMember: AnyDeclID(d))
      if program[d].isDefinition && areEquivalent(t, u, in: scopeOfDefinition) {
        s.append(AnyDeclID(d))
      }
    }
  }

  /// Registers conformance `c` iff it hasn't been established.
  ///
  /// - Note: This method doesn't write to the shared cache.
  /// - Returns: `(true, c)` if no conformance describing how `c.model` conforms to `c.trait` in a
  ///   scope overlapping with `c.scope` was already registered. Otherwise, `(false, other)`, where
  ///   `other` is the existing conformance.
  @discardableResult
  private mutating func insertConformance(
    _ c: Conformance
  ) -> (inserted: Bool, conformanceAfterInsert: Conformance) {
    var traitToConformance = cache.local.conformances[c.model, default: [:]]
    let result = modify(&traitToConformance[c.concept, default: []]) { (s) in
      if let x = s.first(where: { program.areOverlapping($0.scope, c.scope) }) {
        return (inserted: false, conformanceAfterInsert: x)
      } else {
        let inserted = s.insert(c).inserted
        assert(inserted)
        return (inserted: true, conformanceAfterInsert: c)
      }
    }

    if result.inserted {
      cache.write(traitToConformance, at: \.conformances[c.model], ignoringSharedCache: true)
    }

    return result
  }

  /// Type checks `d` and all declarations nested in `d`, returning the type of `d`.
  ///
  ///
  ///
  /// - Requires: `!cache.declsUnderChecking.contains(d)`
  @discardableResult
  private mutating func checkedType(
    of d: BindingDecl.ID,
    usedAs purpose: BindingDeclUse = .irrefutable,
    ignoringSharedCache ignoreSharedCache: Bool = false
  ) -> AnyType {
    // Check if work has to be done.
    if let t = cache.read(\.declType[d], ignoringSharedCache: ignoreSharedCache) {
      return t
    }

    // Check for infinite recursion.
    if !cache.declsUnderChecking.insert(AnyDeclID(d)).inserted {
      fatalError("infinite recursion")
    }

    // The variable declarations nested in `d` are added to the set of declarations under checking
    // so that name resolution cannot bind a name to itself.
    var names = Set<AnyDeclID>()
    for (_, n) in program.ast.names(in: program[d].pattern) {
      names.insert(AnyDeclID(program[n].decl))
      cache.declsUnderChecking.insert(AnyDeclID(program[n].decl))
    }

    defer {
      cache.declsUnderChecking.remove(AnyDeclID(d))
      cache.declsUnderChecking.subtract(names)
      assert(names.allSatisfy({ cache.local.declType[$0] != nil }))
    }

    var obligations = ProofObligations(scope: program[d].scope)
    let t = inferredType(of: d, usedAs: purpose, updating: &obligations)
    let s = discharge(obligations, relatedTo: d)
    let u = s.typeAssumptions.reify(t)
    cache.write(s.isSound ? u : .error, at: \.declType[d], ignoringSharedCache: ignoreSharedCache)
    return u
  }

  /// Type checks `e` and returns its type, using `hint` as contextual type information.
  private mutating func checkedType(of e: AnyExprID, withHint hint: AnyType? = nil) -> AnyType {
    var obligations = ProofObligations(scope: program[e].scope)
    let t = inferredType(of: e, withHint: hint, updating: &obligations)
    let s = discharge(obligations, relatedTo: e)
    return s.typeAssumptions.reify(t)
  }

  /// Type checks `e` as an argument to `p` and returns its type.
  private mutating func checkedType(
    of e: AnyExprID, asArgumentTo p: ParameterType
  ) -> AnyType {
    var obligations = ProofObligations(scope: program[e].scope)

    let t = inferredType(of: e, withHint: p.bareType, updating: &obligations)
    obligations.insert(ParameterConstraint(t, ^p, origin: .init(.argument, at: program[e].site)))

    let s = discharge(obligations, relatedTo: e)
    return s.typeAssumptions.reify(t)
  }

  /// Returns the generic environment introduced by `s`, if any.
  private mutating func environment(of s: AnyScopeID) -> GenericEnvironment? {
    switch s.kind {
    case ConformanceDecl.self:
      return environment(of: ConformanceDecl.ID(s)!)
    case ExtensionDecl.self:
      return environment(of: ExtensionDecl.ID(s)!)
    case FunctionDecl.self:
      return environment(of: FunctionDecl.ID(s)!)
    case InitializerDecl.self:
      return environment(of: InitializerDecl.ID(s)!)
    case MethodDecl.self:
      return environment(of: MethodDecl.ID(s)!)
    case ProductTypeDecl.self:
      return environment(of: ProductTypeDecl.ID(s)!)
    case SubscriptDecl.self:
      return environment(of: SubscriptDecl.ID(s)!)
    case TypeAliasDecl.self:
      return environment(of: TypeAliasDecl.ID(s)!)
    case TraitDecl.self:
      return environment(of: TraitDecl.ID(s)!)
    default:
      return nil
    }
  }

  /// Returns the generic environment introduced by `d`.
  private mutating func environment<T: GenericDecl & LexicalScope>(
    of d: T.ID
  ) -> GenericEnvironment {
    // Check if work has to be done.
    if let e = cache.read(\.environment[d]) { return e }

    // Nothing to do if the declaration has no generic clause.
    guard let clause = program[d].genericClause?.value else {
      return commit(GenericEnvironment(introducing: []))
    }

    var result = GenericEnvironment(introducing: clause.parameters)
    for p in clause.parameters {
      insertAnnotatedConstraints(on: p, in: &result)
    }
    for c in (clause.whereClause?.value.constraints ?? []) {
      insertConstraint(c, in: &result)
    }
    return commit(result)

    /// Commits `e` as the environment of `d` to the cache.
    func commit(_ e: GenericEnvironment) -> GenericEnvironment {
      cache.write(e, at: \.environment[d])
      return e
    }
  }

  /// Returns the generic environment introduced by `d`.
  private mutating func environment(of d: TraitDecl.ID) -> GenericEnvironment {
    // Check if work has to be done.
    if let e = cache.read(\.environment[d]) { return e }

    let receiver = program[d].receiver.id
    var result = GenericEnvironment(introducing: [receiver])

    for m in program[d].members {
      switch m.kind {
      case AssociatedTypeDecl.self:
        insertConstraints(of: AssociatedTypeDecl.ID(m)!, in: &result)
      case AssociatedValueDecl.self:
        insertConstraints(of: AssociatedValueDecl.ID(m)!, in: &result)
      default:
        continue
      }
    }

    // Synthesize `Self: T`.
    let s = GenericTypeParameterType(receiver, ast: program.ast)
    let t = TraitType(uncheckedType(of: d))!
    for c in conformedTraits(of: t, in: AnyScopeID(d)) {
      result.insertConstraint(.init(.conformance(^s, c), at: program[d].identifier.site))
    }

    cache.write(result, at: \.environment[d])
    return result
  }

  /// Returns the generic environment introduced by `s`.
  private mutating func environment<T: TypeExtendingDecl>(of d: T.ID) -> GenericEnvironment {
    // Check if work has to be done.
    if let e = cache.read(\.environment[d]) { return e }

    var result = GenericEnvironment(introducing: [])
    for c in (program[d].whereClause?.value.constraints ?? []) {
      insertConstraint(c, in: &result)
    }

    cache.write(result, at: \.environment[d])
    return result
  }

  /// Returns the generic environment introduced by the declaration of `t`, if any.
  private mutating func environment(introducedByDeclOf t: AnyType) -> GenericEnvironment? {
    switch t.base {
    case let u as ProductType:
      return environment(of: u.decl)
    case let u as TraitType:
      return environment(of: u.decl)
    case let u as TypeAliasType:
      return environment(of: u.decl)
    default:
      return nil
    }
  }

  /// Inserts `d`'s constraints in `e`.
  ///
  /// `e` is the environment in which `d` is introduced.
  private mutating func insertConstraints(
    of d: AssociatedTypeDecl.ID, in e: inout GenericEnvironment
  ) {
    insertAnnotatedConstraints(on: d, in: &e)
    for c in (program[d].whereClause?.value.constraints ?? []) {
      insertConstraint(c, in: &e)
    }
  }

  /// Inserts `d`'s constraints in `e`.
  ///
  /// `e` is the environment in which `d` is introduced.
  private mutating func insertConstraints(
    of d: AssociatedValueDecl.ID, in e: inout GenericEnvironment
  ) {
    for c in (program[d].whereClause?.value.constraints ?? []) {
      insertConstraint(c, in: &e)
    }
  }

  /// Inserts the constraints declared as `p`'s annotations in `e`.
  ///
  /// `p` is a generic parameter, associated type, or associated value declaration. `e` is the
  /// environment in which `p` is introduced.
  private mutating func insertAnnotatedConstraints<T: ConstrainedGenericTypeDecl>(
    on p: T.ID, in e: inout GenericEnvironment
  ) {
    // TODO: Constraints on generic value parameters
    let t = uncheckedType(of: p)
    guard let lhs = MetatypeType(t)?.instance else { return }

    // Synthesize sugared conformance constraint, if any.
    for (n, t) in evalTraitComposition(program[p].conformances) {
      for c in conformedTraits(of: t, in: program[p].scope) {
        e.insertConstraint(.init(.conformance(lhs, c), at: program[n].site))
      }
    }
  }

  /// Inserts `c` in `e`.
  private mutating func insertConstraint(
    _ c: SourceRepresentable<WhereClause.ConstraintExpr>, in e: inout GenericEnvironment
  ) {
    switch c.value {
    case .equality(let l, let r):
      guard
        let lhs = evalTypeAnnotation(l).errorFree,
        let rhs = evalTypeAnnotation(r).errorFree
      else { return }

      if lhs.isTypeParameter || rhs.isTypeParameter {
        e.insertConstraint(.init(.equality(lhs, rhs), at: c.site))
      } else {
        report(.error(invalidEqualityConstraintBetween: lhs, and: rhs, at: c.site))
      }

    case .conformance(let l, let r):
      guard let lhs = evalTypeAnnotation(l).errorFree else { return }
      guard lhs.isTypeParameter else {
        report(.error(invalidConformanceConstraintTo: lhs, at: c.site))
        return
      }

      for (_, rhs) in evalTraitComposition(r) {
        e.insertConstraint(.init(.conformance(lhs, rhs), at: c.site))
      }

    case .value(let p):
      // TODO: Symbolic execution
      return e.insertConstraint(.init(.predicate(p), at: c.site))
    }
  }

  /// Returns the type of `d`, computing it if necessary, without type checking `d`.
  ///
  /// This method returns the value for `d` in `cache[\.declType]` or `cache.uncheckedType` if
  /// it has been computed. Otherwise, it calls `_uncheckedType(d)` with `cache.uncheckedType[d]`
  /// assigned to `.inProgress`. After the call, `cache.uncheckedType[d] == .complete(t)`, where
  /// `t` is the return value. A diagnostic is reported if type the type of `d` contains an error.
  ///
  /// - Requires: `cache.uncheckedType[d] != .inProgress`
  private mutating func uncheckedType<T: DeclID>(
    of d: T, ignoringSharedCache ignoreSharedCache: Bool = false
  ) -> AnyType {
    // Check for infinite recursion.
    if let t = cache.uncheckedType[d] {
      guard let u = t.computed else { fatalError("infinite recursion") }
      return u
    } else {
      cache.uncheckedType[d] = .inProgress
    }

    // Check if work has to be done.
    if let t = cache.read(\.declType[d], ignoringSharedCache: ignoreSharedCache) {
      return commit(t)
    }

    // Do the work.
    switch d.kind {
    case AssociatedTypeDecl.self:
      return commit(_uncheckedType(of: AssociatedTypeDecl.ID(d)!))
    case AssociatedValueDecl.self:
      return commit(_uncheckedType(of: AssociatedValueDecl.ID(d)!))
    case BindingDecl.self:
      return commit(_uncheckedType(of: BindingDecl.ID(d)!))
    case ConformanceDecl.self:
      return commit(_uncheckedType(of: ConformanceDecl.ID(d)!))
    case ExtensionDecl.self:
      return commit(_uncheckedType(of: ExtensionDecl.ID(d)!))
    case FunctionDecl.self:
      return commit(_uncheckedType(of: FunctionDecl.ID(d)!))
    case GenericParameterDecl.self:
      return commit(_uncheckedType(of: GenericParameterDecl.ID(d)!))
    case ImportDecl.self:
      return commit(_uncheckedType(of: ImportDecl.ID(d)!))
    case InitializerDecl.self:
      return commit(_uncheckedType(of: InitializerDecl.ID(d)!))
    case MethodDecl.self:
      return commit(_uncheckedType(of: MethodDecl.ID(d)!))
    case MethodImpl.self:
      return commit(_uncheckedType(of: MethodImpl.ID(d)!))
    case ModuleDecl.self:
      return commit(_uncheckedType(of: ModuleDecl.ID(d)!))
    case NamespaceDecl.self:
      return commit(_uncheckedType(of: NamespaceDecl.ID(d)!))
    case OperatorDecl.self:
      return commit(_uncheckedType(of: OperatorDecl.ID(d)!))
    case ParameterDecl.self:
      return commit(_uncheckedType(of: ParameterDecl.ID(d)!))
    case ProductTypeDecl.self:
      return commit(_uncheckedType(of: ProductTypeDecl.ID(d)!))
    case SubscriptDecl.self:
      return commit(_uncheckedType(of: SubscriptDecl.ID(d)!))
    case SubscriptImpl.self:
      return commit(_uncheckedType(of: SubscriptImpl.ID(d)!))
    case TraitDecl.self:
      return commit(_uncheckedType(of: TraitDecl.ID(d)!))
    case TypeAliasDecl.self:
      return commit(_uncheckedType(of: TypeAliasDecl.ID(d)!))
    case VarDecl.self:
      return commit(_uncheckedType(of: VarDecl.ID(d)!))
    default:
      unexpected(d, in: program.ast)
    }

    /// Commits `t` as the unchecked type of `d` to the local cache.
    func commit(_ t: AnyType) -> AnyType {
      modify(&cache.uncheckedType[d]!) { (old) in
        if let u = old.computed { assert(u == t, "non-monotonic update") }
        old = .computed(t)
      }
      return t
    }
  }

  /// Computes and returns the type of `d`.
  private mutating func _uncheckedType(of d: AssociatedTypeDecl.ID) -> AnyType {
    // Parent scope must be a trait declaration.
    let traitDecl = TraitDecl.ID(program[d].scope)!
    let instance = AssociatedTypeType(
      NodeID(d)!,
      domain: ^GenericTypeParameterType(selfParameterOf: traitDecl, in: program.ast),
      ast: program.ast)
    return ^MetatypeType(of: instance)
  }

  /// Computes and returns the type of `d`.
  private mutating func _uncheckedType(of d: AssociatedValueDecl.ID) -> AnyType {
    // Parent scope must be a trait declaration.
    let traitDecl = TraitDecl.ID(program[d].scope)!
    let instance = AssociatedValueType(
      NodeID(d)!,
      domain: ^GenericTypeParameterType(selfParameterOf: traitDecl, in: program.ast),
      ast: program.ast)
    return ^MetatypeType(of: instance)
  }

  /// Computes and returns the type of `d`.
  private mutating func _uncheckedType(of d: BindingDecl.ID) -> AnyType {
    checkedType(of: d)
  }

  /// Computes and returns the type of `d`.
  private mutating func _uncheckedType<T: TypeExtendingDecl>(of d: T.ID) -> AnyType {
    let (i, cs) = eval(existentialBound: program[d].subject)
    guard cs.isEmpty else { UNIMPLEMENTED() }

    switch i.base {
    case is BuiltinType, is RemoteType:
      report(.error(cannotExtend: i, at: program[d].subject.site))
    default:
      return i
    }

    return .error
  }

  /// Computes and returns the type of `d`.
  private mutating func _uncheckedType(of d: FunctionDecl.ID) -> AnyType {
    let inputs = uncheckedInputTypes(of: program[d].parameters, declaredBy: d)
    let output = evalReturnTypeAnnotation(of: d)

    if program.isNonStaticMember(d) {
      let k = program[d].receiverEffect?.value ?? .let
      let r = resolveReceiverMetatype(in: program[d].scope)!.instance
      cache.write(^ParameterType(k, r), at: \.declType[program[d].receiver!])

      let e = TupleType([.init(label: "self", type: k == .sink ? r : ^RemoteType(k, r))])
      return ^LambdaType(receiverEffect: k, environment: ^e, inputs: inputs, output: output)
    }

    assert(program[d].receiver == nil)
    let captures = uncheckedCaptureTypes(of: d)
    let e = TupleType(captures.explicit + captures.implicit)
    return ^LambdaType(environment: ^e, inputs: inputs, output: output)
  }

  /// Computes and returns the type of `d`.
  private mutating func _uncheckedType(of d: GenericParameterDecl.ID) -> AnyType {
    let bounds = program[d].conformances.map({ evalTypeAnnotation($0) })

    // The declaration introduces a value if it's first annotation isn't a trait. Otherwise, it
    // introduces a type.
    if let first = bounds.first, !(first.base is TraitType) {
      if bounds.count > 1 {
        let s = program[program[d].conformances[1]].site
        report(.error(tooManyAnnotationsOnGenericValueParametersAt: s))
      }
      return first
    } else {
      return ^MetatypeType(of: GenericTypeParameterType(d, ast: program.ast))
    }
  }

  /// Computes and returns the type of `d`.
  private mutating func _uncheckedType(of d: ImportDecl.ID) -> AnyType {
    guard let m = program.ast.module(named: program[d].baseName) else {
      report(.error(noSuchModule: program[d].baseName, at: program[d].identifier.site))
      return .error
    }
    return ^ModuleType(m, ast: program.ast)
  }

  /// Computes and returns the type of `d`.
  private mutating func _uncheckedType(of d: InitializerDecl.ID) -> AnyType {
    if program[d].isMemberwise {
      let productTypeDecl = ProductTypeDecl.ID(program[d].scope)!
      let t = memberwiseInitializer(of: productTypeDecl)
      cache.write(t.inputs[0].type, at: \.declType[program[d].receiver])
      return ^t
    }

    let r = resolveReceiverMetatype(in: program[d].scope)!.instance
    let t = ^ParameterType(.set, r)
    cache.write(t, at: \.declType[program[d].receiver])

    let i = CallableTypeParameter(label: "self", type: t)
    let inputs = uncheckedInputTypes(of: program[d].parameters, declaredBy: d)
    return ^LambdaType(environment: .void, inputs: [i] + inputs, output: .void)
  }

  /// Computes and returns the type of `d`.
  private mutating func _uncheckedType(of d: MethodDecl.ID) -> AnyType {
    let inputs = uncheckedInputTypes(of: program[d].parameters, declaredBy: d)
    let output = evalReturnTypeAnnotation(of: d)

    let r = resolveReceiverMetatype(in: program[d].scope)!.instance
    return ^MethodType(
      capabilities: .init(program[d].impls.map({ program[$0].introducer.value })),
      receiver: r,
      inputs: inputs,
      output: output)
  }

  /// Computes and returns the type of `d`.
  private mutating func _uncheckedType(of d: MethodImpl.ID) -> AnyType {
    guard let bundle = MethodType(uncheckedType(of: AnyDeclID(program[d].scope)!)) else {
      return .error
    }

    let k = program[d].introducer.value
    assert(bundle.capabilities.contains(k))

    let r = bundle.receiver
    cache.write(^ParameterType(k, r), at: \.declType[program[d].receiver])

    let e: AnyType
    let o: AnyType
    switch k {
    case .let:
      e = ^TupleType([.init(label: "self", type: ^RemoteType(k, r))])
      o = bundle.output

    case .sink:
      e = ^TupleType([.init(label: "self", type: r)])
      o = bundle.output

    case .set, .inout:
      guard let t = mutatingVariantOutput(of: bundle, in: program[d].scope) else {
        diagnostics.insert(.error(mutatingBundleMustReturnTupleAt: program[d].introducer.site))
        return .error
      }
      e = ^TupleType([.init(label: "self", type: ^RemoteType(k, r))])
      o = t

    case .yielded:
      unreachable()
    }

    return ^LambdaType(receiverEffect: k, environment: e, inputs: bundle.inputs, output: o)
  }

  /// Computes and returns the type of `d`.
  private mutating func _uncheckedType(of d: ModuleDecl.ID) -> AnyType {
    ^ModuleType(d, ast: program.ast)
  }

  /// Computes and returns the type of `d`.
  private mutating func _uncheckedType(of d: OperatorDecl.ID) -> AnyType {
    .void
  }

  /// Computes and returns the type of `d`.
  private mutating func _uncheckedType(of d: NamespaceDecl.ID) -> AnyType {
    ^NamespaceType(d, ast: program.ast)
  }

  /// Computes and returns the type of `d`.
  ///
  /// - Requires: `d` has a type annotation.
  private mutating func _uncheckedType(of d: ParameterDecl.ID) -> AnyType {
    let a = program[d].annotation ?? preconditionFailure("missing type annotation")
    let t = evalTypeAnnotation(a)

    // The annotation may not omit generic arguments.
    if t[.hasVariable] {
      report(.error(notEnoughContextToInferArgumentsAt: program[a].site))
      return t.replacingVariablesWithErrors
    }

    return t
  }

  /// Computes and returns the type of `d`.
  private mutating func _uncheckedType(of d: ProductTypeDecl.ID) -> AnyType {
    ^MetatypeType(of: ProductType(d, ast: program.ast))
  }

  /// Computes and returns the type of `d`.
  private mutating func _uncheckedType(of d: SubscriptDecl.ID) -> AnyType {
    let inputs = uncheckedInputTypes(of: program[d].parameters, declaredBy: d)
    let output = evalTypeAnnotation(program[d].output)

    let e: TupleType
    if program.isNonStaticMember(d) {
      let r = resolveReceiverMetatype(in: program[d].scope)!.instance
      e = TupleType([.init(label: "self", type: ^RemoteType(.yielded, r))])
    } else {
      let captures = uncheckedCaptureTypes(of: d)
      e = TupleType(captures.explicit + captures.implicit)
    }

    return ^SubscriptType(
      isProperty: program[d].isProperty,
      capabilities: .init(program[d].impls.map({ program[$0].introducer.value })),
      environment: ^e,
      inputs: inputs,
      output: output)
  }

  /// Computes and returns the type of `d`.
  private mutating func _uncheckedType(of d: SubscriptImpl.ID) -> AnyType {
    guard let bundle = SubscriptType(uncheckedType(of: AnyDeclID(program[d].scope)!)) else {
      return .error
    }

    let k = program[d].introducer.value
    assert(bundle.capabilities.contains(k))

    let t = bundle.transformParts { (t) in
      switch t.base {
      case let u as ParameterType where u.access == .yielded:
        return .stepInto(^ParameterType(k, u.bareType))
      case let u as RemoteType where u.access == .yielded:
        return .stepInto(^RemoteType(k, u.bareType))
      default:
        return .stepInto(t)
      }
    }

    if let s = program[d].receiver {
      let r = RemoteType(t.captures[0].type)!
      cache.write(^ParameterType(r), at: \.declType[s])
    }

    return ^SubscriptImplType(
      isProperty: t.isProperty,
      receiverEffect: k,
      environment: t.environment,
      inputs: t.inputs,
      output: t.output)
  }

  /// Computes and returns the type of `d`.
  private mutating func _uncheckedType(of d: TraitDecl.ID) -> AnyType {
    ^TraitType(d, ast: program.ast)
  }

  /// Computes and returns the type of `d`.
  private mutating func _uncheckedType(of d: TypeAliasDecl.ID) -> AnyType {
    let t = evalTypeAnnotation(program[d].aliasedType)
    let a = TypeAliasType(aliasing: t, declaredBy: d, in: program.ast)
    return ^MetatypeType(of: a)
  }

  /// Computes and returns the type of `d`.
  private mutating func _uncheckedType(of d: VarDecl.ID) -> AnyType {
    check(program[d].binding, ignoringSharedCache: true)
    return cache.local.declType[d]!
  }

  /// Computes and returns the types of `d`'s captures.
  ///
  /// - Requires: `d` is not a member declaration.
  private mutating func uncheckedCaptureTypes<T: CapturingDecl>(
    of d: T.ID
  ) -> (explicit: [TupleType.Element], implicit: [TupleType.Element]) {
    let e = explicitCaptures(program[d].explicitCaptures, of: d)
    let i = implicitCaptures(of: d, ignoring: Set(e.map(\.label!)))
    return (e, i)
  }

  /// Computes and returns the type of `d`.
  ///
  /// - Requires: `d` has a type annotation.
  private mutating func uncheckedInputType(of d: ParameterDecl.ID) -> CallableTypeParameter {
    .init(
      label: program[d].label?.value,
      type: uncheckedType(of: d, ignoringSharedCache: true),
      hasDefault: program[d].defaultValue != nil)
  }

  /// Computes and returns the types of the inputs `ps` of `d`.
  ///
  /// - Requires: The parameters in `ps` have type annotations.
  private mutating func uncheckedInputTypes<T: Decl & LexicalScope>(
    of ps: [ParameterDecl.ID], declaredBy d: T.ID
  ) -> [CallableTypeParameter] {
    var result: [CallableTypeParameter] = []
    for p in ps {
      precondition(program[p].annotation != nil)
      let i = CallableTypeParameter(
        label: program[p].label?.value,
        type: uncheckedType(of: p, ignoringSharedCache: true),
        hasDefault: program[p].defaultValue != nil)
      result.append(i)
    }
    return result
  }

  /// Computes and returns the types of the inputs of `e`'s underlying declaration, using `hint`
  /// to guess the passing conventions of unnaotated parameters.
  ///
  /// `hint` is used as contextual information to refine guesses iff it is a lambda type with the
  /// same number of parameters as `e`. Parameter annotations take precedence in case of conflict.
  ///
  /// After the call, `cache.uncheckedType[p]` may be assigned to a type variable if `p` has no
  /// type annotation. Type checking is expected to reify such variables once the type of the
  /// expression in which `e` occurs has been checked.
  private mutating func uncheckedInputTypes(
    of e: LambdaExpr.ID, withHint hint: LambdaType?
  ) -> [CallableTypeParameter] {
    let d = program[e].decl.id
    let ps = program[d].parameters

    // Fast path: all parameters have an annotation.
    if ps.allSatisfy({ program[$0].annotation != nil }) {
      return uncheckedInputTypes(of: ps, declaredBy: d)
    }

    // Slow path: infer elided conventions from the uses in the lambda's body.
    let inputHints = hint.flatMap({ $0.inputs.count == ps.count ? $0.inputs : nil })
    let inferredConventions = uncheckedPassingConventions(of: e, withHint: inputHints)
    var result: [CallableTypeParameter] = []

    for (i, p) in ps.enumerated() {
      let t: AnyType
      if program[p].annotation != nil {
        t = uncheckedType(of: p, ignoringSharedCache: true)
      } else if let u = cache.uncheckedType[p]?.computed {
        t = u
      } else {
        t = inputHints?[i].type ?? ^ParameterType(inferredConventions[i], ^freshVariable())
        cache.uncheckedType[p] = .computed(t)
      }
      result.append(.init(label: program[p].label?.value, type: t))
    }
    return result
  }

  /// Returns the passing conventions of `e`'s parameters inferred from uses in `e`'s body.
  ///
  /// Parameters used immutably is inferred to be passed `let` unless corresponding hints specify
  /// a different convention. Parameters used mutably are inferred to be passed `inout` unless
  /// corresponding hints specify a convention other than `let`.
  ///
  /// - Requires: `hint` is `nil` or contains has as many elements as `e`'s parameters.
  private mutating func uncheckedPassingConventions(
    of e: LambdaExpr.ID, withHint hint: [CallableTypeParameter]?
  ) -> [AccessEffect] {
    let ps = program[e].decl.parameters
    var result: [AccessEffect]
    if let h = hint {
      result = h.map({ ParameterType($0.type)?.access ?? .let })
    } else {
      result = .init(repeating: .let, count: ps.count)
    }

    // Look at uses to update conventions where we could only guess `let` from the context.
    for (n, m) in program.ast.uses(in: AnyDeclID(program[e].decl)) {
      let candidates = lookup(unqualified: program[n].name.value.stem, in: program[n].scope)
      guard
        let pick = candidates.unique(ParameterDecl.self),
        let i = ps.firstIndex(of: pick),
        result[i] == .let
      else { continue }
      result[i] = m
    }

    return result
  }

  /// Computes and returns the type of values expected to be returned or projected in `scopeOfUse`,
  /// or returns `nil` if `scopeOfUse` is not nested in the declaration of a callable entity.
  private mutating func uncheckedOutputType(in scopeOfUse: AnyScopeID) -> AnyType? {
    switch scopeOfUse.kind {
    case ModuleDecl.self:
      return nil
    case FunctionDecl.self:
      return uncheckedOutputType(of: FunctionDecl.ID(scopeOfUse)!)
    case InitializerDecl.self:
      return .void
    case MethodImpl.self:
      return uncheckedOutputType(of: MethodImpl.ID(scopeOfUse)!)
    case SubscriptImpl.self:
      return uncheckedOutputType(of: SubscriptImpl.ID(scopeOfUse)!)
    default:
      return uncheckedOutputType(in: program[scopeOfUse].scope)
    }
  }

  /// Computes and returns the type of values returned by `d`.
  private mutating func uncheckedOutputType(of d: FunctionDecl.ID) -> AnyType {
    LambdaType(uncheckedType(of: d))?.output ?? .error
  }

  /// Computes and returns the type of values returned by `d`.
  private mutating func uncheckedOutputType(of d: MethodImpl.ID) -> AnyType {
    LambdaType(uncheckedType(of: d))?.output ?? .error
  }

  /// Computes and returns the type of values projected by `d`.
  private mutating func uncheckedOutputType(of d: SubscriptImpl.ID) -> AnyType {
    SubscriptImplType(uncheckedType(of: d))?.output ?? .error
  }

  /// Returns the types of the explicit captures `cs` of `d`.
  private mutating func explicitCaptures<T: Decl & LexicalScope>(
    _ cs: [BindingDecl.ID], of d: T.ID
  ) -> [TupleType.Element] {
    var result: [TupleType.Element] = []
    var sibligns = Set<String>()

    for c in cs {
      let t = uncheckedType(of: c, ignoringSharedCache: true)
      for (_, n) in program.ast.names(in: program[c].pattern) {
        if !sibligns.insert(program[n].decl.baseName).inserted {
          report(.error(duplicateCaptureNamed: program[n].decl.baseName, at: program[n].site))
          continue
        }

        let label = program[n].decl.identifier.value
        switch program[c].pattern.introducer.value {
        case .let:
          result.append(.init(label: label, type: ^RemoteType(.let, t)))
        case .inout:
          result.append(.init(label: label, type: ^RemoteType(.inout, t)))
        case .sinklet, .var:
          result.append(.init(label: label, type: ^t))
        }
      }
    }

    return result
  }

  /// Returns the implicit captures found in the body of `d`.
  private mutating func implicitCaptures<T: Decl & LexicalScope>(
    of d: T.ID, ignoring explicitCaptures: Set<String>
  ) -> [TupleType.Element] {
    // Only local declarations have captures.
    if !program.isLocal(d) {
      cache.write([], at: \.implicitCaptures[d])
      return []
    }

    var captureToStemAndEffect: [AnyDeclID: (stem: String, effect: AccessEffect)] = [:]
    for (name, mutability) in program.ast.uses(in: AnyDeclID(d)) {
      guard
        let (stem, pick) = lookupImplicitCapture(name, occurringIn: d),
        !explicitCaptures.contains(stem)
      else { continue }

      modify(&captureToStemAndEffect[pick, default: (stem, .let)]) { (x) in
        x.effect = max(x.effect, mutability)
      }
    }

    var captures: [ImplicitCapture] = []
    var types: [TupleType.Element] = []
    for (d, x) in captureToStemAndEffect {
      guard let t = resolveType(of: d) else { continue }
      let u = RemoteType(x.effect, t)
      captures.append(ImplicitCapture(name: .init(stem: x.stem), type: u, decl: d))
      types.append(.init(label: x.stem, type: ^u))
    }

    cache.write(captures, at: \.implicitCaptures[d])
    return types
  }

  /// Returns type of `d`'s memberwise initializer.
  private mutating func memberwiseInitializer(of d: ProductTypeDecl.ID) -> LambdaType {
    let r = resolveReceiverMetatype(in: d)!.instance
    var inputs = [CallableTypeParameter(label: "self", type: ^ParameterType(.set, r))]

    for m in program[d].members.filter(BindingDecl.self) {
      check(m)
      for (_, n) in program.ast.names(in: program[m].pattern) {
        let d = program[n].decl.id
        let t = ParameterType(.sink, cache[\.declType[d]]!)
        inputs.append(.init(label: program[d].baseName, type: ^t))
      }
    }

    return LambdaType(environment: .void, inputs: inputs, output: .void)
  }

  /// Returns the model for which `d` declares conformances.
  ///
  /// - Requires: `d` is a conformance source.
  private mutating func extendedModel(_ d: AnyDeclID) -> AnyType {
    switch d.kind {
    case ProductTypeDecl.self:
      return resolveReceiverMetatype(in: ProductTypeDecl.ID(d)!)!.instance
    case ConformanceDecl.self:
      return resolveReceiverMetatype(in: ConformanceDecl.ID(d)!)!.instance
    default:
      unexpected(d, in: program.ast)
    }
  }

  // MARK: Evaluation

  /// Evaluates and returns the value of `e`.
  ///
  /// Use this method to evaluate compile-time expressions in value contexts, such as arguments
  /// to generic parameters.
  private mutating func eval(_ e: AnyExprID) -> any CompileTimeValue {
    let t = checkedType(of: e)
    return SymbolicValue(staticType: t)
  }

  /// Evaluates and returns the value of `e`, which is a type annotation.
  private mutating func evalTypeAnnotation(_ e: AnyExprID) -> AnyType {
    switch e.kind {
    case ConformanceLensTypeExpr.self:
      return evalTypeAnnotation(ConformanceLensTypeExpr.ID(e)!)
    case ExistentialTypeExpr.self:
      return evalTypeAnnotation(ExistentialTypeExpr.ID(e)!)
    case LambdaTypeExpr.self:
      return evalTypeAnnotation(LambdaTypeExpr.ID(e)!)
    case NameExpr.self:
      return evalTypeAnnotation(NameExpr.ID(e)!)
    case ParameterTypeExpr.self:
      return evalTypeAnnotation(ParameterTypeExpr.ID(e)!)
    case RemoteExpr.self:
      return evalTypeAnnotation(RemoteExpr.ID(e)!)
    case TupleTypeExpr.self:
      return evalTypeAnnotation(TupleTypeExpr.ID(e)!)
    case WildcardExpr.self:
      return evalTypeAnnotation(WildcardExpr.ID(e)!)
    default:
      break
    }

    // Attempt to evaluate `e` as a metatype.
    let v = eval(e)
    if let t = MetatypeType(v.staticType) {
      return t.instance
    } else {
      report(.error(typeExprDenotesValue: e, in: program.ast))
      return .error
    }
  }

  /// Evaluates and returns the value of `e`, which is a type annotation.
  private mutating func evalTypeAnnotation(_ e: ConformanceLensTypeExpr.ID) -> AnyType {
    guard
      let t = evalTypeAnnotation(program[e].lens).errorFree,
      let s = evalTypeAnnotation(program[e].subject).errorFree
    else { return .error }

    guard let lens = TraitType(t) else {
      report(.error(notATrait: t, at: program[e].lens.site))
      return .error
    }

    guard conformedTraits(of: s, in: program[e].scope).contains(lens) else {
      report(.error(s, doesNotConformTo: lens, at: program[e].lens.site))
      return .error
    }

    return ^ConformanceLensType(viewing: s, through: lens)
  }

  /// Evaluates and returns the value of `e`, which is a type annotation.
  private mutating func evalTypeAnnotation(_ e: ExistentialTypeExpr.ID) -> AnyType {
    let (i, cs) = eval(existentialInterface: program[e].traits)

    guard cs.isEmpty else { UNIMPLEMENTED() }
    guard program[e].whereClause == nil else { UNIMPLEMENTED() }

    return ^ExistentialType(i, constraints: cs)
  }

  /// Evaluates and returns the value of `e`, which is a type annotation.
  private mutating func evalTypeAnnotation(_ e: LambdaTypeExpr.ID) -> AnyType {
    let environment: AnyType
    if let v = program[e].environment {
      environment = evalTypeAnnotation(v)
    } else {
      environment = .any
    }

    let inputs = evalParameterAnnotations(of: e)
    let output = evalTypeAnnotation(program[e].output)

    return ^LambdaType(
      receiverEffect: program[e].receiverEffect?.value ?? .let,
      environment: environment,
      inputs: inputs,
      output: output)
  }

  /// Evaluates and returns the value of `e`, which is a type annotation.
  private mutating func evalTypeAnnotation(_ e: NameExpr.ID) -> AnyType {
    if let t = cache.local.exprType[e] {
      return t
    }

    let resolution = resolve(e, withNonNominalPrefix: { (me, p) in me.evalQualification(of: p) })
    switch resolution {
    case .done(let prefix, let suffix):
      // Nominal type expressions shall not be overloaded.
      guard suffix.isEmpty else {
        report(.error(ambiguousUse: suffix.first!, in: program.ast))
        return .error
      }
      guard let candidate = prefix.last!.candidates.uniqueElement else {
        report(.error(ambiguousUse: prefix.last!.component, in: program.ast))
        return .error
      }

      // Last component must resolve to a type or trait.
      switch candidate.type.base {
      case is MetatypeType, is TraitType:
        break
      case is ErrorType:
        return .error
      default:
        report(.error(typeExprDenotesValue: prefix.last!.component, in: program.ast))
        return .error
      }

      var t: AnyType?
      for r in prefix { t = bindTypeAnnotation(r) }
      return t!

    case .failed:
      return .error

    case .canceled:
      // Non-nominal prefixes are handled by the closure passed to `resolveNominalPrefix`.
      unreachable()
    }
  }

  /// Evaluates and returns the value of `e`, which is a type annotation.
  private mutating func evalTypeAnnotation(_ e: ParameterTypeExpr.ID) -> AnyType {
    let t = evalTypeAnnotation(program[e].bareType)
    return ^ParameterType(program[e].convention.value, t)
  }

  /// Evaluates and returns the value of `e`, which is a type annotation.
  private mutating func evalTypeAnnotation(_ e: RemoteExpr.ID) -> AnyType {
    let t = evalTypeAnnotation(program[e].operand)
    return ^RemoteType(program[e].convention.value, t)
  }

  /// Evaluates and returns the value of `e`, which is a type annotation.
  private mutating func evalTypeAnnotation(_ e: TupleTypeExpr.ID) -> AnyType {
    var elements: [TupleType.Element] = []
    for m in program[e].elements {
      let t = evalTypeAnnotation(m.type)
      elements.append(.init(label: m.label?.value, type: t))
    }
    return ^TupleType(elements)
  }

  /// Evaluates and returns the value of `e`, which is a type annotation.
  private mutating func evalTypeAnnotation(_ e: WildcardExpr.ID) -> AnyType {
    ^freshVariable()
  }

  /// Evaluates and returns the qualification of `e`, which is a type annotation.
  private mutating func evalQualification(of e: NameExpr.ID) -> AnyType? {
    switch program[e].domain {
    case .explicit(let q):
      return evalTypeAnnotation(q)
    case .implicit:
      report(.error(notEnoughContextToResolveMember: program[e].name))
      return .error
    case .none, .operand:
      unreachable()
    }
  }

  /// Evaluates and returns the parameter annotations of `e`.ns.
  private mutating func evalParameterAnnotations(
    of e: LambdaTypeExpr.ID
  ) -> [CallableTypeParameter] {
    var result: [CallableTypeParameter] = []
    for p in program[e].parameters {
      let t = evalTypeAnnotation(p.type)
      result.append(.init(label: p.label?.value, type: t))
    }
    return result
  }

  /// Evaluates and returns the return type annotation of `d`.
  ///
  /// The value of `d`'s explicit return type annotation is returned if it is defined. Otherwise,
  /// a fresh type variable is returned if `d` appears in an expression context (i.e., `d` is the
  /// underlying declaration of a lambda). Otherwise, `.void` is returned.
  private mutating func evalReturnTypeAnnotation(of d: FunctionDecl.ID) -> AnyType {
    if let o = program[d].output {
      return evalTypeAnnotation(o)
    } else if program[d].isInExprContext {
      return ^freshVariable()
    } else {
      return .void
    }
  }

  /// Evaluates and returns the return type annotation of `d`.
  ///
  /// The value of `d`'s explicit return type annotation is returned if it is defined. Otherwise,
  /// `.void` is returned.
  private mutating func evalReturnTypeAnnotation(of d: MethodDecl.ID) -> AnyType {
    if let o = program[d].output {
      return evalTypeAnnotation(o)
    } else {
      return .void
    }
  }

  /// Evaluates the traits in `composition`, returning a sequence of pairs `(n, t)` where `n` is
  /// an expression in `composition` and `t` the corresponding trait.
  ///
  /// The returned sequence contains an element for each valid trait expression in `composition`.
  /// A diagnostic is reported each invalid expression.
  private mutating func evalTraitComposition(
    _ composition: [NameExpr.ID]
  ) -> [(name: NameExpr.ID, trait: TraitType)] {
    var result: [(name: NameExpr.ID, trait: TraitType)] = []

    for n in composition {
      let t = evalTypeAnnotation(n)
      if let u = TraitType(t) {
        result.append((n, u))
      } else if t[.hasError] {
        // Error already diagnosed.
      } else {
        report(.error(conformanceToNonTraitType: t, at: program[n].site))
      }
    }

    return result
  }

  /// Evaluates and returns `e`, which is a type annotation describing the subject of an extension
  /// or a bound in an existential type, along with its associated constraints.
  ///
  /// When a type annotation describes the subject of an extension or a bound an existential bound,
  /// generic parameters are interpreted as sugared constraints that would otherwise be defined in
  /// a where clause. For example:
  ///
  ///     conformance Array<Int>: P {}
  ///
  /// Here, the extended type is `Array` and `Int` is viewed as a constraint on `Array`.
  private mutating func eval(existentialBound e: AnyExprID) -> (AnyType, Set<GenericConstraint>) {
    let i = evalTypeAnnotation(e)

    // Arguments to bound generic types desugar like where clauses. No constraint is created when
    // an argument refers to its corresponding parameter, unless the `d` is nested in the scope
    // where that parameter is introduced.
    if let b = BoundGenericType(i) {
      for (p, a) in b.arguments {
        if GenericTypeParameterType(a as! AnyType)?.decl != p { UNIMPLEMENTED() }
      }
      return (b.base, [])
    }

    return (i, [])
  }

  /// Evaluates `e`, which expresses the bounds of an existential type expression, returning the
  /// type of each bound and all associated constraints.
  private mutating func eval(
    existentialInterface e: [NameExpr.ID]
  ) -> (ExistentialType.Interface, Set<GenericConstraint>) {
    guard let (head, tail) = e.headAndTail else { return (.traits([]), []) }

    if tail.isEmpty {
      let (i, cs) = eval(existentialBound: AnyExprID(head))
      if let t = TraitType(i) {
        return (.traits([t]), cs)
      } else {
        return (.generic(i), cs)
      }
    }

    var bounds: Set<TraitType> = []
    var constraints: Set<GenericConstraint> = []

    for n in e {
      let (i, cs) = eval(existentialBound: AnyExprID(n))

      if let u = TraitType(i) {
        bounds.insert(u)
        constraints.formUnion(cs)
      } else if i[.hasError] {
        // Error already diagnosed.
      } else {
        report(.error(notATrait: i, at: program[n].site))
      }
    }

    return (.traits(bounds), constraints)
  }

  // MARK: Name lookup

  /// Returns the declarations that introduce `name` and are exposed to `scopeOfUse`.
  ///
  /// Declarations are lookup up qualified in the declaration space of `nominalScope` if it isn't
  /// `nil`. Otherwise, they are looked up unqualified from `scopeOfuse`.
  private mutating func lookup(
    _ name: SourceRepresentable<Name>, memberOf nominalScope: AnyType?,
    exposedTo scopeOfuse: AnyScopeID
  ) -> [AnyDeclID] {
    var matches = Set<AnyDeclID>()
    if let t = nominalScope {
      matches = lookup(name.value.stem, memberOf: t, exposedTo: scopeOfuse)
    } else {
      matches = lookup(unqualified: name.value.stem, in: scopeOfuse)
    }
    return matches.compactMap({ decl(in: $0, named: name.value) })
  }

  /// Returns the declarations that introduce an entity with given `stem` exposed to `scopeOfUse`
  /// without qualification.
  ///
  /// - Requires: The imports of the module containing `scopeOfUse` have been configured.
  private mutating func lookup(
    unqualified stem: String, in scopeOfUse: AnyScopeID
  ) -> Set<AnyDeclID> {
    var matches = Set<AnyDeclID>()
    var containingFile: TranslationUnit.ID? = nil
    var containingModule: ModuleDecl.ID? = nil

    for s in program.scopes(from: scopeOfUse) {
      if let u = TranslationUnit.ID(s) {
        containingFile = u
      } else if let m = ModuleDecl.ID(s) {
        containingModule = m
      }

      // Gather declarations of the identifier in the current scope; we can assume we've got no
      // non-overloadable candidate.
      let newMatches = lookup(stem, in: s, exposedTo: scopeOfUse)
      for d in newMatches {
        if !insert(lookedUp: d, in: &matches) { return matches }
      }
    }

    // Handle references to the containing module.
    if program[containingModule!].baseName == stem {
      if !insert(lookedUp: AnyDeclID(containingModule!), in: &matches) { return matches }
    }

    // Handle references to imported symbols.
    if let u = containingFile, let fileImports = cache.local.imports[u] {
      for m in fileImports {
        if program[m].baseName == stem {
          matches.insert(AnyDeclID(m))
        } else {
          matches.formUnion(names(introducedIn: m)[stem, default: []])
        }
      }
    }

    return matches
  }

  /// Inserts `d` in `matches` if it isn't shadowed, returning `true` iff name lookup should
  /// continue in outer scopes.
  ///
  /// `d` is inserted if and only if:
  /// - it is not a binding under checking; and
  /// - it `matches` is empty or `d` is overloadable.
  private mutating func insert(lookedUp d: AnyDeclID, in matches: inout Set<AnyDeclID>) -> Bool {
    if (d.kind == VarDecl.self) && cache.declsUnderChecking.contains(d) {
      return true
    } else if d.isOverloadable {
      matches.insert(d)
      return true
    } else if matches.isEmpty {
      matches.insert(d)
      return false
    } else {
      return false
    }
  }

  /// Returns the declarations that introduce a name with given `stem` in the declaration space of
  /// `lookupContext` and are exposed to `scopeOfUse`.
  private mutating func lookup(
    _ stem: String, in lookupContext: AnyScopeID, exposedTo scopeOfUse: AnyScopeID
  ) -> Set<AnyDeclID> {
    switch lookupContext.kind {
    case ProductTypeDecl.self:
      let t = ProductType(NodeID(lookupContext)!, ast: program.ast)
      return lookup(stem, memberOf: ^t, exposedTo: scopeOfUse)
    case TraitDecl.self:
      let t = TraitType(NodeID(lookupContext)!, ast: program.ast)
      return lookup(stem, memberOf: ^t, exposedTo: scopeOfUse)
    case ConformanceDecl.self:
      let d = ConformanceDecl.ID(lookupContext)!
      return lookup(stem, in: d, exposedTo: scopeOfUse)
    case ExtensionDecl.self:
      let d = ExtensionDecl.ID(lookupContext)!
      return lookup(stem, in: d, exposedTo: scopeOfUse)
    case TypeAliasDecl.self:
      let d = TypeAliasDecl.ID(lookupContext)!
      return lookup(stem, in: d, exposedTo: scopeOfUse)
    default:
      return names(introducedIn: lookupContext)[stem, default: []]
    }
  }

  /// Returns the declarations that introduce a name with given `stem` in the declaration space of
  /// `lookupContext` and are exposed to `scopeOfUse`.
  private mutating func lookup<T: TypeExtendingDecl>(
    _ stem: String, in lookupContext: T.ID, exposedTo scopeOfUse: AnyScopeID
  ) -> Set<AnyDeclID> {
    let extended = uncheckedType(of: lookupContext)
    var matches = names(introducedIn: lookupContext)[stem, default: []]
    matches.formUnion(lookup(stem, memberOf: extended, exposedTo: scopeOfUse))
    return matches
  }

  /// Returns the declarations that introduce a name with given `stem` in the declaration space of
  /// `lookupContext` and are exposed to `scopeOfUse`.
  private mutating func lookup(
    _ stem: String, in lookupContext: TypeAliasDecl.ID, exposedTo scopeOfUse: AnyScopeID
  ) -> Set<AnyDeclID> {
    // We can't re-enter `uncheckedType(of:)` if the aliased type of `lookupContext` is being
    // resolved but its generic parameters can be lookep up already.
    if cache.uncheckedType[lookupContext] == .inProgress {
      return names(introducedIn: lookupContext)[stem, default: []]
    }

    let t = uncheckedType(of: lookupContext)
    return lookup(stem, memberOf: t, exposedTo: scopeOfUse)
  }

  /// Returns the declarations that introduce a name with given `stem` as member of `nominalScope`
  /// and are exposed to `scopeOfUse`.
  private mutating func lookup(
    _ stem: String, memberOf nominalScope: AnyType, exposedTo scopeOfUse: AnyScopeID
  ) -> Set<AnyDeclID> {
    switch nominalScope.base {
    case is ErrorType:
      return []
    case let t as BoundGenericType:
      return lookup(stem, memberOf: t.base, exposedTo: scopeOfUse)
    case let t as ConformanceLensType:
      return lookup(stem, memberOf: ^t.lens, exposedTo: scopeOfUse)
    case let t as ExistentialType:
      return lookup(stem, memberOf: t, exposedTo: scopeOfUse)
    case let t as RemoteType:
      return lookup(stem, memberOf: t.bareType, exposedTo: scopeOfUse)
    case let t as GenericTypeParameterType:
      return lookup(stem, memberOf: t, exposedTo: scopeOfUse)
    case let t as TypeAliasType:
      return lookup(stem, memberOf: t, exposedTo: scopeOfUse)
    default:
      break
    }

    let key = Cache.TypeLookupKey(nominalScope, in: scopeOfUse)
    if let m = cache.scopeToMembers[key]?[stem] {
      return m
    }

    var matches: Set<AnyDeclID>
    defer { cache.scopeToMembers[key, default: [:]][stem] = matches }

    switch nominalScope.base {
    case let t as ProductType:
      matches = names(introducedIn: t.decl)[stem, default: []]
    case let t as ModuleType:
      matches = names(introducedIn: t.decl)[stem, default: []]
    case let t as NamespaceType:
      matches = names(introducedIn: t.decl)[stem, default: []]
    case let t as TraitType:
      matches = names(introducedIn: t.decl)[stem, default: []]
    default:
      matches = []
    }

    if matches.allSatisfy(\.isOverloadable) {
      matches.formUnion(lookup(stem, inExtensionsOf: nominalScope, exposedTo: scopeOfUse))
    }

    return matches
  }

  /// Returns the declarations that introduce a name with given `stem` as member of`nominalScope`
  /// and exposed to `scopeOfUse`.
  private mutating func lookup(
    _ stem: String, memberOf nominalScope: ExistentialType, exposedTo scopeOfUse: AnyScopeID
  ) -> Set<AnyDeclID> {
    // Declarations in extensions of existential types shadow their existential APIs.
    let matches = lookup(stem, inExtensionsOf: ^nominalScope, exposedTo: scopeOfUse)
    if !matches.isEmpty {
      return matches
    }

    // Search in the existential API.
    switch nominalScope.interface {
    case .traits(let s):
      return s.reduce(into: Set<AnyDeclID>()) { (r, t) in
        r.formUnion(lookup(stem, memberOf: ^t, exposedTo: scopeOfUse))
      }
    case .generic(let t):
      return lookup(stem, memberOf: t, exposedTo: scopeOfUse)
    case .metatype:
      return []
    }
  }

  /// Returns the declarations that introduce a name with given `stem` as member of `nominalScope`
  /// and are exposed to `scopeOfUse`.
  private mutating func lookup(
    _ stem: String, memberOf nominalScope: GenericTypeParameterType,
    exposedTo scopeOfUse: AnyScopeID
  ) -> Set<AnyDeclID> {
    var matches = Set<AnyDeclID>()
    for t in conformedTraits(of: nominalScope, in: scopeOfUse) {
      matches.formUnion(lookup(stem, memberOf: ^t, exposedTo: scopeOfUse))
    }
    return matches
  }

  /// Returns the declarations that introduce a name with given `stem` as member of `nominalScope`
  /// and are exposed to `scopeOfUse`.
  private mutating func lookup(
    _ stem: String, memberOf nominalScope: TypeAliasType,
    exposedTo scopeOfUse: AnyScopeID
  ) -> Set<AnyDeclID> {
    if let d = names(introducedIn: nominalScope.decl)[stem] {
      return d
    } else {
      return lookup(stem, memberOf: nominalScope.aliasee.value, exposedTo: scopeOfUse)
    }
  }

  /// Returns the declarations that introduce a name with given `stem` in extensions of
  /// `nominalScope` and are exposed to `scopeOfUse`.
  private mutating func lookup(
    _ stem: String, inExtensionsOf nominalScope: AnyType, exposedTo scopeOfUse: AnyScopeID
  ) -> Set<AnyDeclID> {
    var matches = Set<AnyDeclID>()

    // Look for members declared in extensions.
    for i in extensions(of: nominalScope, exposedTo: scopeOfUse) {
      matches.formUnion(names(introducedIn: AnyScopeID(i)!)[stem, default: []])
    }

    // Look for members declared inherited by conformance/refinement.
    for t in conformedTraits(of: nominalScope, in: scopeOfUse) where nominalScope != t {
      // TODO: Read source of conformance to disambiguate associated names
      let newMatches = lookup(stem, memberOf: ^t, exposedTo: scopeOfUse)

      // Generic parameters introduced by traits are not inherited.
      matches.formUnion(newMatches.filter({ $0.kind != GenericParameterDecl.self }))
    }

    return matches
  }

  /// Returns the declarations of an operator specified operator that are visible in `scopeOfUse`.
  private func lookup<T: ScopeID>(
    operator operatorName: Identifier, used notation: OperatorNotation,
    in scopeOfUse: T
  ) -> [OperatorDecl.ID] {
    let currentModule = program.module(containing: scopeOfUse)
    if let oper = lookup(operator: operatorName, used: notation, in: currentModule) {
      return [oper]
    }

    return program.ast.modules.compactMap { (m) -> OperatorDecl.ID? in
      if m == currentModule { return nil }
      return lookup(operator: operatorName, used: notation, in: m)
    }
  }

  /// Returns the declaration of the specified operator that are visible in `scopeOfUse`, or `nil`
  /// if no such operator is declared in `scopeOfUse`.
  private func lookup(
    operator operatorName: Identifier, used notation: OperatorNotation,
    in scopeOfUse: ModuleDecl.ID
  ) -> OperatorDecl.ID? {
    for decl in program.ast.topLevelDecls(scopeOfUse) where decl.kind == OperatorDecl.self {
      let o = OperatorDecl.ID(decl)!
      if (program[o].notation.value == notation) && (program[o].name.value == operatorName) {
        return o
      }
    }
    return nil
  }

  /// Returns the stem and declaration of `c`, which occurs in `d`, or `nil` if either `c` doesn't
  /// have to be captured or lookup failed.
  private mutating func lookupImplicitCapture<T: Decl & LexicalScope>(
    _ c: NameExpr.ID, occurringIn d: T.ID
  ) -> (stem: String, decl: AnyDeclID)? {
    let n = program[c].name
    var candidates = lookup(unqualified: n.value.stem, in: program[c].scope)
    candidates.removeAll(where: { isCaptured(referenceTo: $0, occurringIn: AnyScopeID(d)) })
    if candidates.isEmpty { return nil }

    guard let pick = candidates.uniqueElement else {
      report(.error(cannotCaptureOverloadedNameImplicitly: n))
      return nil
    }

    if program.isMember(pick) {
      return ("self", lookup(unqualified: "self", in: AnyScopeID(d)).uniqueElement!)
    } else {
      return (n.value.stem, pick)
    }
  }

  /// Returns the names introduced in `s`.
  ///
  /// The returned table only contains names whose declaration are lexically contained directly in
  /// `s`. Names introduced by declarations in extensions or inherited by conformance are looked up
  /// using `lookup(_:memberOf:exposedTo:)`.
  private mutating func names<T: ScopeID>(introducedIn s: T) -> Cache.LookupTable {
    // Check if work has to be done.
    if let table = cache.scopeToNames[AnyScopeID(s)] { return table }

    var table: Cache.LookupTable
    defer { cache.scopeToNames[AnyScopeID(s)] = table }

    // Names at module scope are introduced in the module's files.
    if let module = ModuleDecl.ID(s) {
      table = program[module].sources.reduce(into: [:]) { (t, s) in
        t.merge(names(introducedIn: s), uniquingKeysWith: { (l, _) in l })
      }
      return table
    } else {
      table = [:]
    }

    // Nothing to do if the scope contains no declaration.
    let decls = program[AnyScopeID(s)!].decls
    if decls.isEmpty { return [:] }

    for d in decls {
      switch d.kind {
      case FunctionDecl.self:
        guard let i = program[FunctionDecl.ID(d)!].identifier?.value else { continue }
        table[i, default: []].insert(d)
      case InitializerDecl.self:
        table["init", default: []].insert(d)
        table["new", default: []].insert(d)
      case MethodDecl.self:
        table[program[MethodDecl.ID(d)!].identifier.value, default: []].insert(d)
      case SubscriptDecl.self:
        let i = program[SubscriptDecl.ID(d)!].identifier?.value ?? "[]"
        table[i, default: []].insert(d)
      default:
        // Note: operator declarations are not considered during standard name lookup.
        break
      }

      if let e = (program.ast[d] as? SingleEntityDecl) {
        table[e.baseName, default: []].insert(d)
        continue
      }
    }

    return table
  }

  /// Returns the generic parameters introduced by `d`.
  private func genericParameters(introducedBy d: AnyDeclID) -> [GenericParameterDecl.ID] {
    if let g = program.ast[d] as? GenericScope {
      return (d.kind == TraitDecl.self) ? [] : g.genericParameters
    } else {
      return []
    }
  }

  /// Returns declarations extending `subject` exposed to `scopeOfUse`.
  ///
  /// - Requires: The imports of the module containing `scopeOfUse` have been configured.
  /// - Returns: The declarations extending `subject`, which all conform to `TypeExtendingDecl`.
  private mutating func extensions(
    of subject: AnyType, exposedTo scopeOfUse: AnyScopeID
  ) -> [AnyDeclID] {
    let key = Cache.TypeLookupKey(subject, in: scopeOfUse)
    if let r = cache.typeToExtensions[key] {
      return r
    }

    let subject = canonical(subject, in: scopeOfUse)
    if let t = BoundGenericType(subject) {
      let r = extensions(of: t.base, exposedTo: scopeOfUse)
      cache.typeToExtensions[key] = r
      return r
    }

    var matches: [AnyDeclID] = []
    var root: ModuleDecl.ID? = nil

    for s in program.scopes(from: scopeOfUse) {
      switch s.kind {
      case ModuleDecl.self:
        let m = ModuleDecl.ID(s)!
        let symbols = program.ast.topLevelDecls(m)
        reduce(decls: symbols, extending: subject, in: scopeOfUse, into: &matches)
        root = m

      case TranslationUnit.self:
        continue

      default:
        reduce(decls: program[s].decls, extending: subject, in: scopeOfUse, into: &matches)
      }
    }

    // Nowhere else to look if `scopeOfUse` is a module.
    if scopeOfUse.kind == ModuleDecl.self { return matches }

    // Look for extension declarations in imported modules.
    let fileImports = imports(exposedTo: scopeOfUse)
    for m in fileImports where m != root {
      let symbols = program.ast.topLevelDecls(m)
      reduce(decls: symbols, extending: subject, in: scopeOfUse, into: &matches)
    }

    cache.typeToExtensions[key] = matches
    return matches
  }

  /// Insert in `matches` the declarations in `ds` that extend `subject` in `scopeOfUse`.
  ///
  /// - Requires: `subject` must be canonical.
  private mutating func reduce<S: Sequence>(
    decls: S, extending subject: AnyType, in scopeOfUse: AnyScopeID,
    into matches: inout [AnyDeclID]
  ) where S.Element == AnyDeclID {
    precondition(subject[.isCanonical])

    for d in decls where d.kind.value is TypeExtendingDecl.Type {
      // Skip declarations that are already on the checker's stack.
      if cache.uncheckedType[d] == .inProgress { continue }

      // Skip declarations that aren't extending `subject`.
      guard let extended = uncheckedType(of: d).errorFree else { continue }
      if !areEquivalent(extended, subject, in: scopeOfUse) { continue }

      matches.append(d)
    }
  }

  /// Returns `d` if it has name `n`, otherwise the implementation of `d` with name `n` or `nil`
  /// if no such implementation exists.
  ///
  /// - Requires: The base name of `d` is equal to `n.stem`
  private mutating func decl(in d: AnyDeclID, named n: Name) -> AnyDeclID? {
    if !n.labels.isEmpty && (n.labels != labels(d)) { return nil }
    if let x = n.notation, x != operatorNotation(d) { return nil }

    // If the looked up name has an introducer, return the corresponding implementation.
    if let introducer = n.introducer {
      guard let m = program.ast[MethodDecl.ID(d)] else { return nil }
      return m.impls.first(where: { (i) in
        program[i].introducer.value == introducer
      }).map(AnyDeclID.init(_:))
    }

    return d
  }

  /// Returns the labels of `d`s name.
  ///
  /// Only function, method, or subscript declarations may have labels. This method returns `[]`
  /// for any other declaration.
  private mutating func labels(_ d: AnyDeclID) -> [String?] {
    let ast = program.ast
    switch d.kind {
    case FunctionDecl.self:
      return labels(FunctionDecl.ID(d)!)
    case InitializerDecl.self:
      return labels(InitializerDecl.ID(d)!)
    case MethodDecl.self:
      return ast[ast[MethodDecl.ID(d)!].parameters].map(\.label?.value)
    case SubscriptDecl.self:
      return ast[ast[SubscriptDecl.ID(d)!].parameters].map(\.label?.value)
    default:
      return []
    }
  }

  /// Returns the labels of `d`s name.
  private mutating func labels(_ d: FunctionDecl.ID) -> [String?] {
    program.ast[program[FunctionDecl.ID(d)!].parameters].map(\.label?.value)
  }

  /// Returns the labels of `d`s name.
  private mutating func labels(_ d: InitializerDecl.ID) -> [String?] {
    if let t = LambdaType(uncheckedType(of: d)) {
      return Array(t.labels)
    } else if !program[d].isMemberwise {
      return ["self"] + program.ast[program[d].parameters].map(\.label?.value)
    }

    let p = ProductTypeDecl.ID(program[d].scope)!
    return program[p].members.reduce(into: ["self"]) { (l, m) in
      guard let b = BindingDecl.ID(m) else { return }
      for (_, x) in program.ast.names(in: program[b].pattern) {
        l.append(program[x].decl.baseName)
      }
    }
  }

  /// Returns the operator notation of `d`'s name, if any.
  private func operatorNotation(_ d: AnyDeclID) -> OperatorNotation? {
    switch d.kind {
    case FunctionDecl.self:
      return program[FunctionDecl.ID(d)!].notation?.value
    case MethodDecl.self:
      return program[MethodDecl.ID(d)!].notation?.value
    default:
      return nil
    }
  }

  /// If `s` is contained in a type extending declaration, returns the scope extended by that
  /// declaration. Otherwise, returns `nil`.
  private mutating func bridgedScope<S: ScopeID>(of s: S) -> AnyScopeID? {
    switch s.kind {
    case ConformanceDecl.self:
      return scopeExtended(by: ConformanceDecl.ID(s)!)
    case ExtensionDecl.self:
      return scopeExtended(by: ExtensionDecl.ID(s)!)
    case ModuleDecl.self:
      return nil
    default:
      return bridgedScope(of: program[s].scope)
    }
  }

  /// Returns the scope of the declaration extended by `d`, if any.
  mutating func scopeExtended<T: TypeExtendingDecl>(by d: T.ID) -> AnyScopeID? {
    let t = uncheckedType(of: d)
    switch t.base {
    case let u as ProductType:
      return AnyScopeID(u.decl)
    case let u as TraitType:
      return AnyScopeID(u.decl)
    case let u as TypeAliasType:
      return AnyScopeID(u.decl)
    default:
      return nil
    }
  }

  // MARK: Name resolution

  /// Resolves components of `name` from left to right until all components have been resolved or
  /// one component requires overload resolution.
  ///
  /// If the leftmost component of `name` is non-nominal, `resolveNonNominalPrefix` is called on
  /// `self` and the second component `c` of `name` (which is nominal), returning the type `T` of
  /// `c`'s nominal scope or `nil` if such a type can't be determined. If a type is returned, name
  /// resolution proceeds, looking for `c` as a member of `T`. Otherwise, `.canceled(nil, u)` is
  /// returned, where `u` is the nominal suffix of `name`, starting from `c`.
  private mutating func resolve(
    _ name: NameExpr.ID,
    usedAs purpose: NameUse = .unapplied,
    withNonNominalPrefix resolveNonNominalPrefix: (inout Self, NameExpr.ID) -> AnyType?
  ) -> NameResolutionResult {
    var (unresolved, domain) = program.ast.splitNominalComponents(of: name)

    // Continue iff `name` is prefixed by nominal components only.
    var parent: NameResolutionContext? = nil
    if domain != .none {
      guard let p = resolveNonNominalPrefix(&self, unresolved.last!) else {
        return .canceled(nil, unresolved)
      }

      switch p.base {
      case .error:
        return .failed
      case is TypeVariable:
        return .canceled(p, unresolved)
      default:
        parent = .init(type: p, receiver: .init(domain))
      }
    }

    // Process unresolved components from left to right as long as we don't need contextual
    // information to resolve overload sets.
    var resolved: [NameResolutionResult.ResolvedComponent] = []
    while let component = unresolved.popLast() {
      let candidates = resolve(
        component, in: parent, usedAs: unresolved.isEmpty ? purpose : .unapplied)
      if candidates.isEmpty {
        return .failed
      }

      // Append the resolved component to the nominal prefix.
      resolved.append(.init(component, candidates))

      // Defer resolution of the remaining name components if there are multiple candidates for
      // the current component or if we found a type variable. Otherwise, configure `parent` to
      // resolve the next name component.
      if (candidates.count > 1) || (candidates[0].type.base is TypeVariable) { break }
      let pick = candidates[0]

      // If the candidate is a metatype, perform the next lookup in its instance.
      let receiver = DeclReference.Receiver.explicit(AnyExprID(component))
      let receiverType = MetatypeType(pick.type)?.instance ?? pick.type
      parent = .init(type: receiverType, arguments: pick.reference.arguments, receiver: receiver)
    }

    precondition(!resolved.isEmpty)
    return .done(resolved: resolved, unresolved: unresolved)
  }

  /// Resolves a single name component `n` being used as `purpose` in `context`.
  private mutating func resolve(
    _ n: NameExpr.ID, in context: NameResolutionContext?, usedAs purpose: NameUse
  ) -> [NameResolutionResult.Candidate] {
    let name = program[n].name

    // Evaluate generic arguments.
    let arguments = program[n].arguments.map { (a) -> any CompileTimeValue in
      evalTypeAnnotation(a.value)
    }

    let candidates = resolve(
      name, specializedBy: arguments,
      in: context, exposedTo: program[n].scope, usedAs: purpose)

    // Diagnose undefined symbols.
    if candidates.elements.isEmpty {
      report(.error(undefinedName: name.value, in: context?.type, at: name.site))
      return []
    }

    // Diagnose symbols with no viable candidates.
    if candidates.viable.isEmpty {
      if let c = candidates.elements.uniqueElement {
        report(c.diagnostics.elements)
      } else {
        report(.error(noViableCandidateToResolve: name, notes: []))
      }
      return []
    }

    return candidates.viable.map({ candidates.elements[$0] })
  }

  /// Returns the declarations of `name` exposed to `scopeOfUse` and specialized by `arguments`.
  ///
  /// The declarations are searched with an unqualified lookup unless `context` is set, in which
  /// case they are searched in the declaration space of `context.type`. Generic candidates are
  /// specialized with `arguments` appended to `parent.arguments`.
  mutating func resolve(
    _ name: SourceRepresentable<Name>, specializedBy arguments: [any CompileTimeValue],
    in context: NameResolutionContext?, exposedTo scopeOfUse: AnyScopeID, usedAs purpose: NameUse
  ) -> NameResolutionResult.CandidateSet {
    // Resolve references to the built-in symbols.
    if context?.type == .builtin(.module) {
      return resolve(builtin: name)
    }

    // Gather declarations qualified by `parent` if it isn't `nil` or unqualified otherwise.
    let matches = lookup(name, memberOf: context?.type, exposedTo: scopeOfUse)

    // Resolve compiler-known type aliases if no match was found.
    if matches.isEmpty {
      if context == nil {
        return resolve(compilerKnownAlias: name, specializedBy: arguments, exposedTo: scopeOfUse)
      } else {
        return []
      }
    }

    // Create declaration references to all candidates.
    var candidates: NameResolutionResult.CandidateSet = []
    for m in matches {
      guard var candidateType = resolveType(of: m) else { continue }
      var log = DiagnosticSet()

      // The specialization of the match includes that of context in which it was looked up.
      var specialization = genericArguments(inScopeIntroducing: m, resolvedIn: context)
      candidateType = specialize(candidateType, for: specialization, in: scopeOfUse)

      // Keep track of generic arguments that should be captured later on.
      let candidateSpecialization = genericArguments(
        passedTo: m, typed: candidateType, referredToBy: name, specializedBy: arguments,
        reportingDiagnosticsTo: &log)
      for (p, a) in candidateSpecialization {
        specialization[p] = a
      }

      // If the match is a trait member looked, specialize its receiver.
      // TODO: Remove `mayCaptureGenericParameters` when
      if let t = traitDeclaring(m), mayCaptureGenericParameters(m) {
        // DR: `mayCaptureGenericParameters` is used to avoid populating the specialization table
        // when `m` is an associated type declaration. Otherwise, `specialize` causes resolution
        // to systematically pick the default value. I suspect that `specialize` shouldn't do that
        // when the associated type is rooted at a trait. Substitution of associated type should
        // rely on conformances rather than lookup.
        let r = context?.type ?? resolveReceiverMetatype(in: scopeOfUse)?.instance
        specialization[program[t.decl].receiver] = r
      }

      // If the name resolves to an initializer, determine if it is used as a constructor.
      let isConstructor =
        (m.kind == InitializerDecl.self)
        && ((purpose == .constructor) || (name.value.stem == "new"))
      if isConstructor {
        candidateType = ^LambdaType(constructorFormOf: LambdaType(candidateType)!)
      }

      // If the receiver is an existential, replace its receiver.
      if let container = ExistentialType(context?.type) {
        candidateType = candidateType.asMember(of: container)
        if let t = traitDeclaring(m) {
          specialization[program[t.decl].receiver] = ^WitnessType(of: container)
        }
      }

      // Re-specialize the candidate's type now that the substitution map is complete.
      //
      // The specialization map now contains the substitutions accumulated from the candidate's
      // qualification as well as the ones related to the resolution of the candidate itself. For
      // example, if we resolved `A<X>.f<Y>`, we'd get `X` from the resolution of the qualification
      // and `Y` from the resolution of the candidate.
      candidateType = specialize(candidateType, for: specialization, in: scopeOfUse)

      let r = program.makeReference(
        to: m, specializedBy: specialization, memberOf: context, exposedTo: scopeOfUse,
        usedAsConstructor: isConstructor)

      if let sugars = resolve(
        sugared: name,
        memberOf: .init(type: candidateType, arguments: specialization, receiver: .elided(r)),
        exposedTo: scopeOfUse, usedAs: purpose)
      {
        candidates.formUnion(sugars)
        continue
      }

      if (context?.type.base is TraitType) && (m.kind == AssociatedTypeDecl.self) {
        log.insert(.error(invalidUseOfAssociatedType: name.value.stem, at: name.site))
      }

      let cs = collectConstraints(
        associatedWith: m, specializedBy: specialization, in: scopeOfUse, at: name.site)
      candidates.insert(
        .init(reference: r, type: candidateType, constraints: cs, diagnostics: log))
    }

    return candidates
  }

  /// Returns the declaration of `name` interpreted as a member of the built-in module.
  private mutating func resolve(
    builtin name: SourceRepresentable<Name>
  ) -> NameResolutionResult.CandidateSet {
    if let f = BuiltinFunction(name.value.stem) {
      return [.init(f, makingFreshVariableWith: { freshVariable() })]
    }
    if let t = BuiltinType(name.value.stem) {
      return [.init(t)]
    }
    return []
  }

  /// Returns the declarations of `name` interpreted as a compiler-known type alias (e.g., `Never`
  /// or `Union<A, B>`) specialized by `arguments`, or `nil` if an error occurred.
  private mutating func resolve(
    compilerKnownAlias name: SourceRepresentable<Name>,
    specializedBy arguments: [any CompileTimeValue],
    exposedTo scopeOfUse: AnyScopeID
  ) -> NameResolutionResult.CandidateSet {
    func nonGeneric(_ t: MetatypeType) -> NameResolutionResult.CandidateSet {
      if arguments.count > 0 {
        report(.error(argumentToNonGenericType: t.instance, at: name.site))
      }
      return [.compilerKnown(^t)]
    }

    // TODO: Check labels and notations.
    switch name.value.stem {
    case "Any":
      return nonGeneric(MetatypeType(of: .any))

    case "Never":
      return nonGeneric(MetatypeType(of: .never))

    case "Builtin":
      let b = program[program.module(containing: scopeOfUse)].canAccessBuiltins
      return b ? [.builtinModule] : []

    case "Union":
      return resolve(union: name, specializedBy: arguments)

    case "Self":
      guard let t = resolveReceiverMetatype(in: scopeOfUse) else { return [] }
      return nonGeneric(t)

    case "Metatype":
      return resolve(metatype: name, specializedBy: arguments)

    default:
      return []
    }
  }

  /// Resolves `name` as a reference to a union type specialized by `arguments`.
  private mutating func resolve(
    union name: SourceRepresentable<Name>, specializedBy arguments: [any CompileTimeValue]
  ) -> NameResolutionResult.CandidateSet {
    var elements: [AnyType] = []
    for a in arguments {
      guard let t = a as? AnyType else {
        report(.error(valueInUnionTypeAt: name.site))
        return [.compilerKnown(.error)]
      }
      elements.append(t)
    }

    switch arguments.count {
    case 0:
      report(.warning(unionTypeWithZeroElementsAt: name.site))
      return [.compilerKnown(^MetatypeType(of: .never))]
    case 1:
      report(.error(unionTypeWithOneElementAt: name.site))
      return [.compilerKnown(.error)]
    default:
      return [.compilerKnown(^MetatypeType(of: UnionType(elements)))]
    }
  }

  /// Resolves `name` as a reference to a metatype specialized by `arguments`.
  private mutating func resolve(
    metatype name: SourceRepresentable<Name>, specializedBy arguments: [any CompileTimeValue]
  ) -> NameResolutionResult.CandidateSet {
    if let a = arguments.uniqueElement {
      let instance = (a as? AnyType) ?? UNIMPLEMENTED()
      return [.compilerKnown(^MetatypeType(of: MetatypeType(of: instance)))]
    }

    if arguments.isEmpty {
      return [.compilerKnown(^MetatypeType(of: MetatypeType(of: freshVariable())))]
    }

    report(.error(invalidGenericArgumentCountTo: name, found: arguments.count, expected: 1))
    return [.compilerKnown(.error)]
  }

  /// Resolves `name` as a sugared reference to a constructor or nameless subscript declaration or
  /// returns `nil` if `name` isn't a sugar.
  private mutating func resolve(
    sugared name: SourceRepresentable<Name>, memberOf parent: NameResolutionContext,
    exposedTo scopeOfUse: AnyScopeID, usedAs purpose: NameUse
  ) -> NameResolutionResult.CandidateSet? {
    // Nothing to do if `parent.type` is a callable type.
    if parent.type.base is CallableType {
      return nil
    }

    switch purpose {
    case .constructor, .function:
      guard let t = MetatypeType(parent.type)?.instance else { return nil }
      let n = SourceRepresentable(value: Name(stem: "init"), range: name.site)
      let r = resolve(
        n, specializedBy: [],
        in: .init(type: t, arguments: parent.arguments, receiver: nil),
        exposedTo: scopeOfUse, usedAs: .constructor)
      return r.elements.isEmpty ? nil : r

    case .subscript where !(parent.type.base is MetatypeType):
      let n = SourceRepresentable(value: Name(stem: "[]"), range: name.site)
      let r = resolve(
        n, specializedBy: [],
        in: parent,
        exposedTo: scopeOfUse, usedAs: .subscript)
      return r.elements.isEmpty ? nil : r

    default:
      return nil
    }
  }

  /// Returns the resolved type of the entity declared by `d` or `nil` if is invalid.
  private mutating func resolveType(of d: AnyDeclID) -> AnyType? {
    var result = uncheckedType(of: d)
    if result.isError { return nil }

    // Properties are not first-class.
    if let s = SubscriptDecl.ID(d), program[s].isProperty {
      result = SubscriptType(result)!.output
    }

    // Erase parameter conventions.
    if let t = ParameterType(result) {
      result = t.bareType
    }

    return result
  }

  /// Computes and returns the type of `Self` in `scopeOfUse`.
  private mutating func resolveReceiverMetatype(in scopeOfUse: AnyScopeID) -> MetatypeType? {
    switch scopeOfUse.kind {
    case ConformanceDecl.self:
      return resolveReceiverMetatype(in: ConformanceDecl.ID(scopeOfUse)!)
    case ExtensionDecl.self:
      return resolveReceiverMetatype(in: ExtensionDecl.ID(scopeOfUse)!)
    case ProductTypeDecl.self:
      return resolveReceiverMetatype(in: ProductTypeDecl.ID(scopeOfUse)!)
    case TraitDecl.self:
      return resolveReceiverMetatype(in: TraitDecl.ID(scopeOfUse)!)
    case TypeAliasDecl.self:
      return resolveReceiverMetatype(in: TypeAliasDecl.ID(scopeOfUse)!)
    case ModuleDecl.self:
      return nil
    default:
      return resolveReceiverMetatype(in: program[scopeOfUse].scope)
    }
  }

  /// Computes and returns the type of `Self` in `scopeOfUse`.
  private mutating func resolveReceiverMetatype<T: GenericDecl>(
    in scopeOfUse: T.ID
  ) -> MetatypeType? {
    guard let unspecialized = MetatypeType(uncheckedType(of: scopeOfUse)) else {
      return nil
    }

    guard let parameters = program[scopeOfUse].genericClause?.value.parameters else {
      return unspecialized
    }

    let arguments = GenericArguments(skolemizing: parameters, in: program.ast)
    return MetatypeType(of: BoundGenericType(unspecialized.instance, arguments: arguments))
  }

  /// Computes and returns the type of `Self` in `scopeOfUse`.
  private mutating func resolveReceiverMetatype<T: TypeExtendingDecl>(
    in scopeOfUse: T.ID
  ) -> MetatypeType? {
    let t = uncheckedType(of: scopeOfUse)

    switch t.base {
    case let u as ProductType:
      return resolveReceiverMetatype(in: u.decl)
    case let u as TraitType:
      return resolveReceiverMetatype(in: u.decl)
    case let u as TypeAliasType:
      return resolveReceiverMetatype(in: u.decl)
    default:
      return MetatypeType(of: t)
    }
  }

  /// Computes and returns the type of `Self` in `scopeOfUse`.
  private mutating func resolveReceiverMetatype(in scopeOfUse: TraitDecl.ID) -> MetatypeType? {
    MetatypeType(of: GenericTypeParameterType(selfParameterOf: scopeOfUse, in: program.ast))
  }

  /// Returns `true` if references to `d` are captured if they occur in `scopeOfUse`.
  private mutating func isCaptured(
    referenceTo d: AnyDeclID, occurringIn scopeOfUse: AnyScopeID
  ) -> Bool {
    if program.isContained(program[d].scope, in: scopeOfUse) { return false }
    if program.isGlobal(d) { return false }
    if program.isMember(d) {
      let lhs = resolveReceiverMetatype(in: program[d].scope)
      let rhs = resolveReceiverMetatype(in: program[scopeOfUse].scope)
      if lhs != rhs {
        return false
      }
    }

    // Capture-less functions are not captured.
    if d.kind == FunctionDecl.self {
      return areEquivalent(
        LambdaType(uncheckedType(of: d))?.environment ?? .error, .void, in: scopeOfUse)
    } else {
      return true
    }
  }

  /// Returns the list of generic arguments passed to `d`, which has type `t` and is being referred
  /// to by `name`, reporting diagnostics to `log.`
  private mutating func genericArguments(
    passedTo d: AnyDeclID, typed t: AnyType,
    referredToBy name: SourceRepresentable<Name>, specializedBy arguments: [any CompileTimeValue],
    reportingDiagnosticsTo log: inout DiagnosticSet
  ) -> GenericArguments {
    if let g = BoundGenericType(t) {
      assert(arguments.isEmpty, "generic declaration bound twice")
      return g.arguments
    } else {
      let p = genericParameters(introducedBy: d)
      return associateGenericParameters(p, of: name, to: arguments, reportingDiagnosticsTo: &log)
    }
  }

  /// Returns the list of generic arguments passed to a symbol occurring in `scope` of use and
  /// looked up in `context`.
  ///
  /// The arguments of `context` are returned if the latter isn't `nil`. Otherwise, the arguments
  /// captured in the scope introducing `d` are returned in the form of a table mapping accumulated
  /// generic parameters to a skolem.
  private mutating func genericArguments(
    inScopeIntroducing d: AnyDeclID, resolvedIn context: NameResolutionContext?
  ) -> GenericArguments {
    if let a = context?.arguments { return a }
    if !mayCaptureGenericParameters(d) { return [:] }

    let parameters = accumulatedGenericParameters(in: program[d].scope)
    return .init(skolemizing: parameters, in: program.ast)
  }

  /// Returns `true` if a reference to `d` may capture generic parameters from the surrounding
  /// lookup context.
  private func mayCaptureGenericParameters(_ d: AnyDeclID) -> Bool {
    d.kind.value is GenericScope.Type
  }

  /// Associates `parameters`, which are introduced by `name`'s declaration, to corresponding
  /// values in `arguments` if the two arrays have the same length. Otherwise, returns `nil`,
  /// reporting diagnostics to `log`.
  private mutating func associateGenericParameters(
    _ parameters: [GenericParameterDecl.ID], of name: SourceRepresentable<Name>,
    to arguments: [any CompileTimeValue],
    reportingDiagnosticsTo log: inout DiagnosticSet
  ) -> GenericArguments {
    var result = GenericArguments()
    for (a, p) in zip(arguments, parameters) {
      result[p] = a
    }
    for p in parameters.dropFirst(arguments.count) {
      result[p] = ^GenericTypeParameterType(p, ast: program.ast)
    }

    if !arguments.isEmpty && (parameters.count != arguments.count) {
      let (f, e) = (arguments.count, parameters.count)
      log.insert(.error(invalidGenericArgumentCountTo: name, found: f, expected: e))
    }

    return result
  }

  /// Returns the type checking constraints associated with a reference to `d` in `scopeOfUse`,
  /// anchoring those constraints at `site`.
  private mutating func collectConstraints(
    associatedWith d: AnyDeclID, specializedBy specialization: GenericArguments,
    in scopeOfUse: AnyScopeID, at site: SourceRange
  ) -> ConstraintSet {
    if d.kind == ModuleDecl.self { return [] }
    let lca = program.innermostCommonScope(program[d].scope, scopeOfUse)

    let origin = ConstraintOrigin(.whereClause, at: site)
    var result = ConstraintSet()
    for s in program.scopes(from: program[d].scope) {
      if s == lca { break }
      if let e = environment(of: s) {
        for g in e.constraints {
          let c = specialize(g, for: specialization, in: scopeOfUse, origin: origin)
          result.insert(c)
        }
      }
    }
    return result
  }

  /// Returns generic parameters captured by `s` and the scopes semantically containing `s`.
  ///
  /// A declaration may take generic parameters even if it doesn't declare any. For example, a
  /// nested function will implicitly capture the generic parameters introduced in its context.
  ///
  /// Parameters are returned outer to inner, left to right: the first parameter of the outermost
  /// generic scope appears first; the last parameter of the innermost generic scope appears last.
  public mutating func accumulatedGenericParameters<T: ScopeID>(
    in s: T
  ) -> ReversedCollection<[GenericParameterDecl.ID]> {
    var result: [GenericParameterDecl.ID] = []
    appendGenericParameters(in: s, to: &result)
    return result.reversed()
  }

  /// Appends generic parameters captured by `s` and the scopes semantically containing `s` to
  /// `accumulatedParameters`, right to left, inner to outer.
  private mutating func appendGenericParameters<T: ScopeID>(
    in s: T, to accumulatedParameters: inout [GenericParameterDecl.ID]
  ) {
    switch s.kind.value {
    case is ConformanceDecl.Type:
      appendGenericParameters(in: ConformanceDecl.ID(s)!, to: &accumulatedParameters)
    case is ExtensionDecl.Type:
      appendGenericParameters(in: ExtensionDecl.ID(s)!, to: &accumulatedParameters)
    case is GenericScope.Type:
      accumulatedParameters.append(contentsOf: (program.ast[s] as! GenericScope).genericParameters)
    case is TranslationUnit.Type, is ModuleDecl.Type:
      return
    default:
      break
    }

    appendGenericParameters(in: program[s].scope, to: &accumulatedParameters)
  }

  /// Appends generic parameters captured by `s` and the scopes semantically containing `s` to
  /// `accumulatedParameters`, right to left, inner to outer.
  private mutating func appendGenericParameters<T: TypeExtendingDecl>(
    in d: T.ID, to accumulatedParameters: inout [GenericParameterDecl.ID]
  ) {
    guard let p = scopeExtended(by: d) else { return }
    appendGenericParameters(in: p, to: &accumulatedParameters)
  }

  /// Appends generic parameters captured by `s` and the scopes semantically containing `s` to
  /// `accumulatedParameters`, right to left, inner to outer.
  private func appendGenericParameters<T: GenericDecl>(
    in d: T.ID, to accumulatedParameters: inout [GenericParameterDecl.ID]
  ) {
    if let clause = program[d].genericClause {
      accumulatedParameters.append(contentsOf: clause.value.parameters)
    }
  }

  /// Returns the trait of which `d` is a member, or `nil` if `d` isn't member of a trait.
  mutating func traitDeclaring<T: DeclID>(_ d: T) -> TraitType? {
    guard let p = program.nodeToScope[d] else {
      assert(d.kind == ModuleDecl.self)
      return nil
    }

    switch p.kind {
    case TraitDecl.self:
      return TraitType(TraitDecl.ID(p)!, ast: program.ast)
    case ExtensionDecl.self:
      return TraitType(uncheckedType(of: ExtensionDecl.ID(p)!))
    case MethodDecl.self:
      return traitDeclaring(MethodDecl.ID(p)!)
    case SubscriptDecl.self:
      return traitDeclaring(SubscriptDecl.ID(p)!)
    default:
      return nil
    }
  }

  // MARK: Quantifier elimination

  /// A context in which a generic parameter can be instantiated.
  private struct InstantiationContext {

    /// The scope in which the parameter is being used.
    let scopeOfUse: AnyScopeID

    /// The scope extended by `scopeOfUse` if the latter is contained in an extension.
    let extendedScope: AnyScopeID?

  }

  /// Creates a context for instantiating generic parameters used in `scopeOfUse`.
  private mutating func instantiationContext(in scopeOfUse: AnyScopeID) -> InstantiationContext {
    .init(scopeOfUse: scopeOfUse, extendedScope: bridgedScope(of: scopeOfUse))
  }

  /// Creates a context for instantiating generic parameters in `scopeOfUse` by for using `r`.
  private mutating func instantiationContext(
    _ r: DeclReference, in scopeOfUse: AnyScopeID
  ) -> InstantiationContext {
    if let d = r.decl {
      return instantiationContext(forUsing: d, in: scopeOfUse)
    } else {
      return instantiationContext(in: scopeOfUse)
    }
  }

  /// Creates a context for instantiating generic parameters in `scopeOfUse` by for using `d`.
  private mutating func instantiationContext(
    forUsing d: AnyDeclID, in scopeOfUse: AnyScopeID
  ) -> InstantiationContext {
    if let i = InitializerDecl.ID(d) {
      return instantiationContext(forUsing: i, in: scopeOfUse)
    } else if isRecursive(useOf: d, in: scopeOfUse) {
      return instantiationContext(in: program[d].scope)
    } else {
      return instantiationContext(in: scopeOfUse)
    }
  }

  /// Creates a context for instantiating generic parameters in `scopeOfUse` by for using `d`.
  private mutating func instantiationContext(
    forUsing d: InitializerDecl.ID, in scopeOfUse: AnyScopeID
  ) -> InstantiationContext {
    let container = program[d].scope
    if program.isContained(scopeOfUse, in: container) {
      return instantiationContext(in: program[container].scope)
    } else {
      return instantiationContext(in: scopeOfUse)
    }
  }

  /// Replaces the generic parameters in `subject` by fresh variables, forming instantiation
  /// constraints at `site`.
  private mutating func open(type: AnyType, at site: SourceRange) -> InstantiatedType {
    // Since no generic parameter can be introduced at module scope, passing a module here will
    // force all parameters to be opened.
    instantiate(
      type, in: AnyScopeID(program.ast.coreLibrary!), cause: .init(.structural, at: site))
  }

  /// Replaces the generic parameters in `candidate` by fresh variables if their environments don't
  /// contain `scopeOfUse`, updating `substitutions` with opened generic parameters and anchoring
  /// instantiation constraints at `cause`.
  mutating func instantiate(
    _ candidate: NameResolutionResult.Candidate, in scopeOfUse: AnyScopeID,
    updating substitutions: inout [GenericParameterDecl.ID: AnyType],
    anchoringInstantiationConstraintsAt cause: ConstraintOrigin
  ) -> NameResolutionResult.Candidate {
    let ctx = instantiationContext(candidate.reference, in: scopeOfUse)

    let t = instantiate(candidate.type, in: ctx, cause: cause, updating: &substitutions)
    var cs = candidate.constraints.union(t.constraints)

    let r = candidate.reference.modifyingArguments(mutating: &substitutions) { (s, v) in
      let v = (v as? AnyType) ?? UNIMPLEMENTED()
      let x = instantiate(v, in: ctx, cause: cause, updating: &s)
      cs.formUnion(x.constraints)
      return x.shape
    }

    instantiate(
      constraints: &cs, in: ctx, updating: &substitutions,
      anchoringInstantiationConstraintsAt: cause)

    return .init(reference: r, type: t.shape, constraints: cs, diagnostics: candidate.diagnostics)
  }

  /// Replaces the generic parameters in `subject` by fresh variables if their environments don't
  /// contain `scopeOfUse`, assigning `cause` to instantiation constraints.
  private mutating func instantiate(
    _ subject: AnyType, in scopeOfUse: AnyScopeID, cause: ConstraintOrigin
  ) -> InstantiatedType {
    let ctx = instantiationContext(in: scopeOfUse)
    var substitutions: [GenericParameterDecl.ID: AnyType] = [:]
    return instantiate(subject, in: ctx, cause: cause, updating: &substitutions)
  }

  /// Replaces the generic parameters in `subject` by fresh variables if their environments don't
  /// contain `contextOfUse`, assigning `cause` to instantiation constraints.
  private mutating func instantiate(
    _ subject: AnyType, in contextOfUse: InstantiationContext, cause: ConstraintOrigin,
    updating substitutions: inout [GenericParameterDecl.ID: AnyType]
  ) -> InstantiatedType {
    let shape = subject.transform(mutating: &self, transform)
    return InstantiatedType(shape: shape, constraints: [])

    func transform(mutating me: inout Self, _ t: AnyType) -> TypeTransformAction {
      // Nothing to do if `t` doesn't contain any generic parameter.
      if !t[.hasGenericTypeParameter] && !t[.hasGenericValueParameter] {
        return .stepOver(t)
      }

      switch t.base {
      case let u as AssociatedTypeType:
        return transform(mutating: &me, u)
      case let u as GenericTypeParameterType:
        return transform(mutating: &me, u)
      default:
        return .stepInto(t)
      }
    }

    func transform(
      mutating me: inout Self, _ t: AssociatedTypeType
    ) -> TypeTransformAction {
      UNIMPLEMENTED("quantifier elimination for associated types (#1043)")
    }

    func transform(
      mutating me: inout Self, _ t: GenericTypeParameterType
    ) -> TypeTransformAction {
      if let t = substitutions[t.decl] {
        return .stepOver(t)
      } else if me.shouldOpen(t, in: contextOfUse) {
        // TODO: Collect constraints
        return .stepOver(substitutions[t.decl].setIfNil(^me.freshVariable()))
      } else {
        return .stepOver(substitutions[t.decl].setIfNil(^t))
      }
    }
  }

  /// Instantiates the contents of `constraints` in `contextOfUse`, updating `substitutions` with
  /// opened generic parameters and anchoring instantiation constraints at `cause`.
  private mutating func instantiate(
    constraints: inout ConstraintSet, in contextOfUse: InstantiationContext,
    updating substitutions: inout [GenericParameterDecl.ID: AnyType],
    anchoringInstantiationConstraintsAt cause: ConstraintOrigin
  ) {
    var work = ConstraintSet()
    swap(&work, &constraints)

    while var c = work.popFirst() {
      c.modifyTypes { (t) in
        let x = instantiate(t, in: contextOfUse, cause: cause, updating: &substitutions)
        work.formUnion(x.constraints)
        return x.shape
      }
      constraints.insert(c)
    }
  }

  /// Returns `true` iff `contextOfUse` is not contained in `p`'s environment.
  private func shouldOpen(
    _ p: GenericTypeParameterType, in contextOfUse: InstantiationContext
  ) -> Bool {
    // Generic parameters introduced by a trait can't be referenced outside of their environment.
    let introductionScope = program[p.decl].scope
    if introductionScope.kind == TraitDecl.self {
      return false
    }

    // Reference is contained if it's lexically enclosed in the parameter's environment or if it
    // occurs in an extension of the scope associated with that environment.
    if program.isContained(contextOfUse.scopeOfUse, in: introductionScope) {
      return false
    } else if let s = contextOfUse.extendedScope {
      return !program.isContained(s, in: introductionScope)
    }

    // Reference is not contained.
    return true
  }

  /// Returns `true` iff a use of `d` in `scopeOfUse` is recursive.
  private func isRecursive(useOf d: AnyDeclID, in scopeOfUse: AnyScopeID) -> Bool {
    if let s = AnyScopeID(d) {
      return d.isCallable && program.isContained(scopeOfUse, in: s)
    } else {
      return false
    }
  }

  // MARK: Type inference

  /// Returns the inferred type of `d`, which is is used as `purpose`, inserting new proof
  /// obligations in `obligations`.
  private mutating func inferredType(
    of d: BindingDecl.ID, usedAs purpose: BindingDeclUse,
    updating obligations: inout ProofObligations
  ) -> AnyType {
    let p = program[d].pattern
    guard
      let pattern = inferredType(
        of: p.id, withHint: purpose.filteredType, updating: &obligations
      ).errorFree
    else { return .error }

    // If `d` has no initializer, its type is that of its annotation, if present. Otherwise, its
    // pattern must be used as a filter and the is inferred to have the same type.
    guard let i = program[d].initializer else {
      switch purpose {
      case .irrefutable:
        assert(p.annotation != nil, "expected type annotation")
        if !p.introducer.value.isConsuming && program.isLocal(d) {
          report(.error(binding: p.introducer.value, requiresInitializerAt: p.introducer.site))
          return .error
        } else {
          return pattern
        }

      case .condition:
        assert(p.annotation != nil, "expected type annotation")
        return pattern

      case .filter:
        return pattern
      }
    }

    // Note: `i` should not have been assigned a type if before `d` is checked.
    assert(cache.local.exprType[i] == nil)
    let initializer = constrain(i, to: ^freshVariable(), in: &obligations)

    // If `d` has no annotation, its type is inferred as that of its initializer. Otherwise, the
    // type of its initializer must be subtype or supertype of its pattern if the latter is used
    // irrefutably or as a condition/filter, respectively.
    if p.annotation == nil {
      let o = ConstraintOrigin(.initializationWithPattern, at: program[i].site)
      obligations.insert(EqualityConstraint(initializer, pattern, origin: o))
    } else if purpose == .irrefutable {
      let o = ConstraintOrigin(.initializationWithHint, at: program[i].site)
      obligations.insert(SubtypingConstraint(initializer, pattern, origin: o))
    } else {
      let o = ConstraintOrigin(.optionalBinding, at: program[i].site)
      obligations.insert(SubtypingConstraint(pattern, initializer, origin: o))
    }

    // Collect the proof obligations for the initializer. The resulting type can be discarded; the
    // type of `i` will be assigned after the all proof obligations are discharged.
    _ = inferredType(of: i, withHint: pattern, updating: &obligations)
    return pattern
  }

  /// Returns the inferred type of `e`, updating `obligations` and gathering contextual information
  /// from `hint`.
  private mutating func inferredType<T: ExprID>(
    of e: T, withHint hint: AnyType? = nil,
    updating obligations: inout ProofObligations
  ) -> AnyType {
    // Preserve choices already committed to the AST.
    if let t = cache.local.exprType[e] { return t }
    defer { assert(obligations.exprType[e] != nil) }

    switch e.kind {
    case BooleanLiteralExpr.self:
      return _inferredType(of: BooleanLiteralExpr.ID(e)!, withHint: hint, updating: &obligations)
    case CastExpr.self:
      return _inferredType(of: CastExpr.ID(e)!, withHint: hint, updating: &obligations)
    case ConditionalExpr.self:
      return _inferredType(of: ConditionalExpr.ID(e)!, withHint: hint, updating: &obligations)
    case ExistentialTypeExpr.self:
      return _inferredType(of: ExistentialTypeExpr.ID(e)!, withHint: hint, updating: &obligations)
    case FloatLiteralExpr.self:
      return _inferredType(of: FloatLiteralExpr.ID(e)!, withHint: hint, updating: &obligations)
    case FunctionCallExpr.self:
      return _inferredType(of: FunctionCallExpr.ID(e)!, withHint: hint, updating: &obligations)
    case InoutExpr.self:
      return _inferredType(of: InoutExpr.ID(e)!, withHint: hint, updating: &obligations)
    case IntegerLiteralExpr.self:
      return _inferredType(of: IntegerLiteralExpr.ID(e)!, withHint: hint, updating: &obligations)
    case LambdaExpr.self:
      return _inferredType(of: LambdaExpr.ID(e)!, withHint: hint, updating: &obligations)
    case MatchExpr.self:
      return _inferredType(of: MatchExpr.ID(e)!, withHint: hint, updating: &obligations)
    case NameExpr.self:
      return _inferredType(of: NameExpr.ID(e)!, withHint: hint, updating: &obligations)
    case PragmaLiteralExpr.self:
      return _inferredType(of: PragmaLiteralExpr.ID(e)!, withHint: hint, updating: &obligations)
    case RemoteExpr.self:
      return _inferredType(of: RemoteExpr.ID(e)!, withHint: hint, updating: &obligations)
    case SequenceExpr.self:
      return _inferredType(of: SequenceExpr.ID(e)!, withHint: hint, updating: &obligations)
    case StringLiteralExpr.self:
      return _inferredType(of: StringLiteralExpr.ID(e)!, withHint: hint, updating: &obligations)
    case SubscriptCallExpr.self:
      return _inferredType(of: SubscriptCallExpr.ID(e)!, withHint: hint, updating: &obligations)
    case TupleExpr.self:
      return _inferredType(of: TupleExpr.ID(e)!, withHint: hint, updating: &obligations)
    case TupleMemberExpr.self:
      return _inferredType(of: TupleMemberExpr.ID(e)!, withHint: hint, updating: &obligations)
    default:
      unexpected(e, in: program.ast)
    }
  }

  /// Returns the inferred type of `e`, updating `obligations` and gathering contextual information
  /// from `hint`.
  private mutating func _inferredType(
    of e: BooleanLiteralExpr.ID, withHint hint: AnyType? = nil,
    updating obligations: inout ProofObligations
  ) -> AnyType {
    constrain(e, to: ^program.ast.coreType("Bool")!, in: &obligations)
  }

  /// Returns the inferred type of `e`, updating `obligations` and gathering contextual information
  /// from `hint`.
  private mutating func _inferredType(
    of e: CastExpr.ID, withHint hint: AnyType? = nil,
    updating obligations: inout ProofObligations
  ) -> AnyType {
    guard let target = evalTypeAnnotation(program[e].right).errorFree else {
      return constrain(e, to: .error, in: &obligations)
    }

    let cause = ConstraintOrigin(.cast, at: program[e].site)
    let rhs = instantiate(target, in: program[e].scope, cause: cause)
    obligations.insert(rhs.constraints)

    switch program[e].direction {
    case .down:
      // Note: constraining the type of the LHS to be above the RHS wouldn't contribute any useful
      // information to the constraint system.
      _ = inferredType(of: program[e].left, updating: &obligations)

    case .up:
      // The type of the LHS must be statically known to subtype of the RHS.
      let lhs = inferredType(
        of: program[e].left, withHint: ^freshVariable(), updating: &obligations)
      obligations.insert(SubtypingConstraint(lhs, rhs.shape, origin: cause))

    case .pointerConversion:
      // The LHS be a `Builtin.ptr`. The RHS must be a remote type.
      if !(rhs.shape.base is RemoteType) {
        report(.error(invalidPointerConversionAt: program[e].right.site))
        return constrain(e, to: .error, in: &obligations)
      }

      let lhs = inferredType(of: program[e].left, updating: &obligations)
      obligations.insert(EqualityConstraint(lhs, .builtin(.ptr), origin: cause))
    }

    // Unless an error occurred, the inferred type is `rhs`.
    return constrain(e, to: rhs.shape, in: &obligations)
  }

  /// Returns the inferred type of `e`, updating `obligations` and gathering contextual information
  /// from `hint`.
  private mutating func _inferredType(
    of e: ConditionalExpr.ID, withHint hint: AnyType? = nil,
    updating obligations: inout ProofObligations
  ) -> AnyType {
    // Condition doesn't participate in inference.
    check(program[e].condition)

    let a = inferredType(of: program[e].success, withHint: hint, updating: &obligations)
    let b = inferredType(of: program[e].failure.value, withHint: hint, updating: &obligations)
    let t = ^freshVariable()
    obligations.insert(
      MergingConstraint(t, [a, b], origin: .init(.branchMerge, at: program[e].introducerSite)))
    return constrain(e, to: t, in: &obligations)
  }

  /// Returns the inferred type of `e`, updating `obligations` and gathering contextual information
  /// from `hint`.
  private mutating func _inferredType(
    of e: ExistentialTypeExpr.ID, withHint hint: AnyType? = nil,
    updating obligations: inout ProofObligations
  ) -> AnyType {
    if let t = evalTypeAnnotation(e).errorFree {
      return constrain(e, to: ^MetatypeType(of: t), in: &obligations)
    } else {
      return constrain(e, to: .error, in: &obligations)
    }
  }

  /// Returns the inferred type of `e`, updating `obligations` and gathering contextual information
  /// from `hint`.
  private mutating func _inferredType(
    of e: FloatLiteralExpr.ID, withHint hint: AnyType? = nil,
    updating obligations: inout ProofObligations
  ) -> AnyType {
    let t = ^program.ast.coreType("Float64")!
    return _inferredType(ofLiteral: e, withHint: hint, defaultingTo: t, updating: &obligations)
  }

  /// Returns the inferred type of `e`, updating `obligations` and gathering contextual information
  /// from `hint`.
  private mutating func _inferredType(
    of e: FunctionCallExpr.ID, withHint hint: AnyType? = nil,
    updating obligations: inout ProofObligations
  ) -> AnyType {
    let callee = _inferredType(
      ofCallee: program[e].callee, usedAs: .function, withHint: hint,
      appliedTo: program[e].arguments, updating: &obligations)

    // We failed to infer the type of the callee. We can stop here.
    if callee.isError {
      return constrain(e, to: .error, in: &obligations)
    }

    // The callee has a callable type or we need inference to determine its type. Either way,
    // constraint the callee and its arguments with a function call constraints.
    if isArrow(callee) || (callee.base is TypeVariable) {
      return _inferredType(of: e, withCallee: callee, withHint: hint, updating: &obligations)
    }

    // In any other case, the callee is known to be not callable.
    report(.error(cannotCall: callee, as: .function, at: program[e].callee.site))
    return constrain(e, to: .error, in: &obligations)
  }

  /// Returns the inferred type of `e` knowing its callee has type `callee`, updating `obligations`
  /// and gathering contextual information from `hint`.
  private mutating func _inferredType(
    of e: FunctionCallExpr.ID, withCallee callee: AnyType, withHint hint: AnyType?,
    updating obligations: inout ProofObligations
  ) -> AnyType {
    var arguments: [CallConstraint.Argument] = []
    for a in program[e].arguments {
      let p = inferredType(of: a.value, withHint: ^freshVariable(), updating: &obligations)
      arguments.append(.init(label: a.label, type: p, valueSite: program[a.value].site))
    }

    let output = ((callee.base as? CallableType)?.output ?? hint) ?? ^freshVariable()
    obligations.insert(
      CallConstraint(
        arrow: callee, takes: arguments, gives: output,
        origin: .init(.callee, at: program[e].callee.site)))

    return constrain(e, to: output, in: &obligations)
  }

  /// Returns the inferred type of `e`, updating `obligations` and gathering contextual information
  /// from `hint`.
  private mutating func _inferredType(
    of e: InoutExpr.ID, withHint hint: AnyType? = nil,
    updating obligations: inout ProofObligations
  ) -> AnyType {
    let t = inferredType(of: program[e].subject, withHint: hint, updating: &obligations)
    return constrain(e, to: t, in: &obligations)
  }

  /// Returns the inferred type of `e`, updating `obligations` and gathering contextual information
  /// from `hint`.
  private mutating func _inferredType(
    of e: IntegerLiteralExpr.ID, withHint hint: AnyType? = nil,
    updating obligations: inout ProofObligations
  ) -> AnyType {
    let t = ^program.ast.coreType("Int")!
    return _inferredType(ofLiteral: e, withHint: hint, defaultingTo: t, updating: &obligations)
  }

  /// Returns the inferred type of `e`, updating `obligations` and gathering contextual information
  /// from `hint`.
  private mutating func _inferredType(
    of e: LambdaExpr.ID, withHint hint: AnyType? = nil,
    updating obligations: inout ProofObligations
  ) -> AnyType {
    let h = LambdaType(hint)
    let d = program[e].decl.id
    let inputs = uncheckedInputTypes(of: e, withHint: h)

    let captures = uncheckedCaptureTypes(of: d)
    let environment = TupleType(captures.explicit + captures.implicit)

    let output = inferredReturnType(of: e, withHint: h?.output, updating: &obligations)
    if output.isError {
      return constrain(e, to: .error, in: &obligations)
    }

    let effect: AccessEffect
    if let k = program[d].receiverEffect {
      effect = k.value
    } else if program[d].explicitCaptures.contains(where: isVar(_:)) {
      effect = .inout
    } else if captures.implicit.contains(where: { RemoteType($0.type)!.access == .inout }) {
      effect = .inout
    } else {
      effect = .let
    }

    let result = ^LambdaType(
      receiverEffect: effect,
      environment: ^environment,
      inputs: inputs, output: output)
    obligations.assign(result, to: AnyDeclID(d))
    return constrain(e, to: result, in: &obligations)
  }

  /// Returns the inferred type of `e`, updating `obligations` and gathering contextual information
  /// from `hint`.
  private mutating func _inferredType(
    of e: MatchExpr.ID, withHint hint: AnyType? = nil,
    updating obligations: inout ProofObligations
  ) -> AnyType {
    let subject = inferredType(of: program[e].subject, updating: &obligations)
    for c in program[e].cases {
      _ = inferredType(of: program[c].pattern, withHint: subject, updating: &obligations)
    }
    return constrain(e, to: AnyType.void, in: &obligations)
  }

  /// Returns the inferred type of `e`, updating `obligations` and gathering contextual information
  /// from `hint`.
  ///
  /// - Parameters:
  ///   - implicitNominalScope: the type of the nominal scope in which the leftmost component of
  ///     `e` is resolved if it is implicit (e.g., `.foo.bar`).
  ///   - purpose: How `e` is used.
  private mutating func _inferredType(
    of e: NameExpr.ID, inImplicitScope implicitNominalScope: AnyType? = nil,
    usedAs purpose: NameUse = .unapplied,
    withHint hint: AnyType? = nil,
    updating obligations: inout ProofObligations
  ) -> AnyType {
    let resolution = resolve(e, usedAs: purpose) { (me, n) in
      switch me.program[n].domain {
      case .explicit(let e):
        return me.inferredType(of: e, updating: &obligations)
      case .implicit:
        return implicitNominalScope
      case .none, .operand:
        unreachable()
      }
    }

    let unresolved: [NameExpr.ID]
    var lastVisited: AnyType?

    switch resolution {
    case .failed:
      return constrain(e, to: .error, in: &obligations)

    case .canceled(let p, let suffix):
      if p == nil {
        report(.error(noContextToResolve: program[e].name.value, at: program[e].name.site))
        return constrain(e, to: .error, in: &obligations)
      }
      unresolved = suffix
      lastVisited = p

    case .done(let prefix, let suffix):
      unresolved = suffix
      lastVisited = constrain(prefix, in: &obligations)
    }

    // Create the necessary constraints to let the solver resolve the remaining components.
    for (i, component) in unresolved.enumerated() {
      let memberType = ^freshVariable()
      obligations.insert(
        MemberConstraint(
          lastVisited!, hasMember: memberType, referredToBy: component, in: program.ast,
          usedAs: (i == unresolved.count - 1) ? purpose : .unapplied,
          origin: ConstraintOrigin(.member, at: program[component].site)))
      lastVisited = constrain(component, to: memberType, in: &obligations)
    }

    return lastVisited!
  }

  /// Returns the inferred type of `e`, updating `obligations` and gathering contextual information
  /// from `hint`.
  private mutating func _inferredType(
    of e: PragmaLiteralExpr.ID, withHint hint: AnyType? = nil,
    updating obligations: inout ProofObligations
  ) -> AnyType {
    switch program.ast[e].kind {
    case .file:
      return constrain(e, to: ^program.ast.coreType("String")!, in: &obligations)
    case .line:
      return constrain(e, to: ^program.ast.coreType("Int")!, in: &obligations)
    }
  }

  /// Returns the inferred type of `e`, using `hint` for context and updating `obligations`.
  private mutating func _inferredType(
    of e: RemoteExpr.ID, withHint hint: AnyType? = nil,
    updating obligations: inout ProofObligations
  ) -> AnyType {
    let t = inferredType(
      of: program[e].operand, withHint: RemoteType(hint)?.bareType, updating: &obligations)
    return constrain(e, to: ^RemoteType(program[e].convention.value, t), in: &obligations)
  }

  /// Returns the inferred type of `e`, updating `obligations` and gathering contextual information
  /// from `hint`.
  private mutating func _inferredType(
    of e: SequenceExpr.ID, withHint hint: AnyType? = nil,
    updating obligations: inout ProofObligations
  ) -> AnyType {
    // Transform the sequence into a binary tree.
    guard let tree = fold(e) else {
      return constrain(e, to: .error, in: &obligations)
    }

    // Generate constraints from the folded sequence.
    let root = _inferredType(of: tree, withHint: hint, updating: &obligations)
    return constrain(e, to: root, in: &obligations)
  }

  /// Returns the inferred type of `e`, updating `obligations` and gathering contextual information
  /// from `hint`.
  private mutating func _inferredType(
    of e: FoldedSequenceExpr, withHint hint: AnyType? = nil,
    updating obligations: inout ProofObligations
  ) -> AnyType {
    switch e {
    case .infix(let callee, let lhs, let rhs):
      // Infer the types of the operands.
      let lhsType = _inferredType(of: lhs, updating: &obligations)
      let rhsType = _inferredType(of: rhs, withHint: ^freshVariable(), updating: &obligations)

      if lhsType.isError || rhsType.isError {
        return .error
      }

      let operatorType = ^freshVariable()
      let outputType = ^freshVariable()
      constrain(callee.expr, to: operatorType, in: &obligations)

      // The operator is a member function of the left operand.
      obligations.insert(
        MemberConstraint(
          lhsType, hasMember: operatorType, referredToBy: callee.expr, in: program.ast,
          usedAs: .unapplied,
          origin: .init(.member, at: program[callee.expr].site)))
      obligations.insert(
        CallConstraint(
          arrow: operatorType,
          takes: [.init(label: nil, type: rhsType, valueSite: program.ast.site(of: rhs))],
          gives: outputType,
          origin: .init(.callee, at: program.ast.site(of: e))))

      return outputType

    case .leaf(let l):
      return inferredType(of: l, withHint: hint, updating: &obligations)
    }
  }

  /// Returns the inferred type of `e`, updating `obligations` and gathering contextual information
  /// from `hint`.
  private mutating func _inferredType(
    of e: StringLiteralExpr.ID, withHint hint: AnyType? = nil,
    updating obligations: inout ProofObligations
  ) -> AnyType {
    constrain(e, to: ^program.ast.coreType("String")!, in: &obligations)
  }

  /// Returns the inferred type of `e`, updating `obligations` and gathering contextual information
  /// from `hint`.
  private mutating func _inferredType(
    of e: SubscriptCallExpr.ID, withHint hint: AnyType? = nil,
    updating obligations: inout ProofObligations
  ) -> AnyType {
    let callee = _inferredType(
      ofCallee: program[e].callee, usedAs: .subscript, withHint: hint,
      appliedTo: program[e].arguments, updating: &obligations)

    // We failed to infer the type of the callee. We can stop here.
    if callee.isError {
      return constrain(e, to: .error, in: &obligations)
    }

    // The callee has a metatype and is a name expression bound to a nominal type declaration,
    // meaning that the call is actually a sugared buffer type expression.
    if isBoundToNominalTypeDecl(program[e].callee, in: obligations) {
      UNIMPLEMENTED()
    }

    // The callee has a callable type or we need inference to determine its type. Either way,
    // constraint the callee and its arguments with a function call constraints.
    if isSubscript(callee) || (callee.base is TypeVariable) {
      return _inferredType(of: e, withCallee: callee, withHint: hint, updating: &obligations)
    }

    // In any other case, the callee is known to be not callable.
    report(.error(cannotCall: callee, as: .subscript, at: program[e].callee.site))
    return constrain(e, to: .error, in: &obligations)
  }

  /// Returns the inferred type of `e` knowing its callee has type `callee`, updating `obligations`
  /// and gathering contextual information from `hint`.
  private mutating func _inferredType(
    of e: SubscriptCallExpr.ID, withCallee callee: AnyType, withHint hint: AnyType?,
    updating obligations: inout ProofObligations
  ) -> AnyType {
    var arguments: [CallConstraint.Argument] = []
    for a in program[e].arguments {
      let p = inferredType(of: a.value, withHint: ^freshVariable(), updating: &obligations)
      arguments.append(.init(label: a.label, type: p, valueSite: program[a.value].site))
    }

    let output = ((callee.base as? CallableType)?.output ?? hint) ?? ^freshVariable()
    obligations.insert(
      CallConstraint(
        subscript: callee, takes: arguments, gives: output,
        origin: .init(.callee, at: program[e].callee.site)))

    return constrain(e, to: output, in: &obligations)
  }

  /// Returns the inferred type of `e`, updating `obligations` and gathering contextual information
  /// from `hint`.
  private mutating func _inferredType(
    of e: TupleExpr.ID, withHint hint: AnyType? = nil,
    updating obligations: inout ProofObligations
  ) -> AnyType {
    let elements = program[e].elements
    var elementTypes: [TupleType.Element] = []

    // If the expected type is a tuple compatible with the shape of the expression, propagate that
    // information down the expression tree. Otherwise, infer the type of the expression from the
    // leaves and use type constraints to detect potential mismatch.
    if let type = TupleType(hint),
      type.elements.elementsEqual(elements, by: { (a, b) in a.label == b.label?.value })
    {
      for (t, e) in zip(type.elements, elements) {
        let u = inferredType(of: e.value, withHint: t.type, updating: &obligations)
        elementTypes.append(.init(label: e.label?.value, type: u))
      }
    } else {
      for e in elements {
        let u = inferredType(of: e.value, withHint: nil, updating: &obligations)
        elementTypes.append(.init(label: e.label?.value, type: u))
      }
    }

    return constrain(e, to: ^TupleType(elementTypes), in: &obligations)
  }

  /// Returns the inferred type of `e`, updating `obligations` and gathering contextual information
  /// from `hint`.
  private mutating func _inferredType(
    of e: TupleMemberExpr.ID, withHint hint: AnyType? = nil,
    updating obligations: inout ProofObligations
  ) -> AnyType {
    let s = inferredType(of: program[e].tuple, withHint: nil, updating: &obligations)
    let t = ^freshVariable()
    let i = program[e].index
    obligations.insert(
      TupleMemberConstraint(s, at: i.value, hasType: t, origin: .init(.member, at: i.site)))
    return constrain(e, to: t, in: &obligations)
  }

  /// Returns the inferred type of `callee`, which is the callee of a function, initializer, or
  /// subscript applied to with `arguments`, updating `state` with inference facts and deferred
  /// type checking requests.
  private mutating func _inferredType(
    ofCallee callee: AnyExprID, usedAs purpose: NameUse, withHint hint: AnyType?,
    appliedTo arguments: [LabeledArgument],
    updating obligations: inout ProofObligations
  ) -> AnyType {
    assert(purpose != .unapplied)
    switch callee.kind {
    case NameExpr.self:
      let e = NameExpr.ID(callee)!
      return _inferredType(of: e, inImplicitScope: hint, usedAs: purpose, updating: &obligations)
    default:
      return inferredType(of: callee, updating: &obligations)
    }
  }

  /// Returns the inferred type of `literal`, which is a literal, updating `obligations`, gathering
  /// contextual information from `hint`, and defaulting to `defaultType` if contextual information
  /// doesn't allow top-down inference.
  ///
  /// If `hint` is not `nil`, it is constrained to be conforming to the `ExpressibleBy***Literal`
  /// corresponding to `defaultType` and the type of `e` if inferred as `hint`. Otherwise, the
  /// type of `e` is inferred as `defaultType`.
  ///
  /// - Requires: `e` is a literal expression.
  private mutating func _inferredType<T: Expr>(
    ofLiteral literal: T.ID, withHint hint: AnyType? = nil, defaultingTo defaultType: AnyType,
    updating obligations: inout ProofObligations
  ) -> AnyType {
    guard let h = hint else {
      return constrain(literal, to: defaultType, in: &obligations)
    }

    // Fast path if `e` is the default type.
    if areEquivalent(defaultType, h, in: program[literal].scope) {
      return constrain(literal, to: h, in: &obligations)
    }

    let cause = ConstraintOrigin(.literal, at: program[literal].site)
    let t = ^freshVariable()
    let p = program.ast.coreTrait(forTypesExpressibleBy: T.self)!

    let preferred: ConstraintSet = [
      EqualityConstraint(t, defaultType, origin: cause),
      SubtypingConstraint(defaultType, h, origin: cause),
    ]
    let alternative: ConstraintSet = [
      EqualityConstraint(t, h, origin: cause),
      ConformanceConstraint(h, conformsTo: p, origin: cause),
    ]

    obligations.insert(
      DisjunctionConstraint(
        between: [
          .init(constraints: preferred, penalties: 0),
          .init(constraints: alternative, penalties: 1),
        ],
        origin: cause))

    return constrain(literal, to: t, in: &obligations)
  }

  /// Returns the inferred type of `e`'s output, updating `obligations` and gathering contextual
  /// information from `hint`.
  private mutating func inferredReturnType(
    of e: LambdaExpr.ID, withHint hint: AnyType? = nil,
    updating obligations: inout ProofObligations
  ) -> AnyType {
    if let o = program[e].decl.output {
      return evalTypeAnnotation(o)
    } else if case .expr(let b) = program[e].decl.body {
      return inferredType(of: b, withHint: hint, updating: &obligations)
    } else {
      report(.error(cannotInferComplexReturnTypeAt: program[e].decl.introducerSite))
      return .error
    }
  }

  /// Returns the inferred type of `p`, updating `obligations` and gathering contextual information
  /// from `hint`.
  private mutating func inferredType(
    of p: AnyPatternID, withHint hint: AnyType? = nil,
    updating obligations: inout ProofObligations
  ) -> AnyType {
    switch p.kind {
    case BindingPattern.self:
      return inferredType(of: BindingPattern.ID(p)!, withHint: hint, updating: &obligations)
    case ExprPattern.self:
      return inferredType(of: ExprPattern.ID(p)!, withHint: hint, updating: &obligations)
    case NamePattern.self:
      return inferredType(of: NamePattern.ID(p)!, withHint: hint, updating: &obligations)
    case TuplePattern.self:
      return inferredType(of: TuplePattern.ID(p)!, withHint: hint, updating: &obligations)
    case WildcardPattern.self:
      return inferredType(of: WildcardPattern.ID(p)!, withHint: hint, updating: &obligations)
    default:
      unexpected(p, in: program.ast)
    }
  }

  /// Returns the inferred type of `p`, updating `obligations` and gathering contextual information
  /// from `hint`.
  private mutating func inferredType(
    of p: BindingPattern.ID, withHint hint: AnyType? = nil,
    updating obligations: inout ProofObligations
  ) -> AnyType {
    // A binding pattern introduces additional type information when it has a type annotation. In
    // that case, the type denoted by the annotation is used to infer the type of the sub-pattern
    // and constrained to be a subtype of the expected type, if any.
    var subpattern = hint
    if let a = program[p].annotation {
      let subject = evalTypeAnnotation(a)
      if let t = hint {
        obligations.insert(
          SubtypingConstraint(subject, t, origin: .init(.annotation, at: program[p].site)))
      }
      subpattern = subject
    }

    return inferredType(of: program[p].subpattern, withHint: subpattern, updating: &obligations)
  }

  /// Returns the inferred type of `p`, updating `obligations` and gathering contextual information
  /// from `hint`.
  private mutating func inferredType(
    of p: ExprPattern.ID, withHint hint: AnyType? = nil,
    updating obligations: inout ProofObligations
  ) -> AnyType {
    inferredType(of: program[p].expr, withHint: hint, updating: &obligations)
  }

  /// Returns the inferred type of `p`, updating `obligations` and gathering contextual information
  /// from `hint`.
  private mutating func inferredType(
    of p: NamePattern.ID, withHint hint: AnyType? = nil,
    updating obligations: inout ProofObligations
  ) -> AnyType {
    // Note: `declType` is set only if we're visiting the containing pattern more than once.
    let t = cache.local.declType[program[p].decl] ?? hint ?? ^freshVariable()
    obligations.assign(t, to: AnyDeclID(program[p].decl))
    return t
  }

  /// Returns the inferred type of `p`, updating `obligations` and gathering contextual information
  /// from `hint`.
  private mutating func inferredType(
    of p: TuplePattern.ID, withHint hint: AnyType? = nil,
    updating obligations: inout ProofObligations
  ) -> AnyType {
    // Infer the shape of the expected type if we don't a context.
    guard let h = hint else {
      return ^TupleType(
        program[p].elements.map { (a) in
          let t = inferredType(of: a.pattern, updating: &obligations)
          return .init(label: a.label?.value, type: t)
        })
    }

    // If we have a context, it must be a tuple or a variable.
    if let t = TupleType(h) {
      if t.elements.count != program[p].elements.count {
        return skip(.error(invalidDestructuringOfType: h, at: program[p].site))
      }

      var lhs: [String?] = []
      var rhs: [String?] = []

      // Visit the elements pairwise.
      for (a, b) in zip(program[p].elements, t.elements) {
        let t = inferredType(of: a.pattern, withHint: b.type, updating: &obligations)
        if t.isError { return .error }
        lhs.append(a.label?.value)
        rhs.append(b.label)
      }

      // Check that labels match.
      if lhs != rhs {
        report(.error(labels: lhs, incompatibleWith: rhs, at: program[p].site))
        return .error
      }
    } else if !h.isTypeVariable {
      return skip(.error(invalidDestructuringOfType: h, at: program[p].site))
    }

    return h

    /// Reports `d`, assigns all declarations in `p` to `.error`, and returns `.error`.
    func skip(_ d: Diagnostic) -> AnyType {
      for (_, n) in program.ast.names(in: p) {
        let t = cache.local.declType[program[n].decl] ?? .error
        obligations.assign(t, to: AnyDeclID(program[n].decl))
      }
      report(d)
      return .error
    }
  }

  /// Returns the inferred type of `p`, updating `obligations` and gathering contextual information
  /// from `hint`.
  private mutating func inferredType(
    of p: WildcardPattern.ID, withHint hint: AnyType? = nil,
    updating obligations: inout ProofObligations
  ) -> AnyType {
    hint ?? ^freshVariable()
  }

  /// Returns the inferred type of the elements over which `s` iterates.
  ///
  /// The returned type is obtained by looking at the traits implemented by the type `D` of the
  /// loop's iteration domain. For a non-consuming loop (i.e., a loop whose pattern is introduced
  /// with `let` or `inout`), the return value is the implementation of `Collection.Element` for
  /// `D`'s conformance to `Collection` in the innermost scope enclosing `s`. If such a conformance
  /// does not exist, or if the loop is consuming, then the return value is the implementation of
  /// `Iterator.Element` for `D`'s conformance to `Iterator`, or `nil` if such a conformance doesn
  /// not exist.
  private mutating func inferredIterationElementType(of s: ForStmt.ID) -> AnyType? {
    guard let domain = checkedType(of: program[s].domain.value).errorFree else { return nil }

    let isConsuming = program.ast.isConsuming(s)
    let domainTraits = conformedTraits(of: domain, in: program[s].scope)
    let collection = program.ast.core.collection.type

    // By default, non-consuming loops use `Collection`.
    if !isConsuming && domainTraits.contains(collection) {
      let r = AssociatedTypeDecl.ID(program.ast.requirements("Element", in: collection.decl)[0])!
      return demandImplementation(of: r, for: domain, in: program[s].scope)
    }

    let iterator = program.ast.core.iterator.type

    // Any kind of for loop can consume an iterator.
    if domainTraits.contains(iterator) {
      let r = AssociatedTypeDecl.ID(program.ast.requirements("Element", in: iterator.decl)[0])!
      return demandImplementation(of: r, for: domain, in: program[s].scope)
    }

    let d = Diagnostic.error(
      invalidForLoopDomain: domain,
      consuming: isConsuming,
      at: program[program[s].domain.value].site)
    report(d)
    return nil
  }

  /// Inserts in `obligations` the constraints implied by the result of name resolution for each
  /// nominal component in `components`.
  private mutating func constrain(
    _ components: [NameResolutionResult.ResolvedComponent], in obligations: inout ProofObligations
  ) -> AnyType {
    var last: AnyType?
    var substitutions: [GenericParameterDecl.ID: AnyType] = [:]
    for p in components {
      last = constrain(p.component, to: p.candidates, in: &obligations, updating: &substitutions)
    }
    return last!
  }

  /// Inserts in `obligations` the constraint that `name` refers to one of the declarations in
  /// `candidates`, updating `substitutions` with opened generic parameters, and returning the
  /// inferred type of `name`.
  ///
  /// - Requires: `candidates` is not empty
  private mutating func constrain(
    _ name: NameExpr.ID, to candidates: [NameResolutionResult.Candidate],
    in obligations: inout ProofObligations,
    updating substitutions: inout [GenericParameterDecl.ID: AnyType]
  ) -> AnyType {
    precondition(!candidates.isEmpty)
    let site = program[name].site

    // If there's only one candidate, commit to this choice.
    if var pick = candidates.uniqueElement {
      pick = instantiate(
        pick, in: program[name].scope,
        updating: &substitutions,
        anchoringInstantiationConstraintsAt: .init(.binding, at: site))
      obligations.assign(pick.reference, to: name)
      obligations.insert(pick.constraints)
      return constrain(name, to: pick.type, in: &obligations)
    }

    // Otherwise, create an overload set.
    let overloads: [OverloadConstraint.Predicate] = candidates.map({ (candidate) in
      let penalties = candidate.reference.decl.map({ program.isRequirement($0) ? 1 : 0 }) ?? 0
      let pick = instantiate(
        candidate, in: program[name].scope,
        updating: &substitutions,
        anchoringInstantiationConstraintsAt: .init(.binding, at: site))
      return .init(pick, penalties: penalties)
    })

    // Constrain the name to refer to one of the overloads.
    let t = ^freshVariable()
    let overload = OverloadConstraint(
      name, withType: t, refersToOneOf: overloads, origin: .init(.binding, at: site))
    obligations.insert(overload)
    return constrain(name, to: t, in: &obligations)
  }

  /// Constrains `subject` to have type `t` in `obligations`, returning `cache.local.exprType[e]`
  /// if it isn't `nil` or `t` otherwise.
  ///
  /// - Note: Unlike `assign(_:to:)`, this method doesn't override `inferredTypes[subject]` if
  ///   it isn't `nil` but creates an equality constraint instead.
  @discardableResult
  private mutating func constrain<T: ExprID>(
    _ e: T, to t: AnyType, in obligations: inout ProofObligations
  ) -> AnyType {
    if t[.hasError] { obligations.setUnsatisfiable() }
    assert(cache.local.exprType[e] == nil, "type already inferred")

    // Accumulate constraints on previous choices.
    if let u = obligations.exprType[e] {
      if areEquivalent(t, u, in: program[e].scope) { return u }
      obligations.insert(EqualityConstraint(t, u, origin: .init(.structural, at: program[e].site)))
      return u
    }

    obligations.assign(t, to: AnyExprID(e))
    return t
  }

  /// Proves the formulae in `obligations`, which relate to the well-typedness of `n`, returning
  /// the best assignment of universally quantified variables.
  @discardableResult
  private mutating func discharge<T: NodeIDProtocol>(
    _ obligations: ProofObligations, relatedTo n: T,
    ignoringSharedCache ignoreSharedCache: Bool = false
  ) -> Solution {
    // Compute the solution.
    let solution = tracingInference(relatedTo: n) { (me, isLoggingEnabled) in
      // Nothing to do if the obligations are known unsatisfiable.
      if obligations.isUnsatisfiable { return .init() }

      var system = ConstraintSystem(obligations, logging: isLoggingEnabled)
      return system.solution(querying: &me)
    }

    commit(solution, satisfying: obligations, ignoringSharedCache: ignoreSharedCache)
    return solution
  }

  /// Commits the choices made in `solution` to satisfy `obligations` in the program.
  private mutating func commit(
    _ solution: Solution, satisfying obligations: ProofObligations,
    ignoringSharedCache ignoreSharedCache: Bool
  ) {
    for (n, r) in solution.bindingAssumptions {
      var s = solution.typeAssumptions.reify(r, withVariables: .kept)

      let t = solution.typeAssumptions.reify(obligations.exprType[n]!, withVariables: .kept)
      if t[.hasVariable] || s.arguments.values.contains(where: { $0.isTypeVariable }) {
        report(.error(notEnoughContextToInferArgumentsAt: program[n].site))
        s = solution.typeAssumptions.reify(s, withVariables: .substitutedByError)
      }

      cache.write(s, at: \.referredDecl[n], ignoringSharedCache: ignoreSharedCache)
    }

    for (e, t) in obligations.exprType {
      let u = solution.typeAssumptions.reify(t, withVariables: .substitutedByError)
      cache.write(u, at: \.exprType[e], ignoringSharedCache: ignoreSharedCache)
    }

    // TODO: Patterns

    // Note: Post-inference checks run after other choices have been committed.
    for (d, t) in obligations.declType {
      let u = solution.typeAssumptions.reify(t, withVariables: .substitutedByError)
      cache.uncheckedType[d].updateMonotonically(.computed(u))
      checkPostInference(d, solution: solution, ignoringSharedCache: ignoreSharedCache)
    }

    report(solution.diagnostics.elements)
    assert(solution.isSound || diagnostics.containsError, "inference failed without diagnostics")
  }

  /// Commits `r` in the program, where `r` is the name resolution result for a name component
  /// used in a type expression, returning the type of that component.
  ///
  /// - Precondition: `r` has a single candidate.
  private mutating func bindTypeAnnotation(
    _ r: NameResolutionResult.ResolvedComponent
  ) -> AnyType {
    let c = r.candidates.uniqueElement!
    cache.write(c.reference, at: \.referredDecl[r.component], ignoringSharedCache: true)

    let t: AnyType
    if isBoundToNominalTypeDecl(c.reference) {
      t = MetatypeType(c.type)!.instance
    } else {
      t = c.type
    }
    cache.write(t, at: \.exprType[r.component], ignoringSharedCache: true)
    return t
  }

  /// Calls `action` on `self`, logging a trace of constraint solving iff `shouldTraceInference(n)`
  /// returns `true`.
  private mutating func tracingInference<T: NodeIDProtocol>(
    relatedTo n: T, _ action: (inout Self, Bool) -> Solution
  ) -> Solution {
    guard let f = shouldTraceInference, f(AnyNodeID(n), program) else {
      return action(&self, false)
    }

    print("\(program[n].site): type inference for '\(program[n])'")
    print("---")
    let s = action(&self, true)
    print(s)
    print("---")
    return s
  }

  /// Returns the rank of `lhs` relative ro `rhs`.
  mutating func rank(_ lhs: Solution, _ rhs: Solution) -> StrictPartialOrdering {
    var ranking: StrictPartialOrdering = .equal
    var namesInCommon = 0

    for (n, lhs) in lhs.bindingAssumptions {
      guard let rhs = rhs.bindingAssumptions[n] else { continue }
      namesInCommon += 1

      // Nothing to do if both functions have the same binding.
      if lhs == rhs { continue }

      let o = compareBindingPrecedence(
        lhs.decl!, rhs.decl!, in: program[n].scope, at: program[n].site)
      switch o {
      case .ascending:
        if ranking == .descending { return nil }
        ranking = .ascending
      case .descending:
        if ranking == .ascending { return nil }
        ranking = .descending
      default:
        return nil
      }
    }

    if lhs.bindingAssumptions.count < rhs.bindingAssumptions.count {
      if namesInCommon == lhs.bindingAssumptions.count {
        return ranking != .ascending ? .descending : nil
      } else {
        return nil
      }
    }

    if lhs.bindingAssumptions.count > rhs.bindingAssumptions.count {
      if namesInCommon == rhs.bindingAssumptions.count {
        return ranking != .descending ? .ascending : nil
      } else {
        return nil
      }
    }

    return namesInCommon == lhs.bindingAssumptions.count ? ranking : nil
  }

  /// Compares `lhs` and `rhs` in `scopeOfUse` and returns whether one has either shadows or is
  /// more specific than the other.
  ///
  /// `lhs` and `rhs` are assumed to have compatible types.
  private mutating func compareBindingPrecedence(
    _ lhs: AnyDeclID, _ rhs: AnyDeclID, in scopeOfUse: AnyScopeID, at site: SourceRange
  ) -> StrictPartialOrdering {
    if let o = compareDepth(lhs, rhs, in: scopeOfUse) {
      return o
    }

    let t = uncheckedType(of: lhs)
    let u = uncheckedType(of: rhs)
    return compareSpecificity(t, u, in: scopeOfUse, at: site)
  }

  /// Compares `lhs` and `rhs` in `scopeOfUse` and returns whether one shadows the other.
  ///
  /// `lhs` is deeper than `rhs` w.r.t. `scopeOfUse` if either of these statements hold:
  /// - `lhs` and `rhs` are members of traits `t1` and `t2`, respectively, and `t1` refines `t2`
  /// - `lhs` isn't member of a trait and `rhs` is.
  /// - `lhs` is declared in the module containing `scopeOfUse` and `rhs` isn't.
  /// - `lhs` and `rhs` are declared in module containing `scopeOfUse` and `lhs` has more ancestors
  ///   than `rhs`.
  private mutating func compareDepth(
    _ lhs: AnyDeclID, _ rhs: AnyDeclID, in scopeOfUse: AnyScopeID
  ) -> StrictPartialOrdering {
    if let l = traitDeclaring(lhs) {
      // If `lhs` is a trait member but `rhs` isn't, then `rhs` shadows `lhs`.
      guard let r = traitDeclaring(rhs) else { return .descending }

      // If `lhs` and `rhs` are members of traits `t1` and `t2`, respectively, then `lhs` shadows
      // `rhs` iff `t1` refines `t2`.
      if isRefinement(l, of: r, in: scopeOfUse) { return .ascending }
      if isRefinement(r, of: l, in: scopeOfUse) { return .descending }
      return nil
    }

    if traitDeclaring(rhs) != nil {
      // If `rhs` is a trait member but `lhs` isn't, then `lhs` shadows `rhs`.
      return .ascending
    }

    let m = program.module(containing: scopeOfUse)
    if program.isContained(lhs, in: m) {
      // If `lhs` is in the same module as `scopeOfUse` but `rhs` isn't, then `lhs` shadows `rhs`.
      guard program.isContained(rhs, in: m) else { return .ascending }

      // If `lhs` and `rhs` are in the same module as `scopeOfUse`, then `lhs` shadows `rhs` iff
      // it has more ancestors than `rhs`.
      if program.hasMoreAncestors(lhs, than: rhs) { return .ascending }
      if program.hasMoreAncestors(rhs, than: lhs) { return .descending }
      return nil
    }

    if program.isContained(rhs, in: m) {
      // If `rhs` is in the same module as `scopeOfUse` but `lhs` isn't, then `rhs` shadows `lhs`.
      return .descending
    }

    return nil
  }

  /// Compares `lhs` and `rhs` in `scopeOfUse` and returns whether one is more specific than the
  /// other, instantiating generic type constraints at `site`.
  ///
  /// `lhs` is more specific than `rhs` iff both `lhs` and `rhs` are callable types with the same
  /// labels and `lhs` accepts strictly less arguments than `rhs`.
  private mutating func compareSpecificity(
    _ lhs: AnyType, _ rhs: AnyType, in scopeOfUse: AnyScopeID, at site: SourceRange
  ) -> StrictPartialOrdering {
    guard
      let l = lhs.base as? CallableType,
      let r = rhs.base as? CallableType
    else { return nil }

    guard
      l.inputs.count == r.inputs.count,
      l.inputs.elementsEqual(r.inputs, by: { $0.label == $1.label })
    else { return nil }

    let lRefinesR = isMoreSpecific(lhs, rhs, in: scopeOfUse, at: site)
    let rRefinesL = isMoreSpecific(rhs, lhs, in: scopeOfUse, at: site)

    if lRefinesR {
      return rRefinesL ? nil : .ascending
    }
    if rRefinesL {
      return lRefinesR ? nil : .descending
    }
    return nil
  }

  /// Returns `true` iff `lhs` is more specific than `rhs` in `scopeOfUse`, instantiating generic
  /// type constraints at `site`.
  ///
  /// - Requires: `lhs` and `rhs` are `CallableType`s.
  private mutating func isMoreSpecific(
    _ lhs: AnyType, _ rhs: AnyType, in scopeOfUse: AnyScopeID, at site: SourceRange
  ) -> Bool {
    // Open the right operand.
    let openedRight = open(type: rhs, at: site)
    var constraints = openedRight.constraints

    // Create pairwise subtyping constraints on the parameters.
    let l = lhs.base as! CallableType
    let r = openedRight.shape.base as! CallableType
    for (a, b) in zip(l.inputs, r.inputs) {
      constraints.insert(SubtypingConstraint(a.type, b.type, origin: .init(.binding, at: site)))
    }

    // Solve the constraint system.
    var obligations = ProofObligations(scope: scopeOfUse)
    obligations.insert(constraints)

    var s = ConstraintSystem(obligations, logging: false)
    return !s.solution(querying: &self).isSound
  }

  // MARK: AST Restructuring

  /// Returns a binary tree encoding the evaluation order of `e` or `nil` if `e` contains an
  /// undefined operator.
  private mutating func fold(_ e: SequenceExpr.ID) -> FoldedSequenceExpr? {
    if let tree = cache.local.foldedForm[e] { return tree }

    guard let tree = fold(program[e].tail[0...], into: .leaf(program[e].head)) else { return nil }
    cache.write(tree, at: \.foldedForm[e], ignoringSharedCache: true)
    return tree
  }

  /// Returns a copy of `initialResult` in which `tail` has been incorporated or `nil` if `tail`
  /// contains an undefined operator.
  private mutating func fold(
    _ tail: ArraySlice<SequenceExpr.TailElement>,
    into initialResult: FoldedSequenceExpr
  ) -> FoldedSequenceExpr? {
    var accumulator = initialResult

    for i in tail.indices {
      // Search for the operator declaration.
      let stem = program[tail[i].operator].name.value.stem
      let candidates = lookup(operator: stem, used: .infix, in: program[tail[i].operator].scope)

      switch candidates.count {
      case 0:
        report(.error(undefinedOperator: stem, at: program[tail[i].operator].site))
        return nil

      case 1:
        let precedence = program[candidates[0]].precedenceGroup?.value
        accumulator.append(
          operator: .init(expr: tail[i].operator, precedence: precedence),
          right: tail[i].operand)

      default:
        // TODO: should probably emit a diagnostic. Operator declarations cannot be overloaded.
        UNIMPLEMENTED()
      }
    }

    return accumulator
  }

  // MARK: Helpers

  /// Creates a fresh type variable.
  ///
  /// The returned instance is unique access concurrent type checker instances.
  mutating func freshVariable() -> TypeVariable {
    defer { nextFreshVariableIdentifier += 1 }
    return .init(nextFreshVariableIdentifier)
  }

  /// Returns the module imports exposed to `s`.
  private func imports(exposedTo s: AnyScopeID) -> Set<ModuleDecl.ID> {
    cache.local.imports[program.source(containing: s), default: []]
  }

  /// Returns `true` iff `t` is known as an arrow type.
  private func isArrow(_ t: AnyType) -> Bool {
    (t.base as? CallableType)?.isArrow ?? false
  }

  /// Returns `true` iff `t` is known as a subscript type.
  private func isSubscript(_ t: AnyType) -> Bool {
    !isArrow(t)
  }

  /// Returns `true` iff `e` is bound to a nominal type declaration in `obligations`.
  private mutating func isBoundToNominalTypeDecl(
    _ e: AnyExprID, in obligations: ProofObligations
  ) -> Bool {
    guard
      let c = NameExpr.ID(e),
      let r = obligations.referredDecl[c]
    else { return false }
    return isBoundToNominalTypeDecl(r)
  }

  /// Returns `true` iff `r` is bound to a nominal type declaration.
  private mutating func isBoundToNominalTypeDecl(_ r: DeclReference) -> Bool {
    if let d = r.decl {
      return isNominalTypeDecl(d)
    } else {
      return (r == .builtinType) || (r == .compilerKnownType)
    }
  }

  /// Returns `true` iff `d` is a nominal type declaration.
  private mutating func isNominalTypeDecl(_ d: AnyDeclID) -> Bool {
    switch d.kind {
    case AssociatedTypeDecl.self, ProductTypeDecl.self, TypeAliasDecl.self:
      return true
    case GenericParameterDecl.self:
      return uncheckedType(of: d).base is MetatypeType
    default:
      return false
    }
  }

  /// Returns `true` iff `d` introduces `var` bindings.
  private func isVar(_ d: BindingDecl.ID) -> Bool {
    program[d].pattern.introducer.value == .var
  }

  /// If `t` is the type of a mutating bundle in `scopeOfUse`, returns the output of a mutating
  /// variant in that bundle. Otherwise, returns `nil`.
  private mutating func mutatingVariantOutput(
    of t: MethodType, in scopeOfUse: AnyScopeID
  ) -> AnyType? {
    guard
      let es = TupleType(canonical(t.output, in: scopeOfUse))?.elements,
      (es.count == 2) && (es[0].label == "self") && (es[1].label == nil),
      areEquivalent(es[0].type, t.receiver, in: scopeOfUse)
    else { return nil }
    return es[1].type
  }

  // MARK: Caching

  /// A possibly shared instance of a typed program.
  struct Cache {

    /// A lookup table.
    typealias LookupTable = [String: Set<AnyDeclID>]

    /// A key in a type lookup table.
    typealias TypeLookupKey = ScopedValue<AnyType>

    /// The local instance being type checked.
    private(set) var local: TypedProgram

    /// The instance being collaboratively typed checked.
    private var shared: SharedMutable<TypedProgram>?

    /// The updates of the shared cache currently pending.
    private var pendingUpdates: [SynchronizationUpdate] = []

    /// The number of updates in `pendingUpdates` that should be synchronized early.
    private var earlyUpdateCount = 0

    /// The number of early updates that are accumulated before being synchronized.
    private static let earlyUpdateThreshold = 100

    /// The declarations being currently type checked.
    var declsUnderChecking = Set<AnyDeclID>()

    /// A map from declaration to its overarching type before it's been type checked.
    var uncheckedType = DeclProperty<Memo<AnyType>>()

    /// A map from declaration space to its members.
    ///
    /// This map serves as cache for `lookup(_:memberOf:exposedTo)`. At no point is it guaranteed
    /// to be complete.
    var scopeToMembers: [TypeLookupKey: LookupTable] = [:]

    /// A map from lexical scope to the names introduced in it.
    ///
    /// This map serves as cache for `names(introducedIn:)`.
    var scopeToNames: [AnyScopeID: LookupTable] = [:]

    /// A map from type to the traits to which in conforms in a given scope.
    ///
    /// This map serves as cache for `conformedTraits(of:in:)`.
    var typeToConformedTraits: [TypeLookupKey: Set<TraitType>] = [:]

    /// A map from type to its extensions in a given scope.
    ///
    /// This map serves as cache for `extensions(of:exposedTo:)`.
    var typeToExtensions: [TypeLookupKey: [AnyDeclID]] = [:]

    /// Creates an instance for memoizing type checking results in `local` and comminicating them
    /// to concurrent type checkers using `shared`.
    init(local: TypedProgram, shared: SharedMutable<TypedProgram>? = nil) {
      self.local = local
      self.shared = shared
    }

    /// Returns the value of the cache at `path`.
    ///
    /// The value at `path` in `self.local` is read and returned if it isn't `nil`. Otherwise, the
    /// value at `path` in `self.shared` is read, stored in `self.local`, and returned if it isn't
    /// `nil`, unless `self.cache` is `nil` or `ignoreSharedCache` is true.
    mutating func read<V>(
      _ path: WritableKeyPath<TypedProgram, V?>,
      ignoringSharedCache ignoreSharedCache: Bool = false
    ) -> V? {
      if let v = local[keyPath: path] {
        return v
      } else if !ignoreSharedCache, let v = shared?.wrapped[keyPath: path] {
        local[keyPath: path] = v
        return v
      } else {
        return nil
      }
    }

    /// Writes `value` to the cache at `path`, applying the update with `merge`.
    ///
    /// After the call, `self.local[keyPath: path] == value`. If `self.shared` isn't `nil`, the
    /// update is recorded for the next synchronization round and `self.earlyUpdateCount` is
    /// incremented, unless `ignoreSharedCache` is `true`.
    ///
    /// `merge` asserts that the update is monotonic.
    mutating func write<V>(
      _ value: V, at path: WritableKeyPath<TypedProgram, V>,
      ignoringSharedCache ignoreSharedCache: Bool = false,
      mergingWith merge: @escaping (inout V, V) -> Void
    ) {
      local.write(value, at: path, mergingWith: merge)

      if shared != nil {
        func update(
          _ value: Any, at path: PartialKeyPath<TypedProgram>, in program: inout TypedProgram
        ) {
          let p = path as! WritableKeyPath<TypedProgram, V>
          merge(&program[keyPath: p], value as! V)
        }

        pendingUpdates.append(.init(path, applying: update))
        if !ignoreSharedCache {
          earlyUpdateCount += 1
        }
        synchronizeIfThresholdReached()
      }
    }

    /// Writes `value` to the cache at `path`, applying the update with `merge`.
    ///
    /// After the call, `self.local[keyPath: path] == value`. If `self.shared` isn't `nil`, the
    /// update is recorded for the next synchronization round and `self.earlyUpdateCount` is
    /// incremented, unless `ignoreSharedCache` is `true`.
    mutating func write<V>(
      _ value: V, at path: WritableKeyPath<TypedProgram, V>,
      ignoringSharedCache ignoreSharedCache: Bool = false
    ) where V: Monotonic {
      write(value, at: path) { (u, v) in u.updateMonotonically(v) }
    }

    /// Applies `self.read(path)`.
    subscript<V>(m: WritableKeyPath<TypedProgram, V?>) -> V? where V: Equatable {
      mutating get { read(m) }
    }

    /// Applies all pending updates to the shared instance iff `earlyUpdateThreshold` has been
    /// reached, resetting `self.earlyUpdateCount`.
    private mutating func synchronizeIfThresholdReached() {
      if earlyUpdateCount >= Self.earlyUpdateThreshold { synchronize() }
    }

    /// Applies all pending updates to the shared instance.
    fileprivate mutating func synchronize() {
      shared?.modify { (p) in
        for u in pendingUpdates {
          u.apply(local[keyPath: u.pathToUpdate], u.pathToUpdate, &p)
        }
      }
      pendingUpdates.removeAll(keepingCapacity: true)
      earlyUpdateCount = 0
    }

  }

  /// A synchronization update to perform on a shared instance.
  private struct SynchronizationUpdate: Hashable {

    /// A closure that accepts a `path` in `instance` and a `value` to write.
    typealias Apply = (
      _ value: Any,
      _ path: PartialKeyPath<TypedProgram>,
      _ instance: inout TypedProgram
    ) -> Void

    /// The path to the value to update.
    let pathToUpdate: PartialKeyPath<TypedProgram>

    /// A closure executing the update.
    let apply: Apply

    /// Hashes the salient parts of `self` into `hasher`.
    func hash(into hasher: inout Hasher) {
      hasher.combine(pathToUpdate)
    }

    /// Returns `true` iff `l` is equal to `r`.
    static func == (l: Self, r: Self) -> Bool {
      l.pathToUpdate == r.pathToUpdate
    }

    /// Creates an instance that writes `value` at `pathToUpdate` in a typed program.
    init(_ pathToUpdate: PartialKeyPath<TypedProgram>, applying apply: @escaping Apply) {
      self.pathToUpdate = pathToUpdate
      self.apply = apply
    }

  }

}

extension Program {

  /// Returns a reference to `d` as a member of `parent`, specialized by `specialization`, exposed
  /// to `scopeOfUse`, and used as a constructor if `isConstructor` is `true`.
  fileprivate func makeReference(
    to d: AnyDeclID, specializedBy specialization: GenericArguments,
    memberOf parent: NameResolutionContext?,
    exposedTo scopeOfUse: AnyScopeID,
    usedAsConstructor isConstructor: Bool
  ) -> DeclReference {
    if isConstructor {
      return .constructor(InitializerDecl.ID(d)!, specialization)
    } else if isNonStaticMember(d) && !(parent?.type.base is MetatypeType) {
      if let p = parent {
        return .member(d, specialization, p.receiver!)
      } else {
        let r = innermostReceiver(in: scopeOfUse)!
        return .member(d, specialization, .elided(.direct(AnyDeclID(r), [:])))
      }
    } else {
      return .direct(d, specialization)
    }
  }

}<|MERGE_RESOLUTION|>--- conflicted
+++ resolved
@@ -966,13 +966,10 @@
       check(AssignStmt.ID(s)!)
     case BraceStmt.self:
       check(BraceStmt.ID(s)!)
-<<<<<<< HEAD
+    case BreakStmt.self:
+      break
     case ConditionalCompilationStmt.self:
       check(ConditionalCompilationStmt.ID(s)!)
-=======
-    case BreakStmt.self:
-      break
->>>>>>> cd950b6b
     case ConditionalStmt.self:
       check(ConditionalStmt.ID(s)!)
     case ContinueStmt.self:
