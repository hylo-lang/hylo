--- conflicted
+++ resolved
@@ -425,7 +425,6 @@
   ) -> AnyType {
     let syntax = program.ast[subject]
 
-<<<<<<< HEAD
     let subjectConventions: [AccessEffect]?
     if let s = expectedType?.base as? LambdaType {
       // Check that the underlying declaration is structurally compatible with the type.
@@ -436,10 +435,26 @@
           .error(
             expectedLambdaParameterCount: s.inputs.count, found: requiredLabels.count,
             at: program.ast[syntax.decl].introducerSite))
-        return facts.assignErrorType(to: subject)
-=======
+        return state.facts.assignErrorType(to: subject)
+      }
+      if !requiredLabels.elementsEqual(s.inputs, by: { $0 == $1.label }) {
+        addDiagnostic(
+          .error(
+            labels: requiredLabels, incompatibleWith: s.inputs.map(\.label),
+            at: program.ast[syntax.decl].introducerSite))
+        return state.facts.assignErrorType(to: subject)
+      }
+
+      subjectConventions = s.inputs.map({ (p) in ParameterType(p.type)?.convention ?? .let })
+    } else {
+      subjectConventions = nil
+    }
+
     // Realize the type of the underlying declaration.
-    guard let declType = LambdaType(realize(underlyingDeclOf: subject)) else {
+    guard
+      let underlyingDeclType = LambdaType(
+        realize(underlyingDeclOf: subject, with: subjectConventions))
+    else {
       return state.facts.assignErrorType(to: subject)
     }
 
@@ -451,62 +466,12 @@
           checker.checkDeferred(lambdaExpr: e, s)
         }))
 
-    if let expectedType = LambdaType(expectedType!) {
-      // Check that the declaration defines the expected number of parameters.
-      if declType.inputs.count != expectedType.inputs.count {
-        addDiagnostic(
-          .error(
-            expectedLambdaParameterCount: expectedType.inputs.count,
-            found: declType.inputs.count,
-            at: syntax.site))
-        return state.facts.assignErrorType(to: subject)
->>>>>>> 585f9710
-      }
-      if !requiredLabels.elementsEqual(s.inputs, by: { $0 == $1.label }) {
-        addDiagnostic(
-          .error(
-<<<<<<< HEAD
-            labels: requiredLabels, incompatibleWith: s.inputs.map(\.label),
-            at: program.ast[syntax.decl].introducerSite))
-        return facts.assignErrorType(to: subject)
-=======
-            labels: declType.inputs.map(\.label),
-            incompatibleWith: expectedType.inputs.map(\.label),
-            at: syntax.site))
-        return state.facts.assignErrorType(to: subject)
->>>>>>> 585f9710
-      }
-
-      subjectConventions = s.inputs.map({ (p) in ParameterType(p.type)?.convention ?? .let })
-    } else {
-      subjectConventions = nil
-    }
-
-    // Realize the type of the underlying declaration.
-    guard
-      let underlyingDeclType = LambdaType(
-        realize(underlyingDeclOf: subject, with: subjectConventions))
-    else {
-      return facts.assignErrorType(to: subject)
-    }
-
-    // Schedule the underlying declaration to be type-checked.
-    deferTypeChecking(subject)
-
     // If the underlying declaration's return type is a unknown, infer it from the lambda's body.
     if underlyingDeclType.output.base is TypeVariable {
       if case .expr(let body) = program.ast[syntax.decl].body {
-<<<<<<< HEAD
         _ = inferType(
           of: body, in: AnyScopeID(syntax.decl),
-          expecting: underlyingDeclType.output, updating: &facts)
-=======
-        // Infer the return type of the lambda from its body.
-        state.facts.assign(declType.output, to: body)
-        _ = inferType(
-          of: body, in: AnyScopeID(syntax.decl),
-          expecting: declType.output, updating: &state)
->>>>>>> 585f9710
+          expecting: underlyingDeclType.output, updating: &state)
       } else {
         addDiagnostic(
           .error(cannotInferComplexReturnTypeAt: program.ast[syntax.decl].introducerSite))
@@ -514,10 +479,7 @@
       }
     }
 
-<<<<<<< HEAD
-    return facts.constrain(subject, in: program.ast, toHaveType: underlyingDeclType)
-=======
-    return state.facts.constrain(subject, in: program.ast, toHaveType: declType)
+    return state.facts.constrain(subject, in: program.ast, toHaveType: underlyingDeclType)
   }
 
   private mutating func inferType(
@@ -546,7 +508,6 @@
     }
 
     return state.facts.constrain(subject, in: program.ast, toHaveType: AnyType.void)
->>>>>>> 585f9710
   }
 
   private mutating func inferType(
@@ -1039,22 +1000,13 @@
       let argumentExpr = arguments[i].value
 
       // Infer the type of the argument, expecting it's the same as the parameter's bare type.
-<<<<<<< HEAD
       let argumentType: AnyType
       if let t = ParameterType(parameters[i].type)?.bareType {
-        argumentType = inferType(of: argumentExpr, in: scope, expecting: t, updating: &facts)
+        argumentType = inferType(of: argumentExpr, in: scope, expecting: t, updating: &state)
         if areEquivalent(t, argumentType) { continue }
       } else {
-        argumentType = inferType(of: argumentExpr, in: scope, expecting: nil, updating: &facts)
-      }
-=======
-      let parameterType = ParameterType(parameters[i].type) ?? fatalError("invalid callee type")
-      let argumentType = inferType(
-        of: argumentExpr, in: scope, expecting: parameterType.bareType, updating: &state)
-
-      // Nothing to constrain if the parameter's type is equal to the argument's type.
-      if areEquivalent(parameterType.bareType, argumentType) { continue }
->>>>>>> 585f9710
+        argumentType = inferType(of: argumentExpr, in: scope, expecting: nil, updating: &state)
+      }
 
       state.facts.append(
         ParameterConstraint(
