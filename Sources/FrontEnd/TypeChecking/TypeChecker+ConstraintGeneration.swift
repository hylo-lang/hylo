import Core
import Utils

extension TypeChecker {

  /// A deferred type checking query on a node that should be applied after the types of its
  /// constituent parts have been inferred.
  ///
  /// This type is represents closures capturing the nodes on which they apply. For example:
  ///
  ///     let n: VarDecl.ID = foo()
  ///     let deferredQuery: DeferredQuery = { (c, s) in
  ///       c.checkDeferred(varDecl: n, s)
  ///     }
  typealias DeferredQuery = (_ checker: inout TypeChecker, _ solution: Solution) -> Bool

  /// The types inferred by constraint generation for the visited expressions, along with the
  /// constraints between these types.
  struct InferenceFacts {

    /// A map from visited expression to its inferred type.
    private(set) var inferredTypes = ExprProperty<AnyType>()

    /// A map from name expression to its inferred declaration.
    private(set) var inferredBindings: [NameExpr.ID: DeclReference] = [:]

    /// The set of type constraints between the types involved in the visited expressions.
    private(set) var constraints: [Constraint] = []

    /// True iff a constraint could not be solved.
    private(set) var foundConflict = false

    /// Creates an empty base of facts.
    fileprivate init() {}

    /// Assigns the error type to `subject` and returns the error type.
    fileprivate mutating func assignErrorType<ID: ExprID>(to subject: ID) -> AnyType {
      foundConflict = true
      let ty = AnyType.error
      inferredTypes[subject] = ty
      return ty
    }

    /// Assigns `type` to `subject`.
    fileprivate mutating func assign<ID: ExprID>(_ type: AnyType, to subject: ID) {
      inferredTypes[subject] = type
    }

    /// Assigns `n` to `r`.
    fileprivate mutating func assign(_ n: NameExpr.ID, to r: DeclReference) {
      inferredBindings[n] = r
    }

    /// Constrains `subject` to have type `inferredType` and returns either `inferredType` or the
    /// type currently assigned to `subject` in the AST.
    ///
    /// - Note: Unlike `assign(_:to:)`, this method doesn't override `inferredTypes[subject]` if
    ///   it isn't `nil` but creates an equality constraint instead.
    fileprivate mutating func constrain<ID: ExprID, T: TypeProtocol>(
      _ subject: ID,
      in ast: AST,
      toHaveType inferredType: T
    ) -> AnyType {
      if let ty = inferredTypes[subject] {
        if ty != inferredType {
          constraints.append(
            EqualityConstraint(
              ^inferredType, ty, origin: .init(.structural, at: ast[subject].site)))
        }
        return ty
      } else {
        let ty = ^inferredType
        inferredTypes[subject] = ty
        return ty
      }
    }

    /// Adds `constraint` to this instance.
    fileprivate mutating func append(_ constraint: Constraint) {
      constraints.append(constraint)
    }

    /// Adds `constraints` to this instance.
    fileprivate mutating func append<S: Sequence>(_ constraints: S) where S.Element == Constraint {
      self.constraints.append(contentsOf: constraints)
    }

    /// Indicates that a conflict has been found.
    fileprivate mutating func setConflictFound() {
      foundConflict = true
    }

  }

  /// The common state of all `inferTypes(...)` methods as they recursively visit the AST.
  private struct Context {

    /// Facts about the AST generated during constraint generation.
    var facts: InferenceFacts

    /// A set of type checking queries to be run after type inference.
    var deferred: [DeferredQuery]

  }

  // MARK: Expressions

  /// Knowing `subject` is shaped by `shape`, returns its inferred type along with constraints on
  /// its sub-expressions and deferred type checking requests.
  ///
  /// The returned type is not suitable to annotate the AST; it may contain open variables to be
  /// resolved by solving type constraints. Use `checkedType(of:shapedBy:in:)` to get the deduced
  /// type of an expression after type inference.
  ///
  /// - Parameters:
  ///   - subject: The expression whose type should be deduced.
  ///   - shape: The shape of the type `subject` is expected to have given top-bottom information
  ///     flow, or `nil` of such shape is unknown.
  mutating func inferredType(
    of subject: AnyExprID, shapedBy shape: AnyType?
  ) -> (type: AnyType, facts: InferenceFacts, deferred: [DeferredQuery]) {
    var s = Context(facts: .init(), deferred: [])
    if let t = exprTypes[subject] {
      s.facts.assign(t, to: subject)
    }

    let t = inferredType(of: subject, shapedBy: shape, updating: &s)
    return (t, s.facts, s.deferred)
  }

  /// Knowing `subject` is shaped by `shape`, returns its inferred type, updating `s` with
  /// inference facts and deferred type checking requests.
  private mutating func inferredType(
    of subject: AnyExprID, shapedBy shape: AnyType?,
    updating s: inout Context
  ) -> AnyType {
    defer { assert(s.facts.inferredTypes[subject] != nil) }

    switch subject.kind {
    case BooleanLiteralExpr.self:
      return inferredType(of: BooleanLiteralExpr.ID(subject)!, shapedBy: shape, updating: &s)
    case CastExpr.self:
      return inferredType(of: CastExpr.ID(subject)!, shapedBy: shape, updating: &s)
    case ConditionalExpr.self:
      return inferredType(of: ConditionalExpr.ID(subject)!, shapedBy: shape, updating: &s)
    case ExistentialTypeExpr.self:
      return inferredType(of: ExistentialTypeExpr.ID(subject)!, shapedBy: shape, updating: &s)
    case FloatLiteralExpr.self:
      return inferredType(of: FloatLiteralExpr.ID(subject)!, shapedBy: shape, updating: &s)
    case FunctionCallExpr.self:
      return inferredType(of: FunctionCallExpr.ID(subject)!, shapedBy: shape, updating: &s)
    case InoutExpr.self:
      return inferredType(of: InoutExpr.ID(subject)!, shapedBy: shape, updating: &s)
    case IntegerLiteralExpr.self:
      return inferredType(of: IntegerLiteralExpr.ID(subject)!, shapedBy: shape, updating: &s)
    case LambdaExpr.self:
      return inferredType(of: LambdaExpr.ID(subject)!, shapedBy: shape, updating: &s)
    case MatchExpr.self:
      return inferredType(of: MatchExpr.ID(subject)!, shapedBy: shape, updating: &s)
    case NameExpr.self:
      return inferredType(of: NameExpr.ID(subject)!, shapedBy: shape, updating: &s)
    case PragmaLiteralExpr.self:
      return inferredType(of: PragmaLiteralExpr.ID(subject)!, shapedBy: shape, updating: &s)
    case SequenceExpr.self:
      return inferredType(of: SequenceExpr.ID(subject)!, shapedBy: shape, updating: &s)
    case StringLiteralExpr.self:
      return inferredType(of: StringLiteralExpr.ID(subject)!, shapedBy: shape, updating: &s)
    case SubscriptCallExpr.self:
      return inferredType(of: SubscriptCallExpr.ID(subject)!, shapedBy: shape, updating: &s)
    case TupleExpr.self:
      return inferredType(of: TupleExpr.ID(subject)!, shapedBy: shape, updating: &s)
    case TupleMemberExpr.self:
      return inferredType(of: TupleMemberExpr.ID(subject)!, shapedBy: shape, updating: &s)
    default:
      unexpected(subject, in: ast)
    }
  }

  private mutating func inferredType(
    of subject: BooleanLiteralExpr.ID, shapedBy shape: AnyType?,
    updating state: inout Context
  ) -> AnyType {
    state.facts.constrain(subject, in: ast, toHaveType: ast.coreType("Bool")!)
  }

  private mutating func inferredType(
    of subject: CastExpr.ID, shapedBy shape: AnyType?,
    updating state: inout Context
  ) -> AnyType {
    let syntax = ast[subject]

    // Realize the type to which the left operand should be converted.
    guard let target = realize(syntax.right)?.instance else {
      return state.facts.assignErrorType(to: subject)
    }

    let useScope = program[subject].scope
    let rhs = instantiate(target, in: useScope, cause: ConstraintOrigin(.cast, at: syntax.site))
    _ = state.facts.constrain(syntax.right, in: ast, toHaveType: MetatypeType(of: rhs.shape))
    state.facts.append(rhs.constraints)

    let lhs = syntax.left
    switch syntax.direction {
    case .down:
      // Note: constraining the type of the left operand to be above the right operand wouldn't
      // contribute any useful information to the constraint system.
      _ = inferredType(of: lhs, shapedBy: nil, updating: &state)

    case .up:
      // The type of the left operand must be statically known to subtype of the right operand.
      let lhsType = inferredType(of: lhs, shapedBy: ^TypeVariable(), updating: &state)
      state.facts.append(
        SubtypingConstraint(
          lhsType, rhs.shape,
          origin: ConstraintOrigin(.cast, at: syntax.site)))

    case .pointerConversion:
      // The left operand must be a `Builtin.ptr`. The right operand must be a remote type.
      if !(rhs.shape.base is RemoteType) {
        report(.error(invalidPointerConversionAt: ast[syntax.right].site))
        return state.facts.assignErrorType(to: subject)
      }

      let lhsType = inferredType(of: lhs, shapedBy: nil, updating: &state)
      state.facts.append(
        EqualityConstraint(
          lhsType, .builtin(.ptr),
          origin: ConstraintOrigin(.cast, at: syntax.site)))
    }

    // In any case, the expression is assumed to have the type denoted by the right operand.
    return state.facts.constrain(subject, in: ast, toHaveType: rhs.shape)
  }

  private mutating func inferredType(
    of subject: ConditionalExpr.ID, shapedBy shape: AnyType?,
    updating state: inout Context
  ) -> AnyType {
    let syntax = ast[subject]

    // Visit the condition(s).
    let boolType = AnyType(ast.coreType("Bool")!)
    for item in syntax.condition {
      switch item {
      case .expr(let expr):
        // Condition must be Boolean.
        state.facts.assign(boolType, to: expr)
        _ = inferredType(of: expr, shapedBy: boolType, updating: &state)

      case .decl(let binding):
        if check(binding: binding).isError { state.facts.setConflictFound() }
      }
    }

    let firstBranch = inferredType(of: syntax.success, shapedBy: shape, updating: &state)
    let secondBranch = inferredType(of: syntax.failure, shapedBy: shape, updating: &state)

    let t = ^TypeVariable()
    state.facts.append(
      MergingConstraint(
        t, [firstBranch, secondBranch],
        origin: .init(.branchMerge, at: ast[subject].introducerSite)))
    return state.facts.constrain(subject, in: ast, toHaveType: t)
  }

  private mutating func inferredType(
    of subject: ExistentialTypeExpr.ID, shapedBy shape: AnyType?,
    updating state: inout Context
  ) -> AnyType {
    // Inferring the type of an existential type expression is the equivalent to evaluating it.
    if let t = realize(existentialType: subject) {
      return state.facts.constrain(subject, in: ast, toHaveType: t)
    } else {
      return state.facts.assignErrorType(to: subject)
    }
  }

  private mutating func inferredType(
    of subject: FloatLiteralExpr.ID, shapedBy shape: AnyType?,
    updating state: inout Context
  ) -> AnyType {
    let defaultType = ^ast.coreType("Float64")!
    return inferredType(
      ofLiteralExpr: subject, shapedBy: shape, defaultingTo: defaultType, updating: &state)
  }

  private mutating func inferredType(
    of subject: FunctionCallExpr.ID, shapedBy shape: AnyType?,
    updating state: inout Context
  ) -> AnyType {
    let syntax = ast[subject]
    let callee = inferredType(
      ofCallee: syntax.callee, usedAs: .function, shapedBy: shape, updating: &state)

    // We failed to infer the type of the callee. We can stop here.
    if callee.isError {
      return state.facts.assignErrorType(to: subject)
    }

    // The callee has a callable type or we need inference to determine its type. Either way,
    // constraint the callee and its arguments with a function call constraints.
    if isArrow(callee) || (callee.base is TypeVariable) {
      return inferredType(of: subject, withCallee: callee, shapedBy: shape, updating: &state)
    }

    // In any other case, the callee is known to be not callable.
    report(.error(cannotCall: callee, as: .function, at: ast[syntax.callee].site))
    return state.facts.assignErrorType(to: subject)
  }

  /// Knowing `subject` has a callee of type `callee` and returns a value of type `shape`,
  /// returns its inferred type, updating `state`.
  private mutating func inferredType(
    of subject: FunctionCallExpr.ID,
    withCallee callee: AnyType,
    shapedBy shape: AnyType?,
    updating state: inout Context
  ) -> AnyType {
    var arguments: [CallConstraint.Argument] = []
    for a in ast[subject].arguments {
      let p = inferredType(of: a.value, shapedBy: ^TypeVariable(), updating: &state)
      arguments.append(.init(label: a.label, type: p, valueSite: ast[a.value].site))
    }

    let output = ((callee.base as? CallableType)?.output ?? shape) ?? ^TypeVariable()
    state.facts.append(
      CallConstraint(
        arrow: callee, takes: arguments, gives: output,
        origin: ConstraintOrigin(.callee, at: program[subject].callee.site)))

    return state.facts.constrain(subject, in: ast, toHaveType: output)
  }

  private mutating func inferredType(
    of subject: InoutExpr.ID, shapedBy shape: AnyType?,
    updating state: inout Context
  ) -> AnyType {
    state.facts.constrain(
      subject, in: ast,
      toHaveType: inferredType(of: ast[subject].subject, shapedBy: shape, updating: &state))
  }

  private mutating func inferredType(
    of subject: IntegerLiteralExpr.ID, shapedBy shape: AnyType?,
    updating state: inout Context
  ) -> AnyType {
    let t = ^ast.coreType("Int")!
    return inferredType(ofLiteralExpr: subject, shapedBy: shape, defaultingTo: t, updating: &state)
  }

  private mutating func inferredType(
    of subject: LambdaExpr.ID, shapedBy shape: AnyType?,
    updating state: inout Context
  ) -> AnyType {
    let syntax = ast[subject]

    let subjectConventions: [AccessEffect]?
    if let s = shape?.base as? LambdaType {
      // Check that the underlying declaration is structurally compatible with the type.
      let requiredLabels = ast[ast[syntax.decl].parameters].map(\.label?.value)
      if requiredLabels.count != s.inputs.count {
        report(
          .error(
            expectedLambdaParameterCount: s.inputs.count, found: requiredLabels.count,
            at: ast[syntax.decl].introducerSite))
        return state.facts.assignErrorType(to: subject)
      }
      if !requiredLabels.elementsEqual(s.labels) {
        report(
          .error(
            labels: Array(requiredLabels), incompatibleWith: s.labels,
            at: ast[syntax.decl].introducerSite))
        return state.facts.assignErrorType(to: subject)
      }

      subjectConventions = s.inputs.map({ (p) in ParameterType(p.type)?.access ?? .let })
    } else {
      subjectConventions = nil
    }

    // Realize the type of the underlying declaration.
    guard
      let underlyingDeclType = LambdaType(
        realize(underlyingDeclOf: subject, with: subjectConventions))
    else {
      return state.facts.assignErrorType(to: subject)
    }

    // Schedule the underlying declaration to be type-checked.
    state.deferred.append({ (checker, solution) in
      checker.checkDeferred(lambdaExpr: subject, solution)
    })

    // If the underlying declaration's return type is a unknown, infer it from the lambda's body.
    let o = underlyingDeclType.output
    if o.base is TypeVariable {
      if case .expr(let body) = ast[syntax.decl].body {
        let e = inferredType(of: body, shapedBy: o, updating: &state)
        state.facts.append(SubtypingConstraint(e, o, origin: .init(.return, at: ast[body].site)))
      } else {
        report(.error(cannotInferComplexReturnTypeAt: ast[syntax.decl].introducerSite))
        return state.facts.assignErrorType(to: subject)
      }
    }

    return state.facts.constrain(subject, in: ast, toHaveType: underlyingDeclType)
  }

  private mutating func inferredType(
    of subject: MatchExpr.ID, shapedBy shape: AnyType?,
    updating state: inout Context
  ) -> AnyType {
    let syntax = ast[subject]

    // Visit the subject of the match.
    let subjectType = inferredType(of: syntax.subject, shapedBy: nil, updating: &state)
    if subjectType.isError {
      return state.facts.assignErrorType(to: subject)
    }

    for c in syntax.cases {
      // Each pattern is expected to have the same type as the subject.
      let caseType = inferredType(of: ast[c].pattern, shapedBy: subjectType, updating: &state)
      if caseType.isError {
        return state.facts.assignErrorType(to: subject)
      }
    }

    return state.facts.constrain(subject, in: ast, toHaveType: AnyType.void)
  }

  private mutating func inferredType(
    of subject: NameExpr.ID,
    withImplicitDomain domain: AnyType? = nil,
    usedAs purpose: NameUse = .unapplied,
    shapedBy shape: AnyType?,
    updating state: inout Context
  ) -> AnyType {
    let resolution = resolve(subject, usedAs: purpose, withNonNominalPrefix: { (_, _) in nil })
    let unresolved: [NameExpr.ID]
    var lastVisited: AnyType?

    switch resolution {
    case .failed:
      return state.facts.assignErrorType(to: subject)

    case .inexecutable(let suffix):
      switch ast[suffix[0]].domain {
      case .implicit:
        if let t = domain {
          lastVisited = t
        } else {
          report(.error(noContextToResolve: ast[subject].name.value, at: ast[subject].name.site))
          return state.facts.assignErrorType(to: subject)
        }

<<<<<<< HEAD
      case .expr(let e):
        lastVisited = inferredType(of: e, shapedBy: nil, updating: &state)
=======
      case .explicit(let e):
        lastVisitedComponentType = inferredType(of: e, shapedBy: nil, updating: &state)
>>>>>>> b4173780

      case .none, .operand:
        unreachable()
      }
      unresolved = suffix

    case .done(let prefix, let suffix):
      unresolved = suffix
      for p in prefix {
        lastVisited = bind(p.component, to: p.candidates, updating: &state)
      }
    }

    // Create the necessary constraints to let the solver resolve the remaining components.
    for (i, component) in unresolved.enumerated() {
      let memberType = ^TypeVariable()
      state.facts.append(
        MemberConstraint(
          lastVisited!, hasMember: memberType, referredToBy: component, in: ast,
          usedAs: (i == unresolved.count - 1) ? purpose : .unapplied,
          origin: ConstraintOrigin(.member, at: ast[component].site)))
      lastVisited = state.facts.constrain(component, in: ast, toHaveType: memberType)
    }

    return lastVisited!
  }

  private mutating func inferredType(
    of subject: PragmaLiteralExpr.ID, shapedBy shape: AnyType?,
    updating state: inout Context
  ) -> AnyType {
    switch program.ast[subject].kind {
    case .file:
      return state.facts.constrain(subject, in: ast, toHaveType: ast.coreType("String")!)
    case .line:
      return state.facts.constrain(subject, in: ast, toHaveType: ast.coreType("Int")!)
    }
  }

  private mutating func inferredType(
    of subject: SequenceExpr.ID, shapedBy shape: AnyType?,
    updating state: inout Context
  ) -> AnyType {
    // Transform the sequence into a binary tree.
    guard let tree = fold(subject) else {
      return state.facts.assignErrorType(to: subject)
    }

    // Generate constraints from the folded sequence.
    let rootType = inferredType(of: tree, shapedBy: shape, updating: &state)
    return state.facts.constrain(subject, in: ast, toHaveType: rootType)
  }

  private mutating func inferredType(
    of subject: FoldedSequenceExpr, shapedBy shape: AnyType?,
    updating state: inout Context
  ) -> AnyType {
    switch subject {
    case .infix(let callee, let lhs, let rhs):
      // Infer the types of the operands.
      let lhsType = inferredType(of: lhs, shapedBy: nil, updating: &state)
      let rhsType = inferredType(of: rhs, shapedBy: nil, updating: &state)

      if lhsType.isError || rhsType.isError {
        return .error
      }

      let operatorType = ^TypeVariable()
      let outputType = ^TypeVariable()
      state.facts.assign(operatorType, to: callee.expr)

      // The operator is a member function of the left operand.
      state.facts.append(
        MemberConstraint(
          lhsType, hasMember: operatorType, referredToBy: callee.expr, in: ast,
          usedAs: .unapplied,
          origin: ConstraintOrigin(.member, at: ast[callee.expr].site)))
      state.facts.append(
        CallConstraint(
          arrow: operatorType,
          takes: [.init(label: nil, type: rhsType, valueSite: ast.site(of: rhs))],
          gives: outputType,
          origin: ConstraintOrigin(.callee, at: ast.site(of: subject))))

      return outputType

    case .leaf(let expr):
      return inferredType(of: expr, shapedBy: shape, updating: &state)
    }
  }

  private mutating func inferredType(
    of subject: StringLiteralExpr.ID, shapedBy shape: AnyType?,
    updating state: inout Context
  ) -> AnyType {
    state.facts.constrain(subject, in: ast, toHaveType: ast.coreType("String")!)
  }

  private mutating func inferredType(
    of subject: SubscriptCallExpr.ID, shapedBy shape: AnyType?,
    updating state: inout Context
  ) -> AnyType {
    let syntax = ast[subject]
    let callee = inferredType(
      ofCallee: syntax.callee, usedAs: .subscript, shapedBy: shape, updating: &state)

    // We failed to infer the type of the callee. We can stop here.
    if callee.isError {
      return state.facts.assignErrorType(to: subject)
    }

    // The callee has a metatype and is a name expression bound to a nominal type declaration,
    // meaning that the call is actually a sugared buffer type expression.
    if isBoundToNominalTypeDecl(syntax.callee, in: state) {
      fatalError("not implemented")
    }

    // The callee has a callable type or we need inference to determine its type. Either way,
    // constraint the callee and its arguments with a function call constraints.
    if isSubscript(callee) || (callee.base is TypeVariable) {
      return inferredType(of: subject, withCallee: callee, shapedBy: shape, updating: &state)
    }

    // In any other case, the callee is known to be not callable.
    report(.error(cannotCall: callee, as: .subscript, at: ast[syntax.callee].site))
    return state.facts.assignErrorType(to: subject)
  }

  /// Knowing `subject` has a callee of type `callee` and projects a value of type `shape`,
  /// returns its inferred type, updating `state`.
  private mutating func inferredType(
    of subject: SubscriptCallExpr.ID,
    withCallee callee: AnyType,
    shapedBy shape: AnyType?,
    updating state: inout Context
  ) -> AnyType {
    var arguments: [CallConstraint.Argument] = []
    for a in ast[subject].arguments {
      let p = inferredType(of: a.value, shapedBy: ^TypeVariable(), updating: &state)
      arguments.append(.init(label: a.label, type: p, valueSite: ast[a.value].site))
    }

    let output = ((callee.base as? CallableType)?.output ?? shape) ?? ^TypeVariable()
    state.facts.append(
      CallConstraint(
        subscript: callee, takes: arguments, gives: output,
        origin: ConstraintOrigin(.callee, at: program[subject].callee.site)))

    return state.facts.constrain(subject, in: ast, toHaveType: output)
  }

  private mutating func inferredType(
    of subject: TupleExpr.ID, shapedBy shape: AnyType?,
    updating state: inout Context
  ) -> AnyType {
    let elements = ast[subject].elements
    var elementTypes: [TupleType.Element] = []

    // If the expected type is a tuple compatible with the shape of the expression, propagate that
    // information down the expression tree. Otherwise, infer the type of the expression from the
    // leaves and use type constraints to detect potential mismatch.
    if let type = TupleType(shape),
      type.elements.elementsEqual(elements, by: { (a, b) in a.label == b.label?.value })
    {
      for (t, e) in zip(type.elements, elements) {
        let u = inferredType(of: e.value, shapedBy: t.type, updating: &state)
        elementTypes.append(.init(label: e.label?.value, type: u))
      }
    } else {
      for e in elements {
        let u = inferredType(of: e.value, shapedBy: nil, updating: &state)
        elementTypes.append(.init(label: e.label?.value, type: u))
      }
    }

    return state.facts.constrain(subject, in: ast, toHaveType: TupleType(elementTypes))
  }

  private mutating func inferredType(
    of subject: TupleMemberExpr.ID, shapedBy shape: AnyType?,
    updating state: inout Context
  ) -> AnyType {
    let s = inferredType(of: ast[subject].tuple, shapedBy: nil, updating: &state)
    let t = ^TypeVariable()
    let i = ast[subject].index
    state.facts.append(
      TupleMemberConstraint(s, at: i.value, hasType: t, origin: .init(.member, at: i.site)))
    return state.facts.constrain(subject, in: ast, toHaveType: t)
  }

  /// Returns the inferred type of `callee`, which is the callee of a function, initializer, or
  /// subscript called with `arguments`, updating `state` with inference facts and deferred type
  /// checking requests.
  private mutating func inferredType(
    ofCallee callee: AnyExprID, usedAs purpose: NameUse, shapedBy shape: AnyType?,
    updating state: inout Context
  ) -> AnyType {
    assert(purpose != .unapplied)
    if let n = NameExpr.ID(callee) {
      return inferredType(
        of: n, withImplicitDomain: shape, usedAs: purpose, shapedBy: nil, updating: &state)
    } else {
      return inferredType(of: callee, shapedBy: nil, updating: &state)
    }
  }

  /// Returns the inferred type of `literal`, which is a literal expression, updating `state` with
  /// inference facts and deferred type checking requests.
  ///
  /// - Parameters:
  ///   - literal: A literal expression.
  ///   - shape: The shape of the type `subject` is expected to have given top-bottom information.
  ///   - defaultType: The type inferred for `literal` if the context isn't sufficient to deduce
  ///     another type.
  ///   - state: A collection of inference facts and deferred type checking requests.
  ///
  /// - Requires: `subject` is a literal expression.
  private mutating func inferredType<T: Expr>(
    ofLiteralExpr subject: T.ID, shapedBy shape: AnyType?,
    defaultingTo defaultType: AnyType,
    updating state: inout Context
  ) -> AnyType {
    // If there's shape, it must conform to `ExpressibleBy***Literal`. Otherwise, constrain the
    // subject to its default type.
    let cause = ConstraintOrigin(.literal, at: ast[subject].site)
    if let e = shape {
      // Fast path if `e` is the default type.
      if relations.areEquivalent(defaultType, e) {
        return state.facts.constrain(subject, in: ast, toHaveType: e)
      }

      // Assume the type of the subject is subtype of the default type. If it isn't, then assume it
      // is expressible by the literal's trait.
      let t = ^TypeVariable()
      let p = ast.coreTrait(forTypesExpressibleBy: T.self)!

      let preferred: ConstraintSet = [
        EqualityConstraint(t, defaultType, origin: cause),
        SubtypingConstraint(defaultType, e, origin: cause),
      ]
      let alternative: ConstraintSet = [
        EqualityConstraint(t, e, origin: cause),
        ConformanceConstraint(e, conformsTo: [p], origin: cause),
      ]

      state.facts.append(
        DisjunctionConstraint(
          between: [
            .init(constraints: preferred, penalties: 0),
            .init(constraints: alternative, penalties: 1),
          ],
          origin: cause))

      return state.facts.constrain(subject, in: ast, toHaveType: t)
    } else {
      return state.facts.constrain(subject, in: ast, toHaveType: defaultType)
    }
  }

  // MARK: Patterns

  /// Knowing `subject` is shaped by `shape`, returns its inferred type, updating `state` with
  /// inference facts and deferred type checking requests.
  mutating func inferredType(
    of subject: AnyPatternID, shapedBy shape: AnyType?
  ) -> (type: AnyType, facts: InferenceFacts, deferred: [DeferredQuery]) {
    var s = Context(facts: .init(), deferred: [])
    let t = inferredType(of: subject, shapedBy: shape, updating: &s)
    return (t, s.facts, s.deferred)
  }

  /// Knowing `subject` is shaped by `shape`, returns its inferred type along, updating `state`
  /// with inference facts and deferred type checking requests.
  private mutating func inferredType(
    of subject: AnyPatternID, shapedBy shape: AnyType?,
    updating state: inout Context
  ) -> AnyType {
    switch subject.kind {
    case BindingPattern.self:
      return inferredType(of: BindingPattern.ID(subject)!, shapedBy: shape, updating: &state)
    case ExprPattern.self:
      return inferredType(of: ExprPattern.ID(subject)!, shapedBy: shape, updating: &state)
    case NamePattern.self:
      return inferredType(of: NamePattern.ID(subject)!, shapedBy: shape, updating: &state)
    case TuplePattern.self:
      return inferredType(of: TuplePattern.ID(subject)!, shapedBy: shape, updating: &state)
    case WildcardPattern.self:
      return shape ?? ^TypeVariable()
    default:
      unreachable()
    }
  }

  private mutating func inferredType(
    of subject: BindingPattern.ID, shapedBy shape: AnyType?,
    updating state: inout Context
  ) -> AnyType {
    // A binding pattern introduces additional type information when it has a type annotation. In
    // that case, the type denoted by the annotation is used to infer the type of the sub-pattern
    // and constrained to be a subtype of the expected type, if any.
    var subpatternType = shape
    if let a = ast[subject].annotation {
      if let subjectType = realize(a)?.instance {
        if let t = shape {
          state.facts.append(
            SubtypingConstraint(
              subjectType, t,
              origin: ConstraintOrigin(.annotation, at: ast[subject].site)))

        }
        subpatternType = subjectType
      } else {
        return .error
      }
    }

    return inferredType(of: ast[subject].subpattern, shapedBy: subpatternType, updating: &state)
  }

  private mutating func inferredType(
    of subject: ExprPattern.ID, shapedBy shape: AnyType?,
    updating state: inout Context
  ) -> AnyType {
    return inferredType(of: ast[subject].expr, shapedBy: shape, updating: &state)
  }

  private mutating func inferredType(
    of subject: NamePattern.ID, shapedBy shape: AnyType?,
    updating state: inout Context
  ) -> AnyType {
    let nameDecl = ast[subject].decl
    state.deferred.append({ (checker, solution) in
      checker.checkDeferred(varDecl: nameDecl, solution)
    })

    if let t = declTypes[nameDecl] {
      // We can only get here if we're visiting the containing pattern more than once.
      return t
    } else {
      let nameType = shape ?? ^TypeVariable()
      setInferredType(nameType, for: nameDecl)
      return nameType
    }
  }

  private mutating func inferredType(
    of subject: TuplePattern.ID, shapedBy shape: AnyType?,
    updating state: inout Context
  ) -> AnyType {
    switch shape?.base {
    case let t as TupleType:
      // The pattern and the expected have a tuple shape.
      if t.elements.count != ast[subject].elements.count {
        // Invalid destructuring.
        report(.error(invalidDestructuringOfType: shape!, at: ast[subject].site))
        return .error
      }

      var lhs: [String?] = []
      var rhs: [String?] = []

      // Visit the elements pairwise.
      for (a, b) in zip(ast[subject].elements, t.elements) {
        let t = inferredType(of: a.pattern, shapedBy: b.type, updating: &state)
        if t.isError { return .error }
        lhs.append(a.label?.value)
        rhs.append(b.label)
      }

      // Check that labels match.
      if lhs != rhs {
        report(.error(labels: lhs, incompatibleWith: rhs, at: ast[subject].site))
        return .error
      }

      return shape!

    case is TypeVariable:
      // If the expected type is a variable, we can't infer anything more at this point.
      return shape!

    case .some:
      // If the expected type doesn't have a tuple shape, the pattern cannot match.
      report(.error(invalidDestructuringOfType: shape!, at: ast[subject].site))
      return .error

    case nil:
      // Infer the shape of the expected type.
      return ^TupleType(
        ast[subject].elements.map { (a) in
          let t = inferredType(of: a.pattern, shapedBy: nil, updating: &state)
          return .init(label: a.label?.value, type: t)
        })
    }
  }

  // MARK: Helpers

  /// Returns `true` iff `t` is known as an arrow type.
  private func isArrow(_ t: AnyType) -> Bool {
    (t.base as? CallableType)?.isArrow ?? false
  }

  /// Returns `true` iff `t` is known as a subscript type.
  private func isSubscript(_ t: AnyType) -> Bool {
    !isArrow(t)
  }

  /// Returns `true` iff `e` is a name assumed bound to a nominal type declaration in `state`.
  private mutating func isBoundToNominalTypeDecl(_ e: AnyExprID, in state: Context) -> Bool {
    guard
      let c = NameExpr.ID(e),
      let d = state.facts.inferredBindings[c]?.decl,
      isNominalTypeDecl(d)
    else { return false }
    return true
  }

  /// If the labels of `arguments` matches those of `parameters`, visit the arguments' expressions
  /// to generate their type constraints assuming they have the corresponding type in `parameters`
  /// and returns `true`. Otherwise, returns `false`.
  private mutating func parametersMatching(
    arguments: [LabeledArgument], of callee: AnyExprID,
    shapedBy parameters: [CallableTypeParameter],
    updating state: inout Context
  ) -> Bool {
    // Collect the argument and parameter labels.
    let argumentLabels = arguments.map(\.label?.value)
    let parameterLabels = parameters.map(\.label)

    // Check that the labels inferred from the callee are consistent with that of the call.
    if argumentLabels != parameterLabels {
      report(
        .error(labels: argumentLabels, incompatibleWith: parameterLabels, at: ast[callee].site))
      return false
    }

    // Create type constraints on arguments and parameters.
    for i in 0 ..< arguments.count {
      let argumentExpr = arguments[i].value

      // Infer the type of the argument, expecting it's the same as the parameter's bare type.
      let argumentType: AnyType
      if let t = ParameterType(parameters[i].type)?.bareType {
        argumentType = inferredType(of: argumentExpr, shapedBy: t, updating: &state)
        if relations.areEquivalent(t, argumentType) { continue }
      } else {
        argumentType = inferredType(of: argumentExpr, shapedBy: nil, updating: &state)
      }

      state.facts.append(
        ParameterConstraint(
          argumentType, parameters[i].type,
          origin: ConstraintOrigin(.argument, at: ast[argumentExpr].site)))
    }

    return true
  }

  /// Visit `arguments` to generate their type constraints and returns a matching parameter list.
  private mutating func parametersMatching(
    arguments: [LabeledArgument],
    updating state: inout Context
  ) -> [CallableTypeParameter] {
    var parameters: [CallableTypeParameter] = []
    parameters.reserveCapacity(arguments.count)

    for a in arguments {
      let p = inferredType(of: a.value, shapedBy: ^TypeVariable(), updating: &state)
      parameters.append(CallableTypeParameter(label: a.label?.value, type: p))
    }

    return parameters
  }

  /// Constrains `name` to be a reference to either of the declarations in `candidates`.
  ///
  /// - Requires: `candidates` is not empty
  private mutating func bind(
    _ name: NameExpr.ID,
    to candidates: [NameResolutionResult.Candidate],
    updating state: inout Context
  ) -> AnyType {
    precondition(!candidates.isEmpty)

    if let candidate = candidates.uniqueElement {
      // Bind the component to the resolved declaration and store its type.
      state.facts.assign(name, to: candidate.reference)
      state.facts.append(candidate.constraints)
      return state.facts.constrain(name, in: ast, toHaveType: candidate.type)
    } else {
      // Create an overload set.
      let overloads: [OverloadConstraint.Predicate] = candidates.map({ (candidate) in
        let p = candidate.reference.decl.map({ program.isRequirement($0) ? 1 : 0 }) ?? 0
        return .init(
          reference: candidate.reference,
          type: candidate.type,
          constraints: candidate.constraints,
          penalties: p)
      })

      // Constrain the name to refer to one of the overloads.
      let nameType = ^TypeVariable()
      state.facts.append(
        OverloadConstraint(
          name, withType: nameType, refersToOneOf: overloads,
          origin: ConstraintOrigin(.binding, at: ast[name].site)))
      return state.facts.constrain(name, in: ast, toHaveType: nameType)
    }
  }

}<|MERGE_RESOLUTION|>--- conflicted
+++ resolved
@@ -454,13 +454,8 @@
           return state.facts.assignErrorType(to: subject)
         }
 
-<<<<<<< HEAD
-      case .expr(let e):
+      case .explicit(let e):
         lastVisited = inferredType(of: e, shapedBy: nil, updating: &state)
-=======
-      case .explicit(let e):
-        lastVisitedComponentType = inferredType(of: e, shapedBy: nil, updating: &state)
->>>>>>> b4173780
 
       case .none, .operand:
         unreachable()
