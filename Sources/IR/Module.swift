import Core
import Foundation
import Utils

/// A module lowered to Val IR.
///
/// An IR module is notionally composed of a collection of functions, one of which may be
/// designated as its entry point (i.e., the `main` function of a Val program).
public struct Module {

  /// The identity of a global defined in a Val IR module.
  public typealias GlobalID = Int

  /// The program defining the functions in `self`.
  public let program: TypedProgram

  /// The module's identifier.
  public let id: ModuleDecl.ID

  /// The def-use chains of the values in this module.
  public private(set) var uses: [Operand: [Use]] = [:]

  /// The globals in the module.
  public private(set) var globals: [any Constant] = []

  /// The functions in the module.
  public private(set) var functions: [Function.ID: Function] = [:]

  /// The module's entry function, if any.
  public private(set) var entryFunction: Function.ID?

  /// Creates an instance lowering `m` in `p`, reporting errors and warnings to
  /// `diagnostics`.
  ///
  /// - Requires: `m` is a valid ID in `p`.
  /// - Throws: `Diagnostics` if lowering fails.
  public init(
    lowering m: ModuleDecl.ID, in p: TypedProgram, diagnostics: inout DiagnosticSet
  ) throws {
    self.program = p
    self.id = m

    var emitter = Emitter(program: program)
    emitter.lower(module: m, into: &self, diagnostics: &diagnostics)
    try diagnostics.throwOnError()
  }

  /// The module's name.
  public var name: String {
    program.ast[id].baseName
  }

  /// Accesses the given function.
  public subscript(f: Function.ID) -> Function {
    _read { yield functions[f]! }
    _modify { yield &functions[f]! }
  }

  /// Accesses the given block.
  public subscript(b: Block.ID) -> Block {
    _read { yield functions[b.function]!.blocks[b.address] }
    _modify { yield &functions[b.function]![b.address] }
  }

  /// Accesses the given instruction.
  public subscript(i: InstructionID) -> Instruction {
    _read { yield functions[i.function]!.blocks[i.block].instructions[i.address] }
    _modify { yield &functions[i.function]![i.block].instructions[i.address] }
  }

  /// Returns the type of `operand`.
  public func type(of operand: Operand) -> LoweredType {
    switch operand {
    case .register(let instruction, let index):
      return functions[instruction.function]![instruction.block][instruction.address].types[index]

    case .parameter(let block, let index):
      return functions[block.function]![block.address].inputs[index]

    case .constant(let constant):
      return constant.type
    }
  }

  /// Returns the IDs of the blocks in `f`.
  ///
  /// The first element of the returned collection is the function's entry; other elements are in
  /// no particular order.
  public func blocks(
    in f: Function.ID
  ) -> LazyMapSequence<Function.Blocks.Indices, Block.ID> {
    self[f].blocks.indices.lazy.map({ .init(f, $0.address) })
  }

  /// Returns the IDs of the instructions in `b`, in order.
  public func instructions(
    in b: Block.ID
  ) -> LazyMapSequence<Block.Instructions.Indices, InstructionID> {
    self[b].instructions.indices.lazy.map({ .init(b.function, b.address, $0.address) })
  }

  /// Returns the ID the instruction before `i`.
  func instruction(before i: InstructionID) -> InstructionID? {
    functions[i.function]![i.block].instructions.address(before: i.address)
      .map({ InstructionID(i.function, i.block, $0) })
  }

  /// Returns the global identity of `block`'s terminator, if it exists.
  func terminator(of block: Block.ID) -> InstructionID? {
    if let a = functions[block.function]!.blocks[block.address].instructions.lastAddress {
      return InstructionID(block, a)
    } else {
      return nil
    }
  }

  /// Returns the registers asssigned by `i`.
  func results(of i: InstructionID) -> [Operand] {
    (0 ..< self[i].types.count).map({ .register(i, $0) })
  }

  /// Returns whether the IR in `self` is well-formed.
  ///
  /// Use this method as a sanity check to verify the module's invariants.
  public func isWellFormed() -> Bool {
    for f in functions.keys {
      if !isWellFormed(function: f) { return false }
    }
    return true
  }

  /// Returns whether `f` is well-formed.
  ///
  /// Use this method as a sanity check to verify the function's invariants.
  public func isWellFormed(function f: Function.ID) -> Bool {
    return true
  }

  /// Applies `p` to in this module, which is in `ir`.
  public mutating func applyPass(_ p: ModulePass, in ir: LoweredProgram) {
    switch p {
    case .depolymorphize:
      depolymorphize(in: ir)
    }
  }

  /// Applies all mandatory passes in this module, accumulating diagnostics into `log` and throwing
  /// if a pass reports an error.
  public mutating func applyMandatoryPasses(
    reportingDiagnosticsInto log: inout DiagnosticSet
  ) throws {
    func run(_ pass: (Function.ID) -> Void) throws {
      for (k, f) in functions where f.entry != nil {
        pass(k)
      }
      try log.throwOnError()
    }

    try run({ removeDeadCode(in: $0, diagnostics: &log) })
    try run({ reifyAccesses(in: $0, diagnostics: &log) })
    try run({ closeBorrows(in: $0, diagnostics: &log) })
    try run({ normalizeObjectStates(in: $0, diagnostics: &log) })
    try run({ ensureExclusivity(in: $0, diagnostics: &log) })
  }

  /// Adds a global constant and returns its identity.
  mutating func addGlobal<C: Constant>(_ value: C) -> GlobalID {
    let id = globals.count
    globals.append(value)
    return id
  }

  /// Assigns `identity` to `function` in `self`.
  ///
  /// - Requires: `identity` is not already assigned.
  mutating func addFunction(_ function: Function, for identity: Function.ID) {
    precondition(functions[identity] == nil)
    functions[identity] = function
  }

  /// Returns the identity of the Val IR function corresponding to `d`.
  mutating func demandFunctionDeclaration(lowering d: FunctionDecl.ID) -> Function.ID {
    let f = Function.ID(d)
    if functions[f] != nil { return f }

    let parameters = program.accumulatedGenericParameters(of: d)
    let output = program.relations.canonical((program[d].type.base as! CallableType).output)
    let inputs = loweredParameters(of: d)

    let entity = Function(
      isSubscript: false,
      name: program.debugName(decl: d),
      site: program.ast[d].site,
      linkage: .external,
      parameters: Array(parameters),
      inputs: inputs,
      output: output,
      blocks: [])
    addFunction(entity, for: f)

    // Determine if the new function is the module's entry.
    if program.isModuleEntry(d) {
      assert(entryFunction == nil)
      entryFunction = f
    }

    return f
  }

  /// Returns the identity of the Val IR function implementing the deinitializer defined in
  /// conformance `c`.
  mutating func demandDeinitDeclaration(from c: Conformance) -> Function.ID {
    let d = program.ast.deinitRequirement()
    switch c.implementations[d]! {
    case .concrete:
      fatalError("not implemented")
    case .synthetic(let s):
      let f = Function.ID(synthesized: d, for: s.type)
      declareSyntheticFunction(f, typed: LambdaType(s.type)!)
      return f
    }
  }

  /// Returns the identity of the Val IR function implementing the `k` variant move-operator
  /// defined in conformance `c`.
  ///
  /// - Requires: `k` is either `.set` or `.inout`
  mutating func demandMoveOperatorDeclaration(
    _ k: AccessEffect, from c: Conformance
  ) -> Function.ID {
    let d = program.ast.moveRequirement(k)
    switch c.implementations[d]! {
    case .concrete:
      fatalError("not implemented")
    case .synthetic(let s):
      let f = Function.ID(synthesized: d, for: s.type)
      declareSyntheticFunction(f, typed: LambdaType(s.type)!)
      return f
    }
  }

  /// Returns the identity of the Val IR function corresponding to `d`.
  mutating func demandSubscriptDeclaration(lowering d: SubscriptImpl.ID) -> Function.ID {
    let f = Function.ID(d)
    if functions[f] != nil { return f }

    let parameters = program.accumulatedGenericParameters(of: d)
    let output = program.relations.canonical(SubscriptImplType(program[d].type)!.output)
    let inputs = loweredParameters(of: d)

    let entity = Function(
      isSubscript: true,
      name: program.debugName(decl: d),
      site: program.ast[d].site,
      linkage: .external,
      parameters: Array(parameters),
      inputs: inputs,
      output: output,
      blocks: [])

    addFunction(entity, for: f)
    return f
  }

  /// Returns the identifier of the Val IR initializer corresponding to `d`.
  mutating func demandInitializerDeclaration(lowering d: InitializerDecl.ID) -> Function.ID {
    precondition(!program.ast[d].isMemberwise)

    let f = Function.ID(initializer: d)
    if functions[f] != nil { return f }

    let parameters = program.accumulatedGenericParameters(of: d)
    let inputs = loweredParameters(of: d)

    let entity = Function(
      isSubscript: false,
      name: program.debugName(decl: d),
      site: program.ast[d].introducer.site,
      linkage: .external,
      parameters: Array(parameters),
      inputs: inputs,
      output: .void,
      blocks: [])

    addFunction(entity, for: f)
    return f
  }

  /// Returns the lowered declarations of `d`'s parameters.
  private func loweredParameters(of d: FunctionDecl.ID) -> [Parameter] {
    let captures = LambdaType(program[d].type)!.captures.lazy.map { (e) in
      program.relations.canonical(e.type)
    }
    var result: [Parameter] = zip(program.captures(of: d), captures).map({ (c, e) in
      .init(c, capturedAs: e)
    })
    result.append(contentsOf: program.ast[d].parameters.map(pairedWithLoweredType(parameter:)))
    return result
  }

  /// Returns the lowered declarations of `d`'s parameters.
  ///
  /// `d`'s receiver comes first and is followed by `d`'s formal parameters, from left to right.
  private func loweredParameters(of d: InitializerDecl.ID) -> [Parameter] {
    var result: [Parameter] = []
    result.append(pairedWithLoweredType(parameter: program.ast[d].receiver))
    result.append(contentsOf: program.ast[d].parameters.map(pairedWithLoweredType(parameter:)))
    return result
  }

  /// Returns the lowered declarations of `d`'s parameters.
  private func loweredParameters(of d: SubscriptImpl.ID) -> [Parameter] {
    let captures = SubscriptImplType(program[d].type)!.captures.lazy.map { (e) in
      program.relations.canonical(e.type)
    }
    var result: [Parameter] = zip(program.captures(of: d), captures).map({ (c, e) in
      .init(c, capturedAs: e)
    })

    let bundle = SubscriptDecl.ID(program[d].scope)!
    if let p = program.ast[bundle].parameters {
      result.append(contentsOf: p.map(pairedWithLoweredType(parameter:)))
    }

    return result
  }

  /// Returns `d`, which declares a parameter, paired with its lowered type.
  private func pairedWithLoweredType(parameter d: ParameterDecl.ID) -> Parameter {
    let t = program.relations.canonical(program[d].type)
    return .init(decl: AnyDeclID(d), type: ParameterType(t)!)
  }

  /// Declares the synthetic function `f`, which has type `t`, if it wasn't already.
  mutating func declareSyntheticFunction(_ f: Function.ID, typed t: LambdaType) {
    if functions[f] != nil { return }

    let output = program.relations.canonical(t.output)
    var inputs: [Parameter] = []
    appendCaptures(t.captures, passed: t.receiverEffect, to: &inputs)
    appendParameters(t.inputs, to: &inputs)

    let entity = Function(
      isSubscript: false,
      name: "",
      site: .empty(at: program.ast[id].site.first()),
      linkage: .external,
      parameters: [],  // TODO
      inputs: inputs,
      output: output,
      blocks: [])
    addFunction(entity, for: f)
  }

  /// Appends to `inputs` the parameters corresponding to the given `captures` passed `effect`.
  private func appendCaptures(
    _ captures: [TupleType.Element], passed effect: AccessEffect, to inputs: inout [Parameter]
  ) {
    inputs.reserveCapacity(captures.count)
    for c in captures {
      switch program.relations.canonical(c.type).base {
      case let p as RemoteType:
        precondition(p.access != .yielded, "cannot lower yielded parameter")
        inputs.append(.init(decl: nil, type: ParameterType(p)))
      case let p:
        precondition(effect != .yielded, "cannot lower yielded parameter")
        inputs.append(.init(decl: nil, type: ParameterType(effect, ^p)))
      }
    }
  }

  /// Appends `parameters` to `inputs`, ensuring that their types are canonical.
  private func appendParameters(
    _ parameters: [CallableTypeParameter], to inputs: inout [Parameter]
  ) {
    inputs.reserveCapacity(parameters.count)
    for p in parameters {
      let t = ParameterType(program.relations.canonical(p.type))!
      precondition(t.access != .yielded, "cannot lower yielded parameter")
      inputs.append(.init(decl: nil, type: t))
    }
  }

  /// Returns a map from `f`'s generic arguments to their skolemized form.
  ///
  /// - Requires: `f` is declared in `self`.
  public func parameterization(in f: Function.ID) -> GenericArguments {
    var result = GenericArguments()
    for p in functions[f]!.parameters {
      guard
        let t = MetatypeType(program[p].type),
        let u = GenericTypeParameterType(t.instance)
      else {
        // TODO: Handle value parameters
        fatalError("not implemented")
      }

      result[p] = ^SkolemType(quantifying: u)
    }
    return result
  }

  /// Returns the entry of `f`.
  ///
  /// - Requires: `f` is declared in `self`.
  public func entry(of f: Function.ID) -> Block.ID? {
    functions[f]!.entry.map({ Block.ID(f, $0) })
  }

  /// Appends to `f` an entry block that is in `scope`, returning its identifier.
  ///
  /// - Requires: `f` is declared in `self` and doesn't have an entry block.
  @discardableResult
  mutating func appendEntry<T: ScopeID>(in scope: T, to f: Function.ID) -> Block.ID {
    let ir = functions[f]!
    assert(ir.blocks.isEmpty)

    // In functions, the last parameter of the entry denotes the function's return value.
    var parameters = ir.inputs.map({ LoweredType.address($0.type.bareType) })
    if !ir.isSubscript {
      parameters.append(.address(ir.output))
    }

    return appendBlock(in: scope, taking: parameters, to: f)
  }

  /// Appends to `f` a basic block that is in `scope` and accepts `parameters` to `f`, returning
  /// its identifier.
  ///
  /// - Requires: `f` is declared in `self`.
  @discardableResult
  mutating func appendBlock<T: ScopeID>(
    in scope: T,
    taking parameters: [LoweredType] = [],
    to f: Function.ID
  ) -> Block.ID {
    let a = functions[f]!.appendBlock(in: scope, taking: parameters)
    return Block.ID(f, a)
  }

  /// Removes `block` and updates def-use chains.
  ///
  /// - Requires: No instruction in `block` is used by an instruction outside of `block`.
  @discardableResult
  mutating func removeBlock(_ block: Block.ID) -> Block {
    for i in instructions(in: block) {
      precondition(allUses(of: i).allSatisfy({ $0.user.block == block.address }))
      removeUsesMadeBy(i)
    }
    return functions[block.function]!.removeBlock(block.address)
  }

  /// Swaps `old` by `new` and returns the identities of the latter's return values.
  ///
  /// `old` is removed from to module and the def-use chains are updated.
  ///
  /// - Requires: `new` produces results with the same types as `old`.
  @discardableResult
  mutating func replace<I: Instruction>(_ old: InstructionID, with new: I) -> [Operand] {
    precondition(self[old].types == new.types)
    removeUsesMadeBy(old)
    return insert(new) { (m, i) in
      m[old] = i
      return old
    }
  }

  /// Swaps all uses of `old` in `f` by `new` and updates the def-use chains.
  ///
  /// - Requires: `new` as the same type as `old`. `f` is in `self`.
  mutating func replaceUses(of old: Operand, with new: Operand, in f: Function.ID) {
    precondition(old != new)
    precondition(type(of: old) == type(of: new))

    guard var oldUses = uses[old], !oldUses.isEmpty else { return }
    var newUses = uses[new] ?? []

    var end = oldUses.count
    for i in oldUses.indices.reversed() where oldUses[i].user.function == f {
      let u = oldUses[i]
      self[u.user].replaceOperand(at: u.index, with: new)
      newUses.append(u)
      end -= 1
      oldUses.swapAt(i, end)
    }
    oldUses.removeSubrange(end...)

    uses[old] = oldUses
    uses[new] = newUses
  }

  /// Adds `newInstruction` at the end of `block` and returns the identities of its return values.
  @discardableResult
  mutating func append<I: Instruction>(
    _ newInstruction: I,
    to block: Block.ID
  ) -> [Operand] {
    insert(
      newInstruction,
      with: { (m, i) in
        InstructionID(block, m[block].instructions.append(newInstruction))
      })
  }

  /// Inserts `newInstruction` at `p` and returns the identities of its resutls.
  @discardableResult
  mutating func insert<I: Instruction>(_ newInstruction: I, _ p: InsertionPoint) -> [Operand] {
    switch p {
    case .at(endOf: let b):
      return append(newInstruction, to: b)
    case .before(let i):
      return insert(newInstruction, before: i)
    }
  }

  /// Inserts `newInstruction` at `position` and returns the identities of its return values.
  ///
  /// The instruction is inserted before the instruction currently at `position`. You can pass a
  /// "past the end" position to append at the end of a block.
  @discardableResult
  mutating func insert<I: Instruction>(
    _ newInstruction: I,
    at position: InstructionIndex
  ) -> [Operand] {
    insert(newInstruction) { (m, i) in
      let address = m.functions[position.function]![position.block].instructions
        .insert(newInstruction, at: position.index)
      return InstructionID(position.function, position.block, address)
    }
  }

  /// Inserts `newInstruction` before the instruction identified by `successor` and returns the
  /// identities of its results.
  @discardableResult
  mutating func insert<I: Instruction>(
    _ newInstruction: I,
    before successor: InstructionID
  ) -> [Operand] {
    insert(newInstruction) { (m, i) in
      let address = m.functions[successor.function]![successor.block].instructions
        .insert(newInstruction, before: successor.address)
      return InstructionID(successor.function, successor.block, address)
    }
  }

  /// Inserts `newInstruction` after the instruction identified by `predecessor` and returns the
  /// identities of its results.
  @discardableResult
  mutating func insert<I: Instruction>(
    _ newInstruction: I,
    after predecessor: InstructionID
  ) -> [Operand] {
    insert(newInstruction) { (m, i) in
      let address = m.functions[predecessor.function]![predecessor.block].instructions
        .insert(newInstruction, after: predecessor.address)
      return InstructionID(predecessor.function, predecessor.block, address)
    }
  }

  /// Inserts `newInstruction` with `impl` and returns the identities of its return values.
  private mutating func insert<I: Instruction>(
    _ newInstruction: I,
    with impl: (inout Self, I) -> InstructionID
  ) -> [Operand] {
    // Insert the instruction.
    let user = impl(&self, newInstruction)

    // Update the def-use chains.
    for i in 0 ..< newInstruction.operands.count {
      uses[newInstruction.operands[i], default: []].append(Use(user: user, index: i))
    }

    return results(of: user)
  }

  /// Removes instruction `i` and updates def-use chains.
  ///
  /// - Requires: The results of `i` have no users.
  mutating func removeInstruction(_ i: InstructionID) {
    precondition(results(of: i).allSatisfy({ uses[$0, default: []].isEmpty }))
    removeUsesMadeBy(i)
    self[i.function][i.block].instructions.remove(at: i.address)
  }

  /// Removes all instructions after `i` in its containing block and updates def-use chains.
  ///
  /// - Requires: Let `S` be the set of removed instructions, all users of a result of `j` in `S`
  ///   are also in `S`.
  mutating func removeAllInstructionsAfter(_ i: InstructionID) {
    while let a = self[i.function][i.block].instructions.lastAddress, a != i.address {
      removeInstruction(.init(i.function, i.block, a))
    }
  }

  /// Returns the uses of all the registers assigned by `i`.
  private func allUses(of i: InstructionID) -> FlattenSequence<[[Use]]> {
    results(of: i).compactMap({ uses[$0] }).joined()
  }

  /// Removes `i` from the def-use chains of its operands.
  private mutating func removeUsesMadeBy(_ i: InstructionID) {
    for o in self[i].operands {
      uses[o]?.removeAll(where: { $0.user == i })
    }
  }

  /// Returns the operands from which the address denoted by `a` derives.
  ///
  /// The (static) provenances of an address denote the original operands from which it derives.
  /// They form a set because an address computed by a projection depends on that projection's
  /// arguments and because an address defined as a parameter of a basic block with multiple
  /// predecessors depends on that bock's arguments.
  func provenances(_ a: Operand) -> Set<Operand> {
    // TODO: Block arguments
    guard case .register(let i, _) = a else { return [a] }

    switch self[i] {
    case let s as BorrowInstruction:
      return provenances(s.location)
    case let s as ProjectInstruction:
      return s.operands.reduce(
        into: [],
        { (p, o) in
          if type(of: o).isAddress { p.formUnion(provenances(o)) }
        })
<<<<<<< HEAD
    case let s as WrapExistentialAddrInstruction:
=======
    case let s as SubfieldViewInstruction:
      return provenances(s.recordAddress)
    case let s as WrapAddrInstruction:
>>>>>>> 25e55e17
      return provenances(s.witness)
    default:
      return [a]
    }
  }

  /// Returns `true` if `o` is sink in `f`.
  ///
  /// - Requires: `o` is defined in `f`.
  func isSink(_ o: Operand, in f: Function.ID) -> Bool {
    let e = entry(of: f)!
    return provenances(o).allSatisfy { (p) -> Bool in
      switch p {
      case .parameter(e, let i):
        return self.functions[f]!.inputs[i].type.access == .sink

      case .register(let i, _):
        switch self[i] {
        case let s as ProjectBundleInstruction:
          return s.capabilities.contains(.sink)
        case let s as ProjectInstruction:
          return s.projection.access == .sink
        default:
          return true
        }

      default:
        return true
      }
    }
  }

}<|MERGE_RESOLUTION|>--- conflicted
+++ resolved
@@ -623,13 +623,9 @@
         { (p, o) in
           if type(of: o).isAddress { p.formUnion(provenances(o)) }
         })
-<<<<<<< HEAD
-    case let s as WrapExistentialAddrInstruction:
-=======
     case let s as SubfieldViewInstruction:
       return provenances(s.recordAddress)
-    case let s as WrapAddrInstruction:
->>>>>>> 25e55e17
+    case let s as WrapExistentialAddrInstruction:
       return provenances(s.witness)
     default:
       return [a]
