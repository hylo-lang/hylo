import BigInt
import Core
import FrontEnd
import Utils

/// Hylo's IR emitter.
///
/// The emitter transforms well-formed, typed ASTs to a representation suitable for flow-sensitive
/// analysis. IR generated from the emitter may be incomplete and must go through mandatory passes
/// before it can be fed to code generation.
///
/// You create an instance by calling `Emitter.withInstance`, providing the module in which IR
/// should be incorporated and a diagnostic log. Then, the two main entry points are:
///
/// - `incorporateTopLevelDeclarations`: incorporates the top-level declarations of a module's
///   AST into its corresponding IR form.
/// - `incorporateSyntheticDeclarations`: generates the implementations of the synthesized
///   declarations that are notionally part of a module. This method is called after definite
///   deinitialization.
///
/// Other entry points may be used during IR passes (e.g., `emitDeinit`).
///
/// - Note: Unless documented otherwise, the methods of `Emitter` type insert IR in `self.module`
///   at `self.insertionPoint`, anchoring new instructions at the given source range, named `site`
///   in their parameter lists.
struct Emitter {

  /// The diagnostics of lowering errors.
  private var diagnostics: DiagnosticSet = []

  /// The module into which new IR is inserted.
  private var module: Module!

  /// A stack of frames describing the variables and allocations of each traversed lexical scope.
  private var frames = Stack()

  /// The loops in which control flow has currently entered.
  private var loops = LoopIDs()

  /// Where new instructions are inserted.
  var insertionPoint: InsertionPoint?

  /// The program being lowered.
  private var program: TypedProgram {
    module.program
  }

  /// The AST of the program being lowered.
  private var ast: AST {
    program.ast
  }

  /// The basic block in which new instructions are currently inserted.
  private var insertionBlock: Block.ID? {
    insertionPoint?.block
  }

  /// The function containing the current insertion block.
  private var insertionFunction: Function.ID? {
    insertionBlock?.function
  }

  /// The scope corresponding to the current insertion block.
  private var insertionScope: AnyScopeID? {
    insertionBlock.map({ module[$0].scope })
  }

  /// The address of the return value in the current function, if any.
  private var returnValue: Operand? {
    if let f = insertionFunction, let b = module.entry(of: f), !module[f].isSubscript {
      return .parameter(b, module[f].inputs.count)
    } else {
      return nil
    }
  }

  /// Reports the given diagnostic.
  private mutating func report(_ d: Diagnostic) {
    diagnostics.insert(d)
  }

  /// Appends a new basic block at the end of `self.insertionFunction`, defined in s.
  private mutating func appendBlock<T: ScopeID>(in s: T) -> Block.ID {
    module.appendBlock(in: s, to: insertionFunction!)
  }

  /// Appends a new basic block at the end of `self.insertionFunction`, defined in the same scope
  /// as `self.insertionBlock`.
  private mutating func appendBlock() -> Block.ID {
    appendBlock(in: insertionScope!)
  }

  /// Inserts `newInstruction` into `self.module` at the end of `self.insertionPoint`.
  ///
  /// - Requires: `self.insertionPoint` refers to the end of a block.
  @discardableResult
  private mutating func insert<I: Instruction>(_ newInstruction: I) -> Operand? {
    let i = module.insert(newInstruction, at: insertionPoint!)
    return module.result(of: i)
  }

  // MARK: Top-level entry points

  /// Calls `action` with an emitter configured to generate IR in `module` and accumulate
  /// diagnostics in `log`.
  static func withInstance<T>(
    insertingIn module: inout Module,
    reportingDiagnosticsTo log: inout DiagnosticSet,
    action: (inout Emitter) -> T
  ) -> T {
    var instance = Self()
    instance.module = module
    swap(&instance.diagnostics, &log)

    defer {
      module = instance.module.release()
      swap(&instance.diagnostics, &log)
    }

    return action(&instance)
  }

  /// Inserts the IR for the top-level declarations of `self.module`.
  mutating func incorporateTopLevelDeclarations() {
    for u in program[module.id].decls {
      lower(topLevel: u)
    }
  }

  /// Inserts the IR for the synthesized declarations of `self.module`.
  mutating func incorporateSyntheticDeclarations() {
    for d in program.synthesizedDecls[module.id, default: []] {
      lower(synthetic: d)
    }

    // `lower(synthetic:)` may append additional declarations to `module.synthesizedDecls`.
    var i = 0
    while i < module.synthesizedDecls.count {
      lower(synthetic: module.synthesizedDecls[i])
      i += 1
    }
  }

  // MARK: Declarations

  /// Inserts the IR for the top-level declaration `d`.
  ///
  /// - Requires: `d` is at module scope.
  private mutating func lower(topLevel d: AnyDeclID) {
    precondition(program.isAtModuleScope(d))
    switch d.kind {
    case BindingDecl.self:
      lower(globalBinding: .init(d)!)
    case ConformanceDecl.self:
      lower(conformance: .init(d)!)
    case ExtensionDecl.self:
      lower(extension: .init(d)!)
    case FunctionDecl.self:
      lower(function: .init(d)!)
    case OperatorDecl.self:
      break
    case NamespaceDecl.self:
      lower(namespace: .init(d)!)
    case ProductTypeDecl.self:
      lower(product: .init(d)!)
    case SubscriptDecl.self:
      lower(subscript: .init(d)!)
    case TraitDecl.self:
      lower(trait: .init(d)!)
    case TypeAliasDecl.self:
      break
    case VarDecl.self:
      break
    default:
      unexpected(d, in: ast)
    }
  }

  /// Inserts the IR for `d`.
  private mutating func lower(conformance d: ConformanceDecl.ID) {
    lower(members: ast[d].members)
  }

  /// Inserts the IR for `d`.
  private mutating func lower(extension d: ExtensionDecl.ID) {
    lower(members: ast[d].members)
  }

  /// Inserts the IR for `d`, returning the ID of the lowered function.
  @discardableResult
  private mutating func lower(function d: FunctionDecl.ID) -> Function.ID {
    withClearContext({ $0.lowerInClearContext(function: d) })
  }

  /// Inserts the IR for `d`, returning the ID of the lowered function.
  ///
  /// - Requires: `self` has a clear lowering context.
  private mutating func lowerInClearContext(function d: FunctionDecl.ID) -> Function.ID {
    let f = module.demandDeclaration(lowering: d)
    guard let b = ast[d].body else {
      if ast[d].isForeignInterface { lower(ffi: d) }
      return f
    }

    // Configure the emitter context.
    let entry = module.appendEntry(in: program.scopeContainingBody(of: d)!, to: f)
    let bodyFrame = outermostFrame(of: d, entering: entry)
    self.insertionPoint = .end(of: entry)

    // Emit the body.
    switch b {
    case .block(let s):
      let returnType = ArrowType(program[d].type)!.output
      let returnSite = pushing(bodyFrame, { $0.lowerStatements(s, expecting: returnType) })
      insert(module.makeReturn(at: returnSite))

    case .expr(let e):
      pushing(bodyFrame, { $0.emitStore(value: e, to: $0.returnValue!) })
      insert(module.makeReturn(at: ast[e].site))
    }

    return f
  }

  /// Returns the frame enclosing the body of `d`, whose entry block is `entry`.
  private func outermostFrame(of d: FunctionDecl.ID, entering entry: Block.ID) -> Frame {
    var locals = DeclProperty<Operand>()

    for (i, c) in program.captures(of: d).enumerated() {
      locals[c] = .parameter(entry, i)
    }

    let captureCount = locals.count
    for (i, p) in ast[d].parameters.enumerated() {
      locals[p] = .parameter(entry, i + captureCount)
    }

    return Frame(locals: locals)
  }

  /// Inserts the IR for the statements of `b`, which is the body of a function returning instances
  /// of `returnType`, and returns the site of the return statement.
  private mutating func lowerStatements(
    _ b: BraceStmt.ID, expecting returnType: AnyType
  ) -> SourceRange {
    switch emit(braceStmt: b) {
    case .next:
      if canonical(returnType).isVoidOrNever {
        let anchor = SourceRange.empty(atEndOf: ast[b].site)
        insert(module.makeMarkState(returnValue!, initialized: true, at: anchor))
      }
      return ast[b].site

    case .return(let s):
      return ast[s].site

    default:
      UNIMPLEMENTED()
    }
  }

  /// Inserts the IR for calling `d`, which is a foreign function interface.
  private mutating func lower(ffi d: FunctionDecl.ID) {
    let f = module.demandDeclaration(lowering: d)

    // Configure the emitter context.
    let entry = module.appendEntry(in: d, to: f)

    self.insertionPoint = .end(of: entry)
    self.frames.push()
    defer {
      self.frames.pop()
      assert(self.frames.isEmpty)
    }

    let site = ast[d].site

    // Convert Hylo arguments to their foreign representation. Note that the last parameter of the
    // entry is the address of the FFI's return value.
    var arguments: [Operand] = []
    for i in 0 ..< module[entry].inputs.count - 1 {
      let a = emitConvertToForeign(.parameter(entry, i), at: site)
      arguments.append(a)
    }

    // Return type must be foreign convertible unless it is `Void` or `Never`.
    let returnType = read(module.functions[f]!.output) { (t) in
      t.isVoidOrNever ? t : program.foreignRepresentation(of: t, exposedTo: insertionScope!)
    }

    // Emit the call to the foreign function.
    let foreignResult = insert(
      module.makeCallFFI(
        returning: .object(returnType), applying: ast[d].foreignName!, to: arguments, at: site))!

    // Convert the result of the FFI to its Hylo representation and return it.
    switch returnType {
    case .never:
      insert(module.makeUnreachable(at: site))

    case .void:
      insert(module.makeMarkState(returnValue!, initialized: true, at: site))
      emitDeallocTopFrame(at: site)
      insert(module.makeReturn(at: site))

    default:
      let v = emitConvert(foreign: foreignResult, to: module.functions[f]!.output, at: site)
      emitMove([.set], v, to: returnValue!, at: site)
      emitDeallocTopFrame(at: site)
      insert(module.makeReturn(at: site))
    }
  }

  /// Inserts the IR for `d`.
  private mutating func lower(initializer d: InitializerDecl.ID) {
    // Nothing to do for memberwise initializer.
    if ast[d].isMemberwise { return }
    let f = module.demandDeclaration(lowering: d)

    // Create the function entry.
    let entry = module.appendEntry(in: ast[d].body!, to: f)

    // Configure the locals.
    var locals = DeclProperty<Operand>()
    locals[ast[d].receiver] = .parameter(entry, 0)
    for (i, p) in ast[d].parameters.enumerated() {
      locals[p] = .parameter(entry, i + 1)
    }

    // Emit the body.
    insertionPoint = .end(of: entry)
    let bodyFrame = Frame(locals: locals)
    let returnSite = pushing(bodyFrame, { $0.lowerStatements($0.ast[d].body!, expecting: .void) })

    let receiverLayout = AbstractTypeLayout(of: program[d].receiver.type, definedIn: program)

    // If the object is empty, simply mark it initialized.
    if receiverLayout.properties.isEmpty {
      let receiver = entry.parameter(0)
      insert(module.makeMarkState(receiver, initialized: true, at: ast[d].site))
    }
    insert(module.makeReturn(at: returnSite))
  }

  /// Inserts the IR for `d`.
  private mutating func lower(method d: MethodDecl.ID) {
    for i in ast[d].impls {
      lower(methodImpl: i)
    }
  }

  /// Inserts the IR for `d`.
  private mutating func lower(methodImpl d: MethodImpl.ID) {
    let f = module.demandDeclaration(lowering: d)
    guard let b = ast[d].body else { return }

    // Create the function entry.
    let entry = module.appendEntry(in: program.scopeContainingBody(of: d)!, to: f)

    // Configure the locals.
    var locals = DeclProperty<Operand>()
    locals[ast[d].receiver] = .parameter(entry, 0)

    let bundle = MethodDecl.ID(program[d].scope)!
    for (i, p) in ast[bundle].parameters.enumerated() {
      locals[p] = .parameter(entry, i + 1)
    }

    let bodyFrame = Frame(locals: locals)

    // Emit the body.
    self.insertionPoint = .end(of: entry)
    switch b {
    case .block(let s):
      let returnType = ArrowType(program[d].type)!.output
      let returnSite = pushing(bodyFrame, { $0.lowerStatements(s, expecting: returnType) })
      insert(module.makeReturn(at: returnSite))

    case .expr(let e):
      pushing(bodyFrame, { $0.emitStore(value: e, to: $0.returnValue!) })
      insert(module.makeReturn(at: ast[e].site))
    }
  }

  /// Inserts the IR for `d`.
  private mutating func lower(subscript d: SubscriptDecl.ID) {
    for i in ast[d].impls {
      lower(subscriptImpl: i)
    }
  }

  /// Inserts the IR for `d`.
  private mutating func lower(subscriptImpl d: SubscriptImpl.ID) {
    let f = module.demandDeclaration(lowering: d)
    guard let b = ast[d].body else { return }

    // Create the function entry.
    let entry = module.appendEntry(in: program.scopeContainingBody(of: d)!, to: f)

    // Configure the locals.
    var locals = DeclProperty<Operand>()

    let bundle = SubscriptDecl.ID(program[d].scope)!
    let explicit = program[bundle].explicitCaptures
    let implicit = program[bundle].implicitCaptures

    // Explicit captures appear first.
    for (i, c) in explicit.enumerated() {
      locals[c] = .parameter(entry, i)
    }

    // Implicit captures appear next.
    for (i, c) in implicit.enumerated() {
      locals[c.decl] = .parameter(entry, i + explicit.count)
    }

    // Receiver appears next.
    var captureCount = explicit.count + implicit.count
    if let r = ast[d].receiver {
      locals[r] = .parameter(entry, captureCount)
      captureCount += 1
    }

    // Explicit parameters appear last.
    for (i, p) in ast[bundle].parameters.enumerated() {
      locals[p] = .parameter(entry, i + captureCount)
    }

    // Emit the body.
    self.insertionPoint = .end(of: entry)
    switch b {
    case .block(let s):
      lower(body: s, of: d, in: Frame(locals: locals))

    case .expr(let e):
      pushing(Frame(locals: locals)) { (this) in
        let x0 = this.emitLValue(e)
        let x1 = this.insert(
          this.module.makeAccess(this.ast[d].introducer.value, from: x0, at: this.ast[e].site))!
        this.insert(this.module.makeYield(this.ast[d].introducer.value, x1, at: this.ast[e].site))
      }
      insert(module.makeReturn(at: ast[e].site))
    }
  }

  /// Inserts the IR for `b`, which is the body of `d` and is enclosed in `bodyFrame`.
  private mutating func lower(body b: BraceStmt.ID, of d: SubscriptImpl.ID, in f: Frame) {
    switch pushing(f, { $0.emit(braceStmt: b) }) {
    case .next:
      insert(module.makeReturn(at: .empty(atEndOf: ast[b].site)))
    case .return(let s):
      insert(module.makeReturn(at: ast[s].site))
    default:
      UNIMPLEMENTED()
    }
  }

  /// Inserts the IR for `d`.
  private mutating func lower(namespace d: NamespaceDecl.ID) {
    for m in ast[d].members {
      lower(topLevel: m)
    }
  }

  /// Inserts the IR for `d`.
  private mutating func lower(product d: ProductTypeDecl.ID) {
    module.addProductType(ProductType(d, ast: program.ast))
    lower(members: ast[d].members)
  }

  /// Inserts the IR for `d`.
  private mutating func lower(trait d: TraitDecl.ID) {
    module.addTrait(TraitType(d, ast: program.ast))
  }

  /// Inserts the IR for given declaration `members`.
  private mutating func lower(members: [AnyDeclID]) {
    for m in members {
      switch m.kind {
      case FunctionDecl.self:
        lower(function: .init(m)!)
      case InitializerDecl.self:
        lower(initializer: .init(m)!)
      case MethodDecl.self:
        lower(method: .init(m)!)
      case ProductTypeDecl.self:
        lower(product: .init(m)!)
      case SubscriptDecl.self:
        lower(subscript: .init(m)!)
      default:
        continue
      }
    }
  }

  /// Inserts the IR for `d`.
  ///
  /// - Requires: `d` is a global binding.
  private mutating func lower(globalBinding d: BindingDecl.ID) {
    precondition(program.isGlobal(d))
    precondition(read(program[d].pattern.introducer.value, { ($0 == .let) || ($0 == .sinklet) }))

    let r = RemoteType(.set, program[d].type)
    let l = ArrowType(
      receiverEffect: .set, environment: ^TupleType(types: [^r]), inputs: [], output: .void)
    let f = SynthesizedFunctionDecl(
      .globalInitialization(d), typed: l, parameterizedBy: [], in: program[d].scope)
    let i = lower(globalBindingInitializer: f)
    let t = program.canonical(r.bareType, in: program[d].scope)
    let s = StaticStorage(t, identifiedBy: AnyDeclID(d), initializedWith: i)
    module.addStaticStorage(s)
  }

  /// Inserts the IR for the local binding `d`.
  ///
  /// - Requires: `d` is a local binding.
  private mutating func lower(localBinding d: BindingDecl.ID) {
    switch program[d].pattern.introducer.value {
    case .var, .sinklet:
      lower(storedLocalBinding: d)
    case .let, .inout:
      lower(projectedLocalBinding: d)
    }
  }

  /// Inserts the IR for stored local binding `d`.
  ///
  /// - Requires: `d` is a local `var` or `sink let` binding.
  private mutating func lower(storedLocalBinding d: BindingDecl.ID) {
    precondition(program.isLocal(d))
    precondition(read(program[d].pattern.introducer.value, { ($0 == .var) || ($0 == .sinklet) }))

    // Allocate storage for all the names declared by `d` in a single aggregate.
    let storage = emitAllocStack(for: program[d].type, at: ast[d].site)

    // Declare all introduced names, initializing them if possible.
    let lhs = program[d].pattern.subpattern.id
    if let initializer = ast[d].initializer {
      emitInitStoredLocalBindings(
        in: lhs, referringTo: [], relativeTo: storage, consuming: initializer)
      return
    }

    emitLocalDeclarations(introducedBy: lhs, referringTo: [], relativeTo: storage)
  }

  /// Inserts the IR to declare and initialize the names in `lhs`, which refer to subobjects of
  /// `subfield` relative to `storage`, by consuming the value of `initializer`.
  private mutating func emitInitStoredLocalBindings(
    in lhs: AnyPatternID, referringTo subfield: RecordPath, relativeTo storage: Operand,
    consuming initializer: AnyExprID
  ) {
    ast.walking(pattern: lhs, expression: initializer) { (path, p, rhs) in
      switch p.kind {
      case NamePattern.self:
        emitInitStoredLocalBinding(
          NamePattern.ID(p)!, referringTo: subfield + path, relativeTo: storage,
          consuming: rhs)

      case TuplePattern.self:
        emitInitStoredLocalBindings(
          in: TuplePattern.ID(p)!, referringTo: subfield + path, relativeTo: storage,
          consuming: rhs)

      case WildcardPattern.self:
        let s = emitStore(value: rhs)
        emitDeinit(s, at: ast[p].site)

      default:
        unexpected(p, in: ast)
      }
    }
  }

  /// Inserts the IR to declare and initialize `name`, which refers to the given `subfield`
  /// relative to `storage`, by consuming the value of `initializer`.
  private mutating func emitInitStoredLocalBinding(
    _ name: NamePattern.ID, referringTo subfield: RecordPath, relativeTo storage: Operand,
    consuming initializer: AnyExprID
  ) {
    let lhs = emitLocalDeclaration(of: name, referringTo: subfield, relativeTo: storage)
    emitStore(convertingIfNecessary: initializer, to: lhs)
  }

  /// Inserts the IR to declare and initialize the names in `lhs`, which refer to subobjects of
  /// `subfield` relative to `storage`, by consuming the value of `initializer`.
  private mutating func emitInitStoredLocalBindings(
    in lhs: TuplePattern.ID, referringTo subfield: RecordPath, relativeTo storage: Operand,
    consuming initializer: AnyExprID
  ) {
    let rhs = emitSubfieldView(storage, at: subfield, at: ast[lhs].site)
    emitStore(value: initializer, to: rhs)
    emitLocalDeclarations(introducedBy: lhs, referringTo: subfield, relativeTo: storage)
  }

  /// Inserts the IR to declare the names in `pattern`, which refer to parts of `subfield` relative
  /// to `storage`.
  private mutating func emitLocalDeclarations<T: PatternID>(
    introducedBy pattern: T,
    referringTo subfield: RecordPath, relativeTo storage: Operand
  ) {
    for (path, name) in ast.names(in: pattern) {
      _ = emitLocalDeclaration(of: name, referringTo: subfield + path, relativeTo: storage)
    }
  }

  /// Inserts the IR to declare `name`, which refers to `subfield` relative to `storage`, returning
  /// that sub-location.
  private mutating func emitLocalDeclaration(
    of name: NamePattern.ID, referringTo subfield: RecordPath, relativeTo storage: Operand
  ) -> Operand {
    let s = emitSubfieldView(storage, at: subfield, at: ast[name].site)
    frames[ast[name].decl] = s
    return s
  }

  /// Inserts the IR for projected local binding `d` .
  ///
  /// - Requires: `d` is a local `let` or `inout` binding.
  private mutating func lower(projectedLocalBinding d: BindingDecl.ID) {
    let access = AccessEffect(program[d].pattern.introducer.value)
    precondition(access == .let || access == .inout)
    precondition(program.isLocal(d))

    let initializer = ast[d].initializer!
    let source = emitLValue(initializer)
    let isSink = module.isSink(source)

    for (path, name) in ast.names(in: program[d].pattern.subpattern) {
      var part = emitSubfieldView(source, at: path, at: program[name].decl.site)
      let partDecl = ast[name].decl

      let t = canonical(program[partDecl].type)
      part = emitCoerce(part, to: t, at: ast[partDecl].site)

      if isSink {
        let b = module.makeAccess(
          [.sink, access], from: part, correspondingTo: partDecl, at: ast[partDecl].site)
        frames[partDecl] = insert(b)!
      } else {
        let b = module.makeAccess(
          access, from: part, correspondingTo: partDecl, at: ast[partDecl].site)
        frames[partDecl] = insert(b)!
      }
    }
  }

  // MARK: Synthetic declarations

  /// Synthesizes the implementation of `d`.
  private mutating func lower(synthetic d: SynthesizedFunctionDecl) {
    switch d.kind {
    case .deinitialize:
      return withClearContext({ $0.lower(syntheticDeinit: d) })
    case .moveInitialization:
      return withClearContext({ $0.lower(syntheticMoveInit: d) })
    case .moveAssignment:
      return withClearContext({ $0.lower(syntheticMoveAssign: d) })
    case .copy:
      return withClearContext({ $0.lower(syntheticCopy: d) })
    case .globalInitialization:
      return withClearContext({ $0.lower(globalBindingInitializer: d) })
    case .autoclosure:
      // nothing do to here; expansion is done at the caller side.
      break
    }
  }

  /// Inserts the IR for `d`, which is a synthetic deinitializer.
  private mutating func lower(syntheticDeinit d: SynthesizedFunctionDecl) {
    let f = module.demandDeclaration(lowering: d)
    if !shouldEmitBody(of: d, loweredTo: f) { return }

    let site = ast[module.id].site
    let entry = module.appendEntry(in: d.scope, to: f)
    insertionPoint = .end(of: entry)
    self.frames.push()
    defer {
      self.frames.pop()
      assert(self.frames.isEmpty)
    }

    // The receiver is a sink parameter representing the object to deinitialize.
    let receiver = Operand.parameter(entry, 0)
    emitDeinitParts(of: receiver, at: site)

    insert(module.makeMarkState(returnValue!, initialized: true, at: site))
    emitDeallocTopFrame(at: site)
    insert(module.makeReturn(at: site))
  }

  /// Inserts the IR for `d`, which is a synthetic move initialization method.
  private mutating func lower(syntheticMoveInit d: SynthesizedFunctionDecl) {
    let f = module.demandDeclaration(lowering: d)
    if !shouldEmitBody(of: d, loweredTo: f) { return }

    let site = ast[module.id].site
    let entry = module.appendEntry(in: d.scope, to: f)
    insertionPoint = .end(of: entry)
    self.frames.push()
    defer {
      self.frames.pop()
      assert(self.frames.isEmpty)
    }

    let receiver = Operand.parameter(entry, 0)
    let argument = Operand.parameter(entry, 1)
    let object = module.type(of: receiver).ast

    if object.hasRecordLayout {
      emitMoveInitRecordParts(of: receiver, consuming: argument, at: site)
    } else if object.base is UnionType {
      emitMoveInitUnionPayload(of: receiver, consuming: argument, at: site)
    }

    insert(module.makeMarkState(returnValue!, initialized: true, at: site))
    emitDeallocTopFrame(at: site)
    insert(module.makeReturn(at: site))
  }

  /// Inserts the IR for initializing the stored parts of `receiver`, which stores a record,
  /// consuming `argument` at `site`.
  private mutating func emitMoveInitRecordParts(
    of receiver: Operand, consuming argument: Operand, at site: SourceRange
  ) {
    let layout = AbstractTypeLayout(of: module.type(of: receiver).ast, definedIn: program)

    // If the object is empty, simply mark it initialized.
    if layout.properties.isEmpty {
      insert(module.makeMarkState(receiver, initialized: true, at: site))
      emitDeinit(argument, at: site)
      return
    }

    // Otherwise, move initialize each property.
    for i in layout.properties.indices {
      let source = emitSubfieldView(argument, at: [i], at: site)
      let target = emitSubfieldView(receiver, at: [i], at: site)
      emitMove([.set], source, to: target, at: site)
    }
  }

  /// Inserts the IR for initializing the payload of `receiver`, which stores a union container,
  /// consuming `argument` at `site`.
  private mutating func emitMoveInitUnionPayload(
    of receiver: Operand, consuming argument: Operand, at site: SourceRange
  ) {
    let t = UnionType(module.type(of: receiver).ast)!

    // If union is empty, simply mark it initialized.
    if t.elements.isEmpty {
      insert(module.makeMarkState(receiver, initialized: true, at: site))
      emitDeinit(argument, at: site)
      return
    }

    // Trivial if the union has a single member.
    if let e = t.elements.uniqueElement {
      emitMoveInitUnionPayload(of: receiver, consuming: argument, containing: e, at: site)
      return
    }

    // Otherwise, use a switch to select the correct move-initialization.
    let elements = program.discriminatorToElement(in: t)
    var successors: [Block.ID] = []
    for _ in t.elements {
      successors.append(appendBlock())
    }

    let n = emitUnionDiscriminator(argument, at: site)
    insert(module.makeSwitch(on: n, toOneOf: successors, at: site))

    let tail = appendBlock()
    for i in 0 ..< elements.count {
      insertionPoint = .end(of: successors[i])
      emitMoveInitUnionPayload(
        of: receiver, consuming: argument, containing: elements[i], at: site)
      insert(module.makeBranch(to: tail, at: site))
    }

    insertionPoint = .end(of: tail)
  }

  /// Inserts the IR for initializing the payload of `receiver`, which stores a union containing
  /// a `payload`, consuming `argument` at `site`.
  ///
  /// - Requires: the type of `storage` is a union containing a `payload`.
  private mutating func emitMoveInitUnionPayload(
    of receiver: Operand, consuming argument: Operand, containing payload: AnyType,
    at site: SourceRange
  ) {
    // Deinitialize the receiver.
    let x0 = insert(
      module.makeOpenUnion(receiver, as: payload, forInitialization: true, at: site))!
    emitDeinit(x0, at: site)

    // Move the argument.
    let x1 = insert(module.makeOpenUnion(argument, as: payload, at: site))!
    emitMove([.set], x1, to: x0, at: site)

    // Close the unions.
    insert(module.makeCloseUnion(x0, at: site))
    insert(module.makeCloseUnion(x1, at: site))
  }

  /// Inserts the IR for `d`, which is a synthetic move initialization method.
  private mutating func lower(syntheticMoveAssign d: SynthesizedFunctionDecl) {
    let f = module.demandDeclaration(lowering: d)
    if !shouldEmitBody(of: d, loweredTo: f) { return }

    let site = ast[module.id].site
    let entry = module.appendEntry(in: d.scope, to: f)
    insertionPoint = .end(of: entry)
    self.frames.push()
    defer {
      self.frames.pop()
      assert(self.frames.isEmpty)
    }

    let receiver = Operand.parameter(entry, 0)
    let argument = Operand.parameter(entry, 1)

    // Deinitialize the receiver.
    emitDeinit(receiver, at: site)

    // Apply the move-initializer.
    emitMove([.set], argument, to: receiver, at: site)
    insert(module.makeMarkState(returnValue!, initialized: true, at: site))
    emitDeallocTopFrame(at: site)
    insert(module.makeReturn(at: site))
  }

  /// Inserts the IR for `d`, which is a synthetic copy method.
  private mutating func lower(syntheticCopy d: SynthesizedFunctionDecl) {
    let f = module.demandDeclaration(lowering: d)
    if !shouldEmitBody(of: d, loweredTo: f) { return }

    let site = ast[module.id].site
    let entry = module.appendEntry(in: d.scope, to: f)
    insertionPoint = .end(of: entry)
    self.frames.push()
    defer {
      self.frames.pop()
      assert(self.frames.isEmpty)
    }

    let source = Operand.parameter(entry, 0)
    let target = Operand.parameter(entry, 1)
    let object = module.type(of: source).ast

    if object.hasRecordLayout {
      emitCopyRecordParts(from: source, to: target, at: site)
    } else if object.base is UnionType {
      emitCopyUnionPayload(from: source, to: target, at: site)
    }

    emitDeallocTopFrame(at: site)
    insert(module.makeReturn(at: site))
  }

  /// Inserts the IR for copying the stored parts of `source`, which stores a record, to `target`
  /// at `site`.
  private mutating func emitCopyRecordParts(
    from source: Operand, to target: Operand, at site: SourceRange
  ) {
    let layout = AbstractTypeLayout(of: module.type(of: source).ast, definedIn: program)

    // If the object is empty, simply mark the target as initialized.
    if layout.properties.isEmpty {
      insert(module.makeMarkState(target, initialized: true, at: site))
      return
    }

    // Otherwise, copy each property.
    for i in layout.properties.indices {
      let s = emitSubfieldView(source, at: [i], at: site)
      let t = emitSubfieldView(target, at: [i], at: site)
      emitCopy(s, to: t, at: site)
    }
  }

  /// Inserts the IR for copying `source`, which stores a union container, to `target` at `site`.
  private mutating func emitCopyUnionPayload(
    from source: Operand, to target: Operand, at site: SourceRange
  ) {
    let t = UnionType(module.type(of: source).ast)!

    // If union is empty, simply mark the target as initialized.
    if t.elements.isEmpty {
      insert(module.makeMarkState(target, initialized: true, at: site))
      return
    }

    // Trivial if the union has a single member.
    if let e = t.elements.uniqueElement {
      emitCopyUnionPayload(from: source, containing: e, to: target, at: site)
      return
    }

    // Otherwise, use a switch to select the correct move-initialization.
    let elements = program.discriminatorToElement(in: t)
    var successors: [Block.ID] = []
    for _ in t.elements {
      successors.append(appendBlock())
    }

    let n = emitUnionDiscriminator(source, at: site)
    insert(module.makeSwitch(on: n, toOneOf: successors, at: site))

    let tail = appendBlock()
    for i in 0 ..< elements.count {
      insertionPoint = .end(of: successors[i])
      emitCopyUnionPayload(from: source, containing: elements[i], to: target, at: site)
      insert(module.makeBranch(to: tail, at: site))
    }

    insertionPoint = .end(of: tail)
  }

  /// Inserts the IR for copying `source`, which stores a union containing a `payload`, to `target`
  /// at `site`.
  private mutating func emitCopyUnionPayload(
    from source: Operand, containing payload: AnyType, to target: Operand, at site: SourceRange
  ) {
    let x0 = insert(module.makeOpenUnion(source, as: payload, at: site))!
    let x1 = insert(module.makeOpenUnion(target, as: payload, forInitialization: true, at: site))!
    emitCopy(x0, to: x1, at: site)
    insert(module.makeCloseUnion(x0, at: site))
    insert(module.makeCloseUnion(x1, at: site))
  }

  /// Inserts the IR for lowering `d`, which is a global binding initializer, returning the ID of
  /// the lowered function.
  @discardableResult
  private mutating func lower(globalBindingInitializer d: SynthesizedFunctionDecl) -> Function.ID {
    let f = module.demandDeclaration(lowering: d)
    if !shouldEmitBody(of: d, loweredTo: f) {
      return f
    }

    let entry = module.appendEntry(in: d.scope, to: f)
    insertionPoint = .end(of: entry)
    self.frames.push()
    defer {
      self.frames.pop()
      assert(self.frames.isEmpty)
    }

    let storage = Operand.parameter(entry, 0)
    guard case .globalInitialization(let binding) = d.kind else { unreachable() }
    let initializer = program[binding].initializer!

    emitInitStoredLocalBindings(
      in: program[binding].pattern.subpattern, referringTo: [], relativeTo: storage,
      consuming: initializer)
    insert(module.makeMarkState(returnValue!, initialized: true, at: program[initializer].site))
    emitDeallocTopFrame(at: program[initializer].site)
    insert(module.makeReturn(at: program[initializer].site))

    return f
  }

  private mutating func lower(syntheticAutoclosure d: SynthesizedFunctionDecl) -> Function.ID {
    guard case .autoclosure(let argument) = d.kind else { unreachable() }
    let f = module.demandDeclaration(lowering: d)
    let entry = module.appendEntry(in: d.scope, to: f)

    insertionPoint = .end(of: entry)
    self.frames.push()
    defer {
      self.frames.pop()
      assert(self.frames.isEmpty)
    }

    // Emit the body.
    emitStore(value: argument, to: returnValue!)
    insert(module.makeReturn(at: ast[argument].site))

    return f
  }

  /// Returns `true` if the body of `d`, which has been lowered to `f` in `self`, has yet to be
  /// generated in `self`.
  private func shouldEmitBody(of d: SynthesizedFunctionDecl, loweredTo f: Function.ID) -> Bool {
    (module[f].entry == nil) && (program.module(containing: d.scope) == module.id)
  }

  // MARK: Statements

  /// The description of the next action a program should execute.
  private enum ControlFlow: Equatable {

    /// Move to the next statement.
    case next

    /// Return from the current function.
    case `return`(ReturnStmt.ID)

    /// Break from the innermost loop.
    case `break`(BreakStmt.ID)

    /// Continue the innermost loop.
    case `continue`(ContinueStmt.ID)

  }

  /// Inserts IR for handling the given control flow, applying `handleNext` to generate the IR
  /// corresponding to `.next`.
  private mutating func emitControlFlow(
    _ f: ControlFlow, handlingNextWith handleNext: (inout Self) -> Void
  ) {
    switch f {
    case .next:
      handleNext(&self)
    case .return(let s):
      emitControlFlow(return: s)
    case .break(let s):
      emitControlFlow(break: s)
    default:
      UNIMPLEMENTED()
    }
  }

  /// Inserts IR for returning from current function, anchoring instructions at `s`.
  private mutating func emitControlFlow(return s: ReturnStmt.ID) {
    for f in frames.elements.reversed() {
      emitDeallocs(for: f, at: ast[s].site)
    }
    insert(module.makeReturn(at: ast[s].site))
  }

  /// Inserts IR for breaking from innermost loop, anchoring instructions at `s`.
  private mutating func emitControlFlow(break s: BreakStmt.ID) {
    let innermost = loops.last!
    for f in frames.elements[frames.depth...].reversed() {
      emitDeallocs(for: f, at: ast[s].site)
    }
    insert(module.makeBranch(to: innermost.exit, at: ast[s].site))
  }

  /// Inserts the IR for `s`, returning its effect on control flow.
  private mutating func emit<T: StmtID>(stmt s: T) -> ControlFlow {
    switch s.kind {
    case AssignStmt.self:
      return emit(assignStmt: .init(s)!)
    case BraceStmt.self:
      return emit(braceStmt: .init(s)!)
    case BreakStmt.self:
      return emit(breakStmt: .init(s)!)
    case ConditionalCompilationStmt.self:
      return emit(condCompilationStmt: .init(s)!)
    case ConditionalStmt.self:
      return emit(conditionalStmt: .init(s)!)
    case DeclStmt.self:
      return emit(declStmt: .init(s)!)
    case DiscardStmt.self:
      return emit(discardStmt: .init(s)!)
    case DoWhileStmt.self:
      return emit(doWhileStmt: .init(s)!)
    case ExprStmt.self:
      return emit(exprStmt: .init(s)!)
    case ForStmt.self:
      return emit(forStmt: .init(s)!)
    case ReturnStmt.self:
      return emit(returnStmt: .init(s)!)
    case WhileStmt.self:
      return emit(whileStmt: .init(s)!)
    case YieldStmt.self:
      return emit(yieldStmt: .init(s)!)
    default:
      unexpected(s, in: ast)
    }
  }

  private mutating func emit(assignStmt s: AssignStmt.ID) -> ControlFlow {
    // The LHS should must be marked for mutation even if the statement denotes initialization.
    guard program[s].left.kind == InoutExpr.self else {
      let p = program[s].left.site.first()
      report(.error(assignmentLHSRequiresMutationMarkerAt: .empty(at: p)))
      return .next
    }

    // The RHS is evaluated first, stored into some local storage, and moved to the LHS. Implicit
    // conversion is necessary if the RHS is subtype of the LHS.
    let rhs = emitAllocStack(for: program[s].left.type, at: ast[s].site)
    emitStore(convertingIfNecessary: ast[s].right, to: rhs)
    let lhs = emitLValue(ast[s].left)
    emitMove([.inout, .set], rhs, to: lhs, at: ast[s].site)

    return .next
  }

  private mutating func emit(braceStmt s: BraceStmt.ID) -> ControlFlow {
    frames.push()
    defer {
      emitDeallocTopFrame(at: .empty(atEndOf: ast[s].site))
      frames.pop()
    }

    return emit(stmtList: ast[s].stmts)
  }

  private mutating func emit(stmtList stmts: [AnyStmtID]) -> ControlFlow {
    for i in stmts.indices {
      let a = emit(stmt: stmts[i])
      if a == .next { continue }

      // Exit the scope early if `i` was a control-flow statement, complaining if it wasn't the
      // last statement of the code block.
      if i != stmts.count - 1 {
        report(.warning(unreachableStatement: stmts[i + 1], in: ast))
      }
      return a
    }

    return .next
  }

  private mutating func emit(breakStmt s: BreakStmt.ID) -> ControlFlow {
    return .break(s)
  }

  private mutating func emit(condCompilationStmt s: ConditionalCompilationStmt.ID) -> ControlFlow {
    return emit(stmtList: ast[s].expansion(for: ast.compiler))
  }

  private mutating func emit(conditionalStmt s: ConditionalStmt.ID) -> ControlFlow {
    let (firstBranch, secondBranch) = emitTest(condition: ast[s].condition, in: AnyScopeID(s))
    let tail = appendBlock()

    insertionPoint = .end(of: firstBranch)
    let f1 = emit(braceStmt: ast[s].success)
    emitControlFlow(f1) { (me) in
      me.insert(me.module.makeBranch(to: tail, at: me.ast[s].site))
    }

    insertionPoint = .end(of: secondBranch)
    guard let failure = ast[s].failure else {
      insert(module.makeBranch(to: tail, at: ast[s].site))
      insertionPoint = .end(of: tail)
      return .next
    }

    let f2 = emit(stmt: failure.value)
    emitControlFlow(f2) { (me) in
      me.insert(me.module.makeBranch(to: tail, at: me.ast[s].site))
    }

    insertionPoint = .end(of: tail)
    return .next
  }

  private mutating func emit(declStmt s: DeclStmt.ID) -> ControlFlow {
    switch ast[s].decl.kind {
    case BindingDecl.self:
      lower(localBinding: .init(ast[s].decl)!)
    default:
      unexpected(ast[s].decl, in: ast)
    }
    return .next
  }

  private mutating func emit(discardStmt s: DiscardStmt.ID) -> ControlFlow {
    let v = emitStore(value: ast[s].expr)
    emitDeinit(v, at: ast[s].site)
    return .next
  }

  private mutating func emit(doWhileStmt s: DoWhileStmt.ID) -> ControlFlow {
    let body = appendBlock(in: ast[s].body)
    let exit = appendBlock(in: ast[s].body)
    loops.append(LoopID(depth: frames.depth, exit: exit))
    defer { loops.removeLast() }

    insert(module.makeBranch(to: body, at: .empty(at: ast[s].site.first())))
    insertionPoint = .end(of: body)

    // We're not using `emit(braceStmt:into:)` because we need to evaluate the loop condition
    // before exiting the scope.
    frames.push()

    let statements = program[s].body.stmts
    for i in statements.indices {
      let flow = emit(stmt: statements[i])
      if flow == .next { continue }
      emitControlFlow(flow, handlingNextWith: { _ in unreachable() })

      // Exit the scope early if `i` was a control-flow statement, complaining if it wasn't the
      // last statement of the code block.
      if i != statements.count - 1 {
        report(.warning(unreachableStatement: statements[i + 1], in: ast))
      }

      return flow
    }

    let condition = ast[s].condition.value
    let c = emit(branchCondition: condition)
    emitDeallocTopFrame(at: ast[s].site)
    frames.pop()

    insert(module.makeCondBranch(if: c, then: body, else: exit, at: ast[condition].site))
    insertionPoint = .end(of: exit)
    return .next
  }

  private mutating func emit(exprStmt s: ExprStmt.ID) -> ControlFlow {
    let v = emitStore(value: ast[s].expr)
    emitDeinit(v, at: ast[s].site)
    return .next
  }

  /// Inserts the IR for loop `s`, returning its effect on control flow.
  private mutating func emit(forStmt s: ForStmt.ID) -> ControlFlow {
    if program.ast.isConsuming(s) {
      UNIMPLEMENTED("consuming for loops")
    } else {
      return emit(nonConsumingForStmt: s)
    }
  }

  /// Inserts the IR for non-consuming loop `s`, returning its effect on control flow.
  private mutating func emit(nonConsumingForStmt s: ForStmt.ID) -> ControlFlow {
    let domainType = program[program[s].domain.value].type

    let collection = ast.core.collection
    let collectionConformance = program.conformance(
      of: domainType, to: collection.type, exposedTo: program[s].scope)!
    let collectionWitness = CollectionWitness(collectionConformance, in: &module)

    let equatable = ast.core.equatable
    let equatableConformance = program.conformance(
      of: collectionWitness.position, to: equatable.type, exposedTo: program[s].scope)!
    let equal = module.reference(toImplementationOf: equatable.equal, for: equatableConformance)

    let introducer = program[s].introducerSite

    // The collection on which the loop iterates.
    let domain = emitLValue(program[s].domain.value)
    // The storage allocated for the result of the exit condition.
    let quit = emitAllocStack(for: ^ast.coreType("Bool")!, at: introducer)
    // The start and end positions of the collection; the former is updated with each iteration.
    let (currentPosition, endPosition) = emitPositions(
      forIteratingOver: domain, usingWitness: collectionWitness, at: introducer)

    // The "head" of the loop; tests for the exit condition.
    let head = appendBlock(in: s)
    // The "lens" of the loop; tests for narrowing conditions and applies filters.
    let enter = appendBlock(in: s)
    // The "tail" of the loop; increments the index and jumps back to the head.
    let tail = appendBlock(in: s)
    // The remainder of the program, after the loop.
    let exit = appendBlock()

    loops.append(LoopID(depth: frames.depth, exit: exit))
    defer { loops.removeLast() }

    insert(module.makeBranch(to: head, at: introducer))

    insertionPoint = .end(of: head)
    let x0 = insert(module.makeAccess(.let, from: currentPosition, at: introducer))!
    let x1 = insert(module.makeAccess(.let, from: endPosition, at: introducer))!
    emitApply(.constant(equal), to: [x0, x1], writingResultTo: quit, at: introducer)
    insert(module.makeEndAccess(x1, at: introducer))
    insert(module.makeEndAccess(x0, at: introducer))
    let x2 = emitLoadBuiltinBool(quit, at: introducer)
    insert(module.makeCondBranch(if: x2, then: exit, else: enter, at: introducer))

    insertionPoint = .end(of: enter)
    let x6 = insert(module.makeAccess(.let, from: domain, at: introducer))!
    let x7 = insert(module.makeAccess(.let, from: currentPosition, at: introducer))!

    let t = RemoteType(.let, collectionWitness.element)
    let x8 = insert(
      module.makeProject(t, applying: collectionWitness.access, to: [x6, x7], at: introducer))!

    if module.type(of: x8).ast != collectionWitness.element {
      UNIMPLEMENTED("narrowing projections #1099")
    }

    emitLocalDeclarations(
      introducedBy: program[s].binding.pattern, referringTo: [], relativeTo: x8)

    // TODO: Filter

    let flow = emit(braceStmt: ast[s].body)
    emitControlFlow(flow) { (me) in
      me.insert(me.module.makeBranch(to: tail, at: .empty(atEndOf: me.program[s].body.site)))
    }

    insertionPoint = .end(of: tail)
    let x3 = insert(module.makeAllocStack(collectionWitness.position, at: introducer))!
    let x4 = insert(module.makeAccess(.let, from: domain, at: introducer))!
    let x5 = insert(module.makeAccess(.let, from: currentPosition, at: introducer))!
    emitApply(collectionWitness.positionAfter, to: [x4, x5], writingResultTo: x3, at: introducer)
    insert(module.makeEndAccess(x4, at: introducer))
    insert(module.makeEndAccess(x5, at: introducer))
    emitMove([.inout], x3, to: currentPosition, at: introducer)
    insert(module.makeDeallocStack(for: x3, at: introducer))
    insert(module.makeBranch(to: head, at: introducer))

    insertionPoint = .end(of: exit)
    return .next
  }

  /// Inserts the IR for initializing the start and end positions of `domain`, whose conformance to
  /// the collection trait is witnessed by `witness`, returning these positions.
  private mutating func emitPositions(
    forIteratingOver domain: Operand,
    usingWitness witness: CollectionWitness, at site: SourceRange
  ) -> (startIndex: Operand, endIndex: Operand) {
    let start = emitAllocStack(for: witness.position, at: site)
    let end = emitAllocStack(for: witness.position, at: site)

    let x0 = insert(module.makeAccess(.let, from: domain, at: site))!
    emitApply(witness.startPosition, to: [x0], writingResultTo: start, at: site)
    emitApply(witness.endPosition, to: [x0], writingResultTo: end, at: site)
    insert(module.makeEndAccess(x0, at: site))

    return (startIndex: start, endIndex: end)
  }

  /// Inserts the IR for `s`, returning its effect on control flow.
  private mutating func emit(returnStmt s: ReturnStmt.ID) -> ControlFlow {
    if module[insertionFunction!].isSubscript {
      report(.error(returnInSubscript: s, in: ast))
      return .next
    }

    if let e = ast[s].value {
      emitStore(value: e, to: returnValue!)
    } else {
      insert(module.makeMarkState(returnValue!, initialized: true, at: ast[s].site))
    }

    // The return instruction is emitted by the caller handling this control-flow effect.
    return .return(s)
  }

  private mutating func emit(whileStmt s: WhileStmt.ID) -> ControlFlow {
    // Enter the loop.
    let head = appendBlock(in: s)
    insert(module.makeBranch(to: head, at: .empty(at: ast[s].site.first())))

    // Test the conditions.
    insertionPoint = .end(of: head)
    let (body, exit) = emitTest(condition: ast[s].condition, in: AnyScopeID(s))

    // Add the current loop to the emitter context.
    loops.append(LoopID(depth: frames.depth, exit: exit))
    defer { loops.removeLast() }

    // Execute the body.
    insertionPoint = .end(of: body)
    let flow = emit(braceStmt: ast[s].body)
    emitControlFlow(flow) { (me) in
      me.insert(me.module.makeBranch(to: head, at: .empty(atEndOf: me.program[s].body.site)))
    }

    // Exit.
    insertionPoint = .end(of: exit)
    return .next
  }

  private mutating func emit(yieldStmt s: YieldStmt.ID) -> ControlFlow {
    // TODO: Read mutability of current subscript

    let x0 = emitLValue(ast[s].value)
    let x1 = insert(module.makeAccess(.let, from: x0, at: ast[s].site))!
    insert(module.makeYield(.let, x1, at: ast[s].site))
    return .next
  }

  // MARK: Values

  /// Inserts the IR for initializing `storage` by storing `value` to it.
  private mutating func emitInitialize(
    storage: Operand, to value: Operand, at site: SourceRange
  ) {
    let x0 = insert(module.makeAccess(.set, from: storage, at: site))!
    insert(module.makeStore(value, at: x0, at: site))
    insert(module.makeEndAccess(x0, at: site))
  }

  /// Inserts the IR for storing the value of `e` to a fresh stack allocation, returning the
  /// address of this allocation.
  @discardableResult
  private mutating func emitStore<T: ExprID>(value e: T) -> Operand {
    let s = emitAllocStack(for: program[e].type, at: ast[e].site)
    emitStore(value: e, to: s)
    return s
  }

  /// Inserts the IR for storing the value of `e` to `storage`.
  ///
  /// - Requires: `storage` is the address of some uninitialized memory block capable of storing
  ///   the value of `e`.
  private mutating func emitStore<T: ExprID>(value e: T, to storage: Operand) {
    switch e.kind {
    case BooleanLiteralExpr.self:
      emitStore(BooleanLiteralExpr.ID(e)!, to: storage)
    case BufferLiteralExpr.self:
      emitStore(BufferLiteralExpr.ID(e)!, to: storage)
    case CastExpr.self:
      emitStore(CastExpr.ID(e)!, to: storage)
    case ConditionalExpr.self:
      emitStore(ConditionalExpr.ID(e)!, to: storage)
    case FloatLiteralExpr.self:
      emitStore(FloatLiteralExpr.ID(e)!, to: storage)
    case FunctionCallExpr.self:
      emitStore(FunctionCallExpr.ID(e)!, to: storage)
    case IntegerLiteralExpr.self:
      emitStore(IntegerLiteralExpr.ID(e)!, to: storage)
    case LambdaExpr.self:
      emitStore(LambdaExpr.ID(e)!, to: storage)
    case NameExpr.self:
      emitStore(NameExpr.ID(e)!, to: storage)
    case PragmaLiteralExpr.self:
      emitStore(PragmaLiteralExpr.ID(e)!, to: storage)
    case RemoteExpr.self:
      emitStore(RemoteExpr.ID(e)!, to: storage)
    case SequenceExpr.self:
      emitStore(SequenceExpr.ID(e)!, to: storage)
    case SubscriptCallExpr.self:
      emitStore(SubscriptCallExpr.ID(e)!, to: storage)
    case StringLiteralExpr.self:
      emitStore(StringLiteralExpr.ID(e)!, to: storage)
    case TupleExpr.self:
      emitStore(TupleExpr.ID(e)!, to: storage)
    case TupleMemberExpr.self:
      emitStore(TupleMemberExpr.ID(e)!, to: storage)
    default:
      unexpected(e, in: ast)
    }
  }

  /// Inserts the IR for storing the value of `e` to `storage`.
  private mutating func emitStore(_ e: BooleanLiteralExpr.ID, to storage: Operand) {
    let x0 = emitSubfieldView(storage, at: [0], at: ast[e].site)
    let x1 = insert(module.makeAccess(.set, from: x0, at: ast[e].site))!
    insert(module.makeStore(.i1(ast[e].value), at: x1, at: ast[e].site))
  }

  /// Inserts the IR for storing the value of `e` to `storage`.
  private mutating func emitStore(_ e: BufferLiteralExpr.ID, to storage: Operand) {
    if program[e].elements.isEmpty {
      insert(module.makeMarkState(storage, initialized: true, at: program[e].site))
      return
    }

    // The elements of a buffer literal have the same type.
    for (i, v) in program[e].elements.enumerated() {
      let x0 = insert(module.makeAdvanced(storage, byStrides: i, at: program[v].site))!
      emitStore(value: v, to: x0)
    }
  }

  /// Inserts the IR for storing the value of `e` to `storage`.
  private mutating func emitStore(_ e: CastExpr.ID, to storage: Operand) {
    switch ast[e].direction {
    case .up:
      emitStore(upcast: e, to: storage)
    case .down:
      emitStore(downcast: e, to: storage)
    case .pointerConversion:
      emitStore(pointerConversion: e, to: storage)
    }
  }

  /// Inserts the IR for storing the value of `e` to `storage`.
  private mutating func emitStore(upcast e: CastExpr.ID, to storage: Operand) {
    assert(ast[e].direction == .up)
    let target = canonical(program[e].type)
    let source = canonical(program[ast[e].left].type)

    // `A ~> A`
    if program.areEquivalent(source, target, in: program[e].scope) {
      emitStore(value: ast[e].left, to: storage)
      return
    }

    // `A ~> Union<A, B>`
    if let u = UnionType(target), u.elements.contains(source) {
      let x0 = insert(
        module.makeOpenUnion(storage, as: source, forInitialization: true, at: program[e].site))!
      emitStore(value: ast[e].left, to: x0)
      insert(module.makeCloseUnion(x0, at: program[e].site))
      return
    }

    // Otherwise, wrap the LHS.
    UNIMPLEMENTED("unimplemented conversion from '\(source)' to '\(target)'")
  }

  /// Inserts the IR for storing the value of `e` to `storage`.
  private mutating func emitStore(downcast e: CastExpr.ID, to storage: Operand) {
    assert(ast[e].direction == .down)
    let target = program[ast[e].right].type

    // Store the LHS to `storage` if it already has the desired type.
    if program.areEquivalent(program[ast[e].left].type, target, in: program[e].scope) {
      emitStore(value: ast[e].left, to: storage)
      return
    }

    // Otherwise, unpack or repack the LHS.
    let lhs = emitStore(value: ast[e].left)

    // TODO
    _ = lhs
    UNIMPLEMENTED()
  }

  /// Inserts the IR for storing the value of `e` to `storage`.
  private mutating func emitStore(pointerConversion e: CastExpr.ID, to storage: Operand) {
    let x0 = emitLValue(pointerConversion: e)

    // Consuming a pointee requires a conformance to `Movable`.
    let target = RemoteType(canonical(program[e].type))!
    let movable = program.ast.core.movable.type
    if !program.conforms(target.bareType, to: movable, in: insertionScope!) {
      report(.error(module.type(of: x0).ast, doesNotConformTo: movable, at: ast[e].site))
      return
    }

    emitMove([.inout, .set], x0, to: storage, at: ast[e].site)
  }

  /// Inserts the IR for storing the value of `e` to `storage`.
  private mutating func emitStore(_ e: ConditionalExpr.ID, to storage: Operand) {
    let (success, failure) = emitTest(condition: ast[e].condition, in: AnyScopeID(e))
    let tail = appendBlock()

    // Emit the success branch.
    insertionPoint = .end(of: success)
    pushing(Frame(), { $0.emitStore(value: $0.ast[e].success, to: storage) })
    insert(module.makeBranch(to: tail, at: ast[e].site))

    // Emit the failure branch.
    insertionPoint = .end(of: failure)
    pushing(Frame(), { $0.emitStore(value: $0.ast[e].failure.value, to: storage) })
    insert(module.makeBranch(to: tail, at: ast[e].site))

    insertionPoint = .end(of: tail)
  }

  /// Inserts the IR for storing the value of `e` to `storage`.
  private mutating func emitStore(_ e: FloatLiteralExpr.ID, to storage: Operand) {
    emitStore(numericLiteral: e, to: storage)
  }

  /// Inserts the IR for storing the value of `e` to `storage`.
  private mutating func emitStore(_ e: FunctionCallExpr.ID, to storage: Operand) {
    // Handle built-ins and constructor calls.
    if let n = NameExpr.ID(ast[e].callee) {
      switch program[n].referredDecl {
      case .builtinFunction(let f):
        let x0 = emit(apply: f, to: ast[e].arguments, at: ast[e].site)
        let x1 = insert(module.makeAccess(.set, from: storage, at: ast[e].site))!
        insert(module.makeStore(x0, at: x1, at: ast[e].site))
        return

      case .constructor:
        emit(constructorCall: e, initializing: storage)
        return

      default:
        break
      }
    }

    // Explicit arguments are evaluated first, from left to right.
    let explicitArguments = emitArguments(
      to: ast[e].callee, in: CallID(e),
      usingExplicit: ast[e].arguments, synthesizingDefaultAt: .empty(atEndOf: ast[e].site))

    // Callee and captures are evaluated next.
    let (callee, captures) = emit(functionCallee: ast[e].callee)
    let arguments = captures + explicitArguments

    // Call is evaluated last.
    switch callee {
    case .direct(let r):
      emitApply(.constant(r), to: arguments, writingResultTo: storage, at: ast[e].site)
    case .lambda(let r):
      emitApply(r, to: arguments, writingResultTo: storage, at: ast[e].site)
    case .bundle(let r):
      emitApply(r, to: arguments, writingResultTo: storage, at: ast[e].site)
    }
  }

  /// Inserts the IR for storing the value of `e` to `storage`.
  private mutating func emitStore(_ e: IntegerLiteralExpr.ID, to storage: Operand) {
    emitStore(numericLiteral: e, to: storage)
  }

  /// Inserts the IR for storing the value of `e` to `storage`.
  private mutating func emitStore(_ e: LambdaExpr.ID, to storage: Operand) {
    let callee = lower(function: ast[e].decl)
    let r = FunctionReference(
      to: callee, in: module,
      specializedBy: module.specialization(in: insertionFunction!), in: insertionScope!)

    let site = ast[e].site
    let x0 = insert(module.makeAddressToPointer(.constant(r), at: site))!
    let x1 = emitSubfieldView(storage, at: [0], at: site)
    emitInitialize(storage: x1, to: x0, at: ast[e].site)

    let lambda = ArrowType(program.canonical(program[e].type, in: insertionScope!))!
    if lambda.environment == .void { return }

    var i = 1
    for b in program[e].decl.explicitCaptures {
      // TODO: See #878
      guard program[b].pattern.subpattern.kind == NamePattern.self else { UNIMPLEMENTED() }
      let y0 = emitSubfieldView(storage, at: [i], at: site)
      emitStore(value: program[b].initializer!, to: y0)
      i += 1
    }

    for c in program[e].decl.implicitCaptures {
      let y0 = emitLValue(directReferenceTo: c.decl, at: site)
      let y1 = insert(module.makeAccess(c.type.access, from: y0, at: site))!
      let y2 = emitSubfieldView(storage, at: [i], at: site)
      emitStore(access: y1, to: y2, at: site)
      i += 1
    }
  }

  /// Inserts the IR for storing the value of `e` to `storage`.
  private mutating func emitStore(_ e: NameExpr.ID, to storage: Operand) {
    let x0 = emitLValue(e)
    emitMove([.inout, .set], x0, to: storage, at: ast[e].site)
  }

  /// Inserts the IR for storing the value of `e` to `storage`.
  ///
  /// - Parameters:
  ///   - site: The source range in which `e` is being evaluated. Defaults to `e.site`.
  private mutating func emitStore(
    _ e: PragmaLiteralExpr.ID, to storage: Operand,
    at site: SourceRange? = nil
  ) {
    let anchor = site ?? ast[e].site
    switch ast[e].kind {
    case .file:
      emitStore(string: anchor.file.url.absoluteURL.fileSystemPath, to: storage, at: anchor)
    case .line:
      emitStore(int: anchor.first().line.number, to: storage, at: anchor)
    }
  }

  /// Inserts the IR for storing the value of `e` to `storage`.
  private mutating func emitStore(_ e: RemoteExpr.ID, to storage: Operand) {
    let t = RemoteType(program[e].type)!
    let s = program[e].site

    let x0 = emitLValue(program[e].operand)
    let x1 = insert(module.makeAccess(t.access, from: x0, at: s))!
    emitStore(access: x1, to: storage, at: s)
  }

  /// Inserts the IR for storing the value of `e` to `storage`.
  private mutating func emitStore(_ e: SequenceExpr.ID, to storage: Operand) {
    emitStore(program[e].folded, to: storage)
  }

  /// Inserts the IR for storing the value of `e` to `storage`.
  private mutating func emitStore(_ e: FoldedSequenceExpr, to storage: Operand) {
    switch e {
    case .infix(let callee, let lhs, let rhs):
      let t = program[callee.expr].type
      let calleeType = ArrowType(canonical(t))!.lifted

      // Emit the operands, starting with RHS.
      let r = emit(infixOperand: rhs, passed: ParameterType(calleeType.inputs[1].type)!.access)
      let l = emit(infixOperand: lhs, passed: ParameterType(calleeType.inputs[0].type)!.access)

      // The callee must be a reference to member function.
      guard case .member(let d, let a, _) = program[callee.expr].referredDecl else {
        unreachable()
      }

      let o = FunctionReference(to: d, in: &module, specializedBy: a, in: insertionScope!)
      let f = Operand.constant(o)

      // Emit the call.
      let site = ast.site(of: e)
      let result = insert(module.makeAccess(.set, from: storage, at: site))!
      insert(module.makeCall(applying: f, to: [l, r], writingResultTo: result, at: site))

    case .leaf(let v):
      emitStore(value: v, to: storage)
    }
  }

  /// Inserts the IR for storing the value of `e` to `storage`.
  private mutating func emitStore(_ e: SubscriptCallExpr.ID, to storage: Operand) {
    let (callee, arguments) = emitOperands(e)
    guard ast.implementation(.sink, of: callee.bundle) != nil else {
      let n = ast.name(of: callee.bundle)
      report(.error(n, hasNoSinkImplementationAt: program[e].callee.site))
      return
    }

    _ = arguments
    UNIMPLEMENTED("sink subscript")
  }

  /// Inserts the IR for storing the value of `e` to `storage`.
  private mutating func emitStore(_ e: StringLiteralExpr.ID, to storage: Operand) {
    emitStore(string: ast[e].value, to: storage, at: ast[e].site)
  }

  /// Inserts the IR for storing the value of `e` to `storage`.
  private mutating func emitStore(_ e: TupleExpr.ID, to storage: Operand) {
    if ast[e].elements.isEmpty {
      insert(module.makeMarkState(storage, initialized: true, at: ast[e].site))
      return
    }

    for (i, element) in ast[e].elements.enumerated() {
      let xi = emitSubfieldView(storage, at: [i], at: ast[element.value].site)
      emitStore(value: element.value, to: xi)
    }
  }

  /// Inserts the IR for storing the value of `e` to `storage`.
  private mutating func emitStore(_ e: TupleMemberExpr.ID, to storage: Operand) {
    let x0 = emitLValue(e)
    emitMove([.inout, .set], x0, to: storage, at: ast[e].site)
  }

  /// Inserts the IR to store the value of `e` to `storage`, converting it to the type of `storage`
  /// if necessary.
  ///
  /// The type comparison is performed in the scope of `e`.
  private mutating func emitStore<T: ExprID>(
    convertingIfNecessary e: T,
    to storage: Operand
  ) {
    let lhsType = module.type(of: storage).ast
    let rhsType = canonical(program[e].type)

    if program.areEquivalent(lhsType, rhsType, in: program[e].scope) {
      emitStore(value: e, to: storage)
    } else if lhsType.base is UnionType {
      let x0 = insert(
        module.makeOpenUnion(
          storage, as: rhsType, forInitialization: true, at: ast[e].site))!
      emitStore(value: e, to: x0)
      insert(module.makeCloseUnion(x0, at: ast[e].site))
    } else {
      UNIMPLEMENTED()
    }
  }

  /// Writes the value of `literal` to `storage`.
  private mutating func emitStore<T: NumericLiteralExpr>(
    numericLiteral literal: T.ID, to storage: Operand
  ) {
    let literalType = canonical(program[literal].type)

    switch literalType {
    case ast.coreType("Int")!:
      emitStore(integer: literal, signed: true, bitWidth: 64, to: storage)
    case ast.coreType("Int32")!:
      emitStore(integer: literal, signed: true, bitWidth: 32, to: storage)
    case ast.coreType("Int8")!:
      emitStore(integer: literal, signed: true, bitWidth: 8, to: storage)
    case ast.coreType("UInt")!:
      emitStore(integer: literal, signed: false, bitWidth: 64, to: storage)
    case ast.coreType("UInt8")!:
      emitStore(integer: literal, signed: false, bitWidth: 8, to: storage)
    case ast.coreType("Float64")!:
      emitStore(floatingPoint: literal, to: storage, evaluatedBy: FloatingPointConstant.float64(_:))
    case ast.coreType("Float32")!:
      emitStore(floatingPoint: literal, to: storage, evaluatedBy: FloatingPointConstant.float32(_:))
    default:
      UNIMPLEMENTED()
    }
  }

  /// Writes the value of `literal` to `storage`, knowing it is a core floating-point instance
  /// evaluated by `evaluate`.
  private mutating func emitStore<T: NumericLiteralExpr>(
    floatingPoint literal: T.ID, to storage: Operand,
    evaluatedBy evaluate: (String) -> FloatingPointConstant
  ) {
    let syntax = ast[literal]
    let x0 = emitSubfieldView(storage, at: [0], at: syntax.site)
    let x1 = insert(module.makeAccess(.set, from: x0, at: syntax.site))!
    let x2 = Operand.constant(evaluate(syntax.value))
    insert(module.makeStore(x2, at: x1, at: syntax.site))
  }

  /// Writes the value of `literal` to `storage`, knowing it is a core integer instance with given
  /// sign and width.
  private mutating func emitStore<T: NumericLiteralExpr>(
    integer literal: T.ID, signed: Bool, bitWidth: Int, to storage: Operand
  ) {
    let syntax = ast[literal]
    guard let bits = WideUInt(hyloLiteral: syntax.value, signed: signed, bitWidth: bitWidth) else {
      diagnostics.insert(
        .error(
          integerLiteral: syntax.value,
          overflowsWhenStoredInto: program[literal].type,
          at: syntax.site))
      return
    }

    let x0 = emitSubfieldView(storage, at: [0], at: syntax.site)
    let x1 = insert(module.makeAccess(.set, from: x0, at: syntax.site))!
    let x2 = Operand.constant(IntegerConstant(bits))
    insert(module.makeStore(x2, at: x1, at: syntax.site))
  }

  /// Writes an instance of `Hylo.Int` with value `v` to `storage`.
  ///
  /// - Requires: `storage` is the address of uninitialized memory of type `Hylo.Int`.
  mutating func emitStore(int v: Int, to storage: Operand, at site: SourceRange) {
    let x0 = emitSubfieldView(storage, at: [0], at: site)
    let x1 = insert(module.makeAccess(.set, from: x0, at: site))!
    insert(module.makeStore(.word(v), at: x1, at: site))
    insert(module.makeEndAccess(x1, at: site))
  }

  /// Writes an instance of `Hylo.String` with value `v` to `storage`.
  ///
  /// - Requires: `storage` is the address of uninitialized memory of type `Hylo.String`.
  private mutating func emitStore(string v: String, to storage: Operand, at site: SourceRange) {
    let bytes = v.unescaped.data(using: .utf8)!

    let x0 = emitSubfieldView(storage, at: [0], at: site)
    emitStore(int: bytes.count, to: x0, at: site)

    let x1 = emitSubfieldView(storage, at: [1, 0], at: site)
    let x2 = insert(module.makeConstantString(utf8: bytes, at: site))!
    emitInitialize(storage: x1, to: x2, at: site)
  }

  /// Inserts the IR for storing `a`, which is an `access`, to `storage`.
  ///
  /// - Parameter storage: an address derived from an `alloc_stack` that is outlived by the
  ///   provenances of `a`.
  private mutating func emitStore(
    access a: Operand, to storage: Operand, at site: SourceRange
  ) {
    guard let s = module.provenances(storage).uniqueElement, module[s] is AllocStack else {
      report(.error(cannotCaptureAccessAt: site))
      return
    }

    let x0 = insert(module.makeAccess(.set, from: storage, at: site))!
    insert(module.makeCapture(a, in: x0, at: site))
    insert(module.makeEndAccess(x0, at: site))
    frames.top.setMayHoldCaptures(s)
  }

  /// Inserts the IR for calling `callee` on `arguments`, storing the result to `storage`.
  private mutating func emitApply(
    _ callee: Operand, to arguments: [Operand],
    writingResultTo storage: Operand, at site: SourceRange
  ) {
    let o = insert(module.makeAccess(.set, from: storage, at: site))!
    insert(module.makeCall(applying: callee, to: arguments, writingResultTo: o, at: site))
    insert(module.makeEndAccess(o, at: site))
  }

  /// Inserts the IR for calling `callee` on `arguments`, storing the result to `storage`.
  private mutating func emitApply(
    _ callee: BundleReference<MethodDecl>, to arguments: [Operand],
    writingResultTo storage: Operand, at site: SourceRange
  ) {
    let o = insert(module.makeAccess(.set, from: storage, at: site))!
    insert(
      module.makeCallBundle(
        applying: .init(callee, in: insertionScope!), to: arguments, writingResultTo: o, at: site))
    insert(module.makeEndAccess(o, at: site))
  }

  /// Inserts the IR for given constructor `call`, which initializes storage `r` by applying
  /// initializer `d` parameterized by `a`.
  ///
  /// - Parameters:
  ///   - call: The syntax of the call.
  ///   - s: The address of uninitialized storage typed by the receiver of `call`. This storage is
  ///     borrowed for initialization after evaluating `call`'s arguments and before the call.
  private mutating func emit(constructorCall call: FunctionCallExpr.ID, initializing s: Operand) {
    let callee = NameExpr.ID(ast[call].callee)!
    guard case .constructor(let d, let a) = program[callee].referredDecl else {
      preconditionFailure()
    }

    // Handle memberwise constructor calls.
    if ast[d].isMemberwise {
      emit(memberwiseInitializerCall: call, initializing: s)
      return
    }

    // Arguments are evaluated first, from left to right.
    let arguments = emitArguments(
      to: ast[call].callee, in: CallID(call),
      usingExplicit: ast[call].arguments, synthesizingDefaultAt: .empty(atEndOf: ast[call].site))

    // Receiver is captured next.
    let receiver = insert(module.makeAccess(.set, from: s, at: ast[call].site))!

    // Call is evaluated last.
    let f = Operand.constant(
      FunctionReference(to: AnyDeclID(d), in: &module, specializedBy: a, in: insertionScope!))
    let x0 = emitAllocStack(for: .void, at: ast[call].site)
    let x1 = insert(module.makeAccess(.set, from: x0, at: ast[call].site))!

    let s = module.makeCall(
      applying: f, to: [receiver] + arguments, writingResultTo: x1, at: ast[call].site)
    insert(s)
  }

  /// Inserts the IR for given memberwise constructor `call`, which initializes `receiver`.
  ///
  /// - Parameters:
  ///   - call: The syntax of the call.
  ///   - receiver: The address of uninitialized storage typed by the receiver of `d`. This storage
  ///     is borrowed for initialization after evaluating `call`'s arguments.
  private mutating func emit(
    memberwiseInitializerCall call: FunctionCallExpr.ID, initializing receiver: Operand
  ) {
    let callee = ArrowType(canonical(program[ast[call].callee].type))!

    if callee.inputs.isEmpty {
      insert(module.makeMarkState(receiver, initialized: true, at: ast[call].site))
      return
    }

    for i in callee.inputs.indices {
      // TODO: Handle remote types
      let p = ParameterType(callee.inputs[i].type)!
      if p.bareType.base is RemoteType {
        UNIMPLEMENTED()
      }

      let s = emitSubfieldView(receiver, at: [i], at: ast[call].site)
      emitStore(value: ast[call].arguments[i].value, to: s)
    }
  }

  /// Inserts the IR preparing the run-time arguments passed to `callee` in `call`, lowering
  /// `arguments` and synthesizing default values at `syntheticSite`.
  ///
  /// Information about argument resolution is read from `program.callOperands`. Arguments passed
  /// explicitly have a corresponding expression in `arguments`. If default arguments are used,
  /// `callee` is a name expression referring to a callable declaration.
  private mutating func emitArguments(
    to callee: AnyExprID, in call: CallID,
    usingExplicit arguments: [LabeledArgument],
    synthesizingDefaultAt syntheticSite: SourceRange
  ) -> [Operand] {
    let parameters = (canonical(program[callee].type).base as! CallableType).inputs
    let inputs = program.callOperands[call]!
    assert(parameters.count == inputs.count)

    // Nothing to do if the callee has no parameter.
    if parameters.isEmpty { return [] }

    // Parameter declarations are accessible iff `callee` is a direct reference to a callable.
    let parameterDecls = NameExpr.ID(callee).flatMap { (n) in
      program.ast.runtimeParameters(of: program[n].referredDecl.decl!)
    }

    var result: [Operand] = []
    for i in inputs.indices {
      let p = ParameterType(parameters[i].type)!

      switch inputs[i] {
      case .explicit(let n):
        let a = arguments[n].value
        result.append(emit(argument: a, to: p, at: syntheticSite))

      case .defaulted:
        let a = program[parameterDecls![i]].defaultValue!
        result.append(emit(argument: a, to: p, at: syntheticSite))

      case .implicit(let d):
        let s = emitLValue(directReferenceTo: d, at: syntheticSite)
        result.append(insert(module.makeAccess(p.access, from: s, at: syntheticSite))!)
      }
    }

    return result
  }

  /// Inserts the IR generating the operands of the subscript call `e`.
  private mutating func emitOperands(
    _ e: SubscriptCallExpr.ID
  ) -> (callee: BundleReference<SubscriptDecl>, arguments: [Operand]) {
    // Explicit arguments are evaluated first, from left to right.
    let explicitArguments = emitArguments(
      to: ast[e].callee, in: CallID(e),
      usingExplicit: ast[e].arguments, synthesizingDefaultAt: .empty(atEndOf: ast[e].site))

    // Callee and captures are evaluated next.
    let (callee, captures) = emit(subscriptCallee: ast[e].callee)

    return (callee, captures + explicitArguments)
  }

  /// Inserts the IR for the argument `e` passed to a parameter of type `parameter`.
  ///
  /// - Parameters:
  ///   - site: The source range in which `e` is being evaluated if it's a pragma literals.
  ///     Defaults to `e.site`.
  private mutating func emit(
    argument e: AnyExprID, to parameter: ParameterType, at site: SourceRange? = nil
  ) -> Operand {

    if parameter.isAutoclosure {
      return emit(autoclosureFor: e, to: parameter, at: site)
    }

    let argumentSite: SourceRange
    let storage: Operand

    if let a = PragmaLiteralExpr.ID(e) {
      argumentSite = site ?? ast[a].site
      storage = insert(module.makeAllocStack(program[a].type, at: argumentSite))!
      emitStore(a, to: storage, at: argumentSite)
    } else {
      argumentSite = ast[e].site
      storage = emitLValue(e)
    }

    let s = emitCoerce(storage, to: parameter.bareType, at: argumentSite)
    return insert(module.makeAccess(parameter.access, from: s, at: argumentSite))!
  }

  private mutating func emit(
    autoclosureFor argument: AnyExprID, to parameter: ParameterType, at site: SourceRange? = nil
  ) -> Operand {
    // Emit synthesized function declaration.
    let t = LambdaType(parameter.bareType)!
    let h = Array(t.environment.skolems)
    let f = SynthesizedFunctionDecl(
<<<<<<< HEAD
      .autoclosure(argument), typed: t, parameterizedBy: h, in: program[argument].scope)
=======
      .autoclosure(argument), typed: parameter.bareType.base as! ArrowType,
      in: program[argument].scope)
>>>>>>> c627f8fd
    let callee = withClearContext({ $0.lower(syntheticAutoclosure: f) })

    // Emit the IR code to reference tha function declaration.
    let r = FunctionReference(
      to: callee, in: module,
      specializedBy: module.specialization(in: insertionFunction!), in: insertionScope!)

    let site = ast[argument].site
    let s1 = insert(module.makeAddressToPointer(.constant(r), at: site))!
    let s2 = emitAllocStack(for: parameter.bareType, at: site)
    emitInitialize(storage: s2, to: s1, at: site)
    return insert(module.makeAccess(parameter.access, from: s2, at: site))!
  }

  /// Inserts the IR for infix operand `e` passed with convention `access`.
  private mutating func emit(
    infixOperand e: FoldedSequenceExpr, passed access: AccessEffect
  ) -> Operand {
    let storage: Operand

    switch e {
    case .infix(let callee, _, _):
      let t = ArrowType(canonical(program[callee.expr].type))!.lifted
      storage = emitAllocStack(for: t.output, at: ast.site(of: e))
      emitStore(e, to: storage)

    case .leaf(let e):
      storage = emitLValue(e)
    }

    return insert(module.makeAccess(access, from: storage, at: ast.site(of: e)))!
  }

  /// Emits the IR of a call to `f` with given `arguments` at `site`.
  private mutating func emit(
    apply f: BuiltinFunction, to arguments: [LabeledArgument], at site: SourceRange
  ) -> Operand {
    switch f.name {
    case .llvm(let n):
      var a: [Operand] = []
      for e in arguments {
        let x0 = emitStore(value: e.value)
        let x1 = insert(module.makeAccess(.sink, from: x0, at: site))!
        let x2 = insert(module.makeLoad(x1, at: site))!
        a.append(x2)
        insert(module.makeEndAccess(x1, at: site))
      }
      return insert(module.makeLLVM(applying: n, to: a, at: site))!

    case .addressOf:
      let source = emitLValue(arguments[0].value)
      return insert(module.makeAddressToPointer(source, at: site))!
    }
  }

  /// Inserts the IR for given `callee` and returns `(c, a)`, where `c` is the callee's value and
  /// `a` are arguments to lifted parameters.
  ///
  /// Lifted arguments are produced if `callee` is a reference to a function with captures, such as
  /// a bound member function or a local function declaration with a non-empty environment.
  ///
  /// - Requires: `callee` has a lambda type.
  private mutating func emit(
    functionCallee callee: AnyExprID
  ) -> (callee: Callee, captures: [Operand]) {
    switch callee.kind {
    case NameExpr.self:
      return emit(namedFunctionCallee: .init(callee)!)

    case InoutExpr.self:
      // TODO: Handle the mutation marker, somehow.
      return emit(functionCallee: ast[InoutExpr.ID(callee)!].subject)

    default:
      let f = emit(lambdaCallee: callee)
      return (.lambda(f), [])
    }
  }

  /// Inserts the IR for given `callee` and returns `(c, a)`, where `c` is the callee's value and
  /// `a` are arguments to lifted parameters.
  private mutating func emit(
    namedFunctionCallee callee: NameExpr.ID
  ) -> (callee: Callee, captures: [Operand]) {
    switch program[callee].referredDecl {
    case .direct(let d, let a) where d.isCallable:
      // Callee is a direct reference to a lambda declaration.
      guard ArrowType(canonical(program[callee].type))!.environment == .void else {
        UNIMPLEMENTED("Generate IR for calls to local functions with captures #1088")
      }
      let f = FunctionReference(to: d, in: &module, specializedBy: a, in: insertionScope!)
      return (.direct(f), [])

    case .member(let d, _, _) where d.isCallable:
      return emitMemberFunctionCallee(callee)

    case .builtinFunction, .builtinType:
      // Calls to built-ins should have been handled already.
      unreachable()

    default:
      // Callee is a lambda.
      let f = emit(lambdaCallee: .init(callee))
      return (.lambda(f), [])
    }
  }

  /// Inserts the IR evaluating `callee`, which refers to a member function, returning `(c, [r])`
  /// where `c` is the callee's value and `r` is the receiver of the call.
  private mutating func emitMemberFunctionCallee(
    _ callee: NameExpr.ID
  ) -> (callee: Callee, captures: [Operand]) {
    guard case .member(let d, let a, let s) = program[callee].referredDecl else {
      unreachable()
    }

    let receiver = emitLValue(receiver: s, at: ast[callee].site)
    let receiverType = module.type(of: receiver).ast
    let scopeOfUse = program[callee].scope

    let functionToCall: Callee

    // Check if `d`'s implementation is synthethic.
    if program.isRequirement(d) && !program.isSkolem(receiverType) {
      let t = program.traitDeclaring(d)!
      let c = program.conformance(of: receiverType, to: t, exposedTo: scopeOfUse)!
      let irFunction = module.demandDeclaration(lowering: c.implementations[d]!)
      functionToCall = .direct(
        FunctionReference(to: irFunction, in: module, specializedBy: a, in: scopeOfUse))
    } else {
      functionToCall = Callee(d, specializedBy: a, in: &module, usedIn: insertionScope!)
    }

    let k = receiverCapabilities(program[callee].type)
    let c = insert(module.makeAccess(k, from: receiver, at: ast[callee].site))!
    return (functionToCall, [c])
  }

  /// Inserts the IR for given `callee` and returns its value.
  ///
  /// - Requires: `callee` has a lambda type.
  private mutating func emit(lambdaCallee callee: AnyExprID) -> Operand {
    switch ArrowType(program[callee].type)!.receiverEffect {
    case .yielded:
      unreachable()
    case .set, .sink:
      UNIMPLEMENTED()

    case let k:
      let l = emitLValue(callee)
      let b = module.makeAccess(k, from: l, at: ast[callee].site)
      return insert(b)!
    }
  }

  private mutating func emit(
    subscriptCallee callee: AnyExprID
  ) -> (callee: BundleReference<SubscriptDecl>, captures: [Operand]) {
    // TODO: Handle captures
    switch callee.kind {
    case NameExpr.self:
      return emit(namedSubscriptCallee: .init(callee)!)

    case InoutExpr.self:
      // TODO: Handle the mutation marker, somehow.
      return emit(subscriptCallee: ast[InoutExpr.ID(callee)!].subject)

    default:
      UNIMPLEMENTED()
    }
  }

  private mutating func emit(
    namedSubscriptCallee callee: NameExpr.ID
  ) -> (callee: BundleReference<SubscriptDecl>, captures: [Operand]) {
    switch program[callee].referredDecl {
    case .direct(let d, let a) where d.kind == SubscriptDecl.self:
      // Callee is a direct reference to a subscript declaration.
      let t = SubscriptType(canonical(program[d].type))!
      guard t.environment == .void else {
        UNIMPLEMENTED()
      }

      let b = BundleReference(to: SubscriptDecl.ID(d)!, specializedBy: a)
      return (b, [])

    case .member(let d, let a, let s) where d.kind == SubscriptDecl.self:
      // Callee is a member reference to a subscript declaration.
      let b = BundleReference(to: SubscriptDecl.ID(d)!, specializedBy: a)

      // The callee's receiver is the sole capture.
      let receiver = emitLValue(receiver: s, at: ast[callee].site)
      let t = SubscriptType(program[d].type)!
      let i = insert(module.makeAccess(t.capabilities, from: receiver, at: ast[callee].site))!
      return (b, [i])

    case .builtinFunction, .builtinType:
      // There are no built-in subscripts.
      unreachable()

    default:
      UNIMPLEMENTED()
    }
  }

  /// Returns `(success: a, failure: b)` where `a` is the basic block reached if all items in
  /// `condition` hold and `b` is the basic block reached otherwise, creating new basic blocks
  /// in `scope`.
  private mutating func emitTest(
    condition: [ConditionItem], in scope: AnyScopeID
  ) -> (success: Block.ID, failure: Block.ID) {
    let f = insertionFunction!

    // Allocate storage for all the declarations in the condition before branching so that all
    // `dealloc_stack` are to dominated by their corresponding `alloc_stack`.
    var allocs: [Operand] = []
    for case .decl(let d) in condition {
      let a = insert(module.makeAllocStack(program[d].type, at: ast[d].site))!
      allocs.append(a)
    }

    let failure = module.appendBlock(in: scope, to: f)
    for (i, item) in condition.enumerated() {
      switch item {
      case .expr(let e):
        let test = pushing(Frame(), { $0.emit(branchCondition: e) })
        let next = module.appendBlock(in: scope, to: f)
        insert(module.makeCondBranch(if: test, then: next, else: failure, at: ast[e].site))
        insertionPoint = .end(of: next)

      case .decl(let d):
        let subject = emitLValue(ast[d].initializer!)
        let patternType = canonical(program[d].type)
        let next = emitConditionalNarrowing(
          subject, as: ast[d].pattern, typed: patternType, to: allocs[i],
          else: failure, in: scope)
        insertionPoint = .end(of: next)
      }
    }

    return (success: insertionBlock!, failure: failure)
  }

  /// Returns a basic block in which the names in `pattern` have been declared and initialized.
  ///
  /// This method emits IR to:
  ///
  /// - check whether the value in `subject` is an instance of `patternType`;
  /// - if it isn't, jump to `failure`;
  /// - if it is, jump to a new basic block *b*, coerce the contents of `subject` into `storage`,
  ///   applying consuming coercions as necessary, and define the bindings declared in `pattern`.
  ///
  /// If `subject` always matches `patternType`, the narrowing is irrefutable and `failure` is
  /// unreachable in the generated IR.
  ///
  /// The return value is the new basic block *b*, which is defined in `scope`. The emitter context
  /// is updated to associate the bindings declared in `pattern` to their address in `storage`.
  private mutating func emitConditionalNarrowing(
    _ subject: Operand,
    as pattern: BindingPattern.ID, typed patternType: AnyType,
    to storage: Operand,
    else failure: Block.ID, in scope: AnyScopeID
  ) -> Block.ID {
    switch module.type(of: subject).ast.base {
    case let t as UnionType:
      return emitConditionalNarrowing(
        subject, typed: t, as: pattern, typed: patternType, to: storage,
        else: failure, in: scope)
    default:
      break
    }

    UNIMPLEMENTED()
  }

  /// Returns a basic block in which the names in `pattern` have been declared and initialized.
  ///
  /// This method method implements conditional narrowing for union types.
  private mutating func emitConditionalNarrowing(
    _ subject: Operand, typed subjectType: UnionType,
    as pattern: BindingPattern.ID, typed patternType: AnyType,
    to storage: Operand,
    else failure: Block.ID, in scope: AnyScopeID
  ) -> Block.ID {
    // TODO: Implement narrowing to an arbitrary subtype.
    guard subjectType.elements.contains(patternType) else { UNIMPLEMENTED() }
    let site = ast[pattern].site

    let i = program.discriminatorToElement(in: subjectType).firstIndex(of: patternType)!
    let expected = IntegerConstant(i, bitWidth: 64)  // FIXME: should be width of 'word'
    let actual = emitUnionDiscriminator(subject, at: site)

    let test = insert(
      module.makeLLVM(applying: .icmp(.eq, .word), to: [.constant(expected), actual], at: site))!
    let next = appendBlock(in: scope)
    insert(module.makeCondBranch(if: test, then: next, else: failure, at: site))

    insertionPoint = .end(of: next)
    let x0 = insert(module.makeOpenUnion(subject, as: patternType, at: site))!
    pushing(Frame()) { (this) in
      this.emitMove([.set], x0, to: storage, at: site)
    }
    insert(module.makeCloseUnion(x0, at: site))

    emitLocalDeclarations(introducedBy: pattern, referringTo: [], relativeTo: storage)

    return next
  }

  /// Inserts the IR for branch condition `e`.
  ///
  /// - Requires: `e.type` is `Hylo.Bool`
  private mutating func emit(branchCondition e: AnyExprID) -> Operand {
    precondition(canonical(program[e].type) == ast.coreType("Bool")!)
    let wrapper = emitLValue(e)
    return emitLoadBuiltinBool(wrapper, at: ast[e].site)
  }

  /// Inserts the IR for extracting the built-in value stored in an instance of `Hylo.Bool`.
  private mutating func emitLoadBuiltinBool(_ wrapper: Operand, at site: SourceRange) -> Operand {
    precondition(module.type(of: wrapper) == .address(ast.coreType("Bool")!))
    let x0 = emitSubfieldView(wrapper, at: [0], at: site)
    let x1 = insert(module.makeAccess(.sink, from: x0, at: site))!
    let x2 = insert(module.makeLoad(x1, at: site))!
    insert(module.makeEndAccess(x1, at: site))
    return x2
  }

  /// Inserts the IR for coercing `source` to an address of type `target`.
  ///
  /// `source` is returned unchanged if it stores an instance of `target`. Otherwise, the IR
  /// producing an address of type `target` is inserted, consuming `source` if necessary.
  private mutating func emitCoerce(
    _ source: Operand, to target: AnyType, at site: SourceRange
  ) -> Operand {
    let lhs = module.type(of: source).ast
    let rhs = program.canonical(target, in: insertionScope!)

    if program.areEquivalent(lhs, rhs, in: insertionScope!) {
      return source
    }

    if lhs.base is RemoteType {
      let s = insert(module.makeOpenCapture(source, at: site))!
      return emitCoerce(s, to: rhs, at: site)
    }

    switch rhs.base {
    case let t as ExistentialType:
      return _emitCoerce(source, to: t, at: site)
    case let t as ArrowType:
      return _emitCoerce(source, to: t, at: site)
    case let t as UnionType:
      return _emitCoerce(source, to: t, at: site)
    default:
      unexpectedCoercion(from: lhs, to: rhs)
    }
  }

  /// Inserts the IR for coercing `source` to an address of type `target`.
  ///
  /// - Requires: `target` is canonical.
  private mutating func _emitCoerce(
    _ source: Operand, to target: ExistentialType, at site: SourceRange
  ) -> Operand {
    let t = module.type(of: source).ast
    if t.base is ExistentialType {
      return source
    }

    return emitExistential(target, wrapping: source, at: site)
  }

  /// Inserts the IR for coercing `source` to an address of type `target`.
  ///
  /// - Requires: `target` is canonical.
  private mutating func _emitCoerce(
    _ source: Operand, to target: ArrowType, at site: SourceRange
  ) -> Operand {
    let t = module.type(of: source).ast
    guard let lhs = ArrowType(t) else {
      unexpectedCoercion(from: t, to: ^target)
    }

    // TODO: Handle variance
    let rhs = ArrowType(
      receiverEffect: lhs.receiverEffect,
      environment: target.environment,
      inputs: target.inputs,
      output: target.output)

    if !program.areEquivalent(^lhs, ^rhs, in: insertionScope!) {
      unexpectedCoercion(from: t, to: ^target)
    }

    // If we're here, then `t` and `u` only differ on their effects.
    return source
  }

  /// Inserts the IR for coercing `source` to an address of type `target`.
  ///
  /// - Requires: `target` is canonical.
  private mutating func _emitCoerce(
    _ source: Operand, to target: UnionType, at site: SourceRange
  ) -> Operand {
    let lhs = module.type(of: source).ast

    let x0 = emitAllocStack(for: ^target, at: site)
    let x1 = insert(module.makeOpenUnion(x0, as: lhs, forInitialization: true, at: site))!
    emitMove([.set], source, to: x1, at: site)
    insert(module.makeCloseUnion(x1, at: site))
    return x0
  }

  /// Traps on this execution path becauses of un unexpected coercion from `lhs` to `rhs`.
  private func unexpectedCoercion(
    from lhs: AnyType, to rhs: AnyType, file: StaticString = #file, line: UInt = #line
  ) -> Never {
    fatalError("unexpected coercion from '\(lhs)' to \(rhs)", file: file, line: line)
  }

  /// Inserts the IR for converting `foreign` to a value of type `ir`.
  private mutating func emitConvert(
    foreign: Operand, to ir: AnyType, at site: SourceRange
  ) -> Operand {
    precondition(module.type(of: foreign).isObject)

    let foreignConvertible = ast.core.foreignConvertible.type
    let foreignConvertibleConformance = program.conformance(
      of: ir, to: foreignConvertible, exposedTo: insertionScope!)!
    let r = ast.requirements(
      Name(stem: "init", labels: ["foreign_value"]), in: foreignConvertible.decl)[0]

    // TODO: Handle cases where the foreign representation of `t` is not built-in.

    // Store the foreign representation in memory to call the converter.
    let source = emitAllocStack(for: module.type(of: foreign).ast, at: site)
    emitInitialize(storage: source, to: foreign, at: site)

    switch foreignConvertibleConformance.implementations[r]! {
    case .concrete(let m):
      let convert = module.demandDeclaration(lowering: m)!
      let f = module.reference(to: convert, implementedFor: foreignConvertibleConformance)

      let x0 = emitAllocStack(for: ir, at: site)
      let x1 = insert(module.makeAccess(.set, from: x0, at: site))!
      let x2 = emitAllocStack(for: ArrowType(f.type.ast)!.output, at: site)
      let x3 = insert(module.makeAccess(.set, from: x2, at: site))!
      let x4 = insert(module.makeAccess(.sink, from: source, at: site))!

      let s = module.makeCall(applying: .constant(f), to: [x1, x4], writingResultTo: x3, at: site)
      insert(s)

      insert(module.makeEndAccess(x4, at: site))
      insert(module.makeEndAccess(x3, at: site))
      insert(module.makeEndAccess(x1, at: site))
      return x0

    case .synthetic:
      UNIMPLEMENTED()
    }
  }

  /// Appends the IR to convert `o` to a FFI argument.
  ///
  /// The returned operand is the result of a `load` instruction.
  private mutating func emitConvertToForeign(_ o: Operand, at site: SourceRange) -> Operand {
    let t = module.type(of: o)
    precondition(t.isAddress)

    let foreignConvertible = ast.core.foreignConvertible.type
    let foreignConvertibleConformance = program.conformance(
      of: t.ast, to: foreignConvertible, exposedTo: insertionScope!)!
    let r = ast.requirements("foreign_value", in: foreignConvertible.decl)[0]

    // TODO: Handle cases where the foreign representation of `t` is not built-in.

    switch foreignConvertibleConformance.implementations[r]! {
    case .concrete(let m):
      let convert = module.demandDeclaration(lowering: m)!
      let f = module.reference(to: convert, implementedFor: foreignConvertibleConformance)

      let x0 = insert(module.makeAccess(.let, from: o, at: site))!
      let x1 = emitAllocStack(for: ArrowType(f.type.ast)!.output, at: site)
      let x2 = insert(module.makeAccess(.set, from: x1, at: site))!
      insert(module.makeCall(applying: .constant(f), to: [x0], writingResultTo: x2, at: site))
      insert(module.makeEndAccess(x2, at: site))
      insert(module.makeEndAccess(x0, at: site))

      let x3 = insert(module.makeAccess(.sink, from: x1, at: site))!
      let x4 = insert(module.makeLoad(x3, at: site))!
      insert(module.makeEndAccess(x3, at: site))
      return x4

    case .synthetic:
      UNIMPLEMENTED()
    }
  }

  /// Returns an existential container of type `t` wrappring `witness`.
  private mutating func emitExistential(
    _ t: ExistentialType, wrapping witness: Operand, at site: SourceRange
  ) -> Operand {
    let w = module.type(of: witness).ast
    let table = Operand.constant(module.demandWitnessTable(w, in: insertionScope!))
    return insert(module.makeWrapExistentialAddr(witness, table, as: t, at: site))!
  }

  // MARK: l-values

  /// Inserts the IR for lvalue `e`.
  private mutating func emitLValue(_ e: AnyExprID) -> Operand {
    switch e.kind {
    case CastExpr.self:
      return emitLValue(CastExpr.ID(e)!)
    case InoutExpr.self:
      return emitLValue(InoutExpr.ID(e)!)
    case NameExpr.self:
      return emitLValue(NameExpr.ID(e)!)
    case SubscriptCallExpr.self:
      return emitLValue(SubscriptCallExpr.ID(e)!)
    case TupleMemberExpr.self:
      return emitLValue(TupleMemberExpr.ID(e)!)
    default:
      return emitStore(value: e)
    }
  }

  /// Inserts the IR for lvalue `e`.
  private mutating func emitLValue(_ e: CastExpr.ID) -> Operand {
    switch ast[e].direction {
    case .up:
      return emitLValue(upcast: e)
    case .pointerConversion:
      return emitLValue(pointerConversion: e)
    default:
      UNIMPLEMENTED("lvalue lowering for cast expressions #1049")
    }
  }

  /// Inserts the IR for lvalue `e`.
  private mutating func emitLValue(upcast e: CastExpr.ID) -> Operand {
    switch ast[e].left.kind {
    case FloatLiteralExpr.self:
      return emitStore(value: ast[e].left)
    case IntegerLiteralExpr.self:
      return emitStore(value: ast[e].left)
    default:
      UNIMPLEMENTED("lvalue lowering for cast expressions #1049")
    }
  }

  /// Inserts the IR for lvalue `e`.
  private mutating func emitLValue(pointerConversion e: CastExpr.ID) -> Operand {
    let x0 = emitLValue(ast[e].left)
    let x1 = insert(module.makeAccess(.sink, from: x0, at: ast[e].site))!
    let x2 = insert(module.makeLoad(x1, at: ast[e].site))!
    insert(module.makeEndAccess(x1, at: ast[e].site))

    let target = RemoteType(canonical(program[e].type))!
    return insert(module.makePointerToAddress(x2, to: target, at: ast[e].site))!
  }

  /// Inserts the IR for lvalue `e`.
  private mutating func emitLValue(_ e: InoutExpr.ID) -> Operand {
    emitLValue(ast[e].subject)
  }

  /// Inserts the IR for lvalue `e`.
  private mutating func emitLValue(_ e: NameExpr.ID) -> Operand {
    emitLValue(reference: program[e].referredDecl, at: ast[e].site)
  }

  /// Inserts the IR for lvalue `e`.
  private mutating func emitLValue(_ e: SubscriptCallExpr.ID) -> Operand {
    let (callee, arguments) = emitOperands(e)
    let s = module.makeProjectBundle(
      applying: .init(callee, in: insertionScope!), to: arguments, at: ast[e].site)
    return insert(s)!
  }

  /// Inserts the IR for lvalue `e`.
  private mutating func emitLValue(_ e: TupleMemberExpr.ID) -> Operand {
    let base = emitLValue(ast[e].tuple)
    return emitSubfieldView(base, at: [ast[e].index.value], at: ast[e].index.site)
  }

  /// Inserts the IR for `r` used a lvalue at `site`.
  private mutating func emitLValue(reference r: DeclReference, at site: SourceRange) -> Operand {
    switch r {
    case .direct(let d, _):
      return emitLValue(directReferenceTo: d, at: site)

    case .member(let d, let a, let s):
      let receiver = emitLValue(receiver: s, at: site)
      return emitProperty(boundTo: receiver, declaredBy: d, specializedBy: a, at: site)

    case .constructor:
      UNIMPLEMENTED()

    case .builtinModule, .builtinFunction, .builtinType, .compilerKnownType:
      // Built-in symbols and compiler-known types are never used as l-value.
      unreachable()
    }
  }

  /// Returns the address of the `operation`'s receiver, which refers to a member declaration.
  private mutating func emitLValue(
    receiver r: DeclReference.Receiver, at site: SourceRange
  ) -> Operand {
    switch r {
    case .operand, .implicit:
      unreachable()
    case .explicit(let e):
      return emitLValue(e)
    case .elided(let s):
      return emitLValue(reference: s, at: site)
    }
  }

  /// Inserts the IR denoting a direct reference to `d`.
  private mutating func emitLValue(
    directReferenceTo d: AnyDeclID, at site: SourceRange
  ) -> Operand {
    // Handle local bindings.
    if let s = frames[d] {
      return s
    }

    // Handle references to type declarations.
    if let t = MetatypeType(program[d].type) {
      let s = emitAllocStack(for: ^t, at: site)
      emitInitialize(storage: s, to: .constant(t), at: site)
      return s
    }

    assert(program.isGlobal(d), "unhandled local declaration")

    switch d.kind {
    case GenericParameterDecl.self:
      return insert(module.makeGenericParameter(passedTo: .init(d)!, at: site))!

    case VarDecl.self:
      let (root, subfied) = program.subfieldRelativeToRoot(of: .init(d)!)
      let s = insert(module.makeGlobalAddr(of: root, at: site))!
      return emitSubfieldView(s, at: subfied, at: site)

    default:
      unexpected(d, in: program.ast)
    }
  }

  /// Inserts IR to return the address of the member declared by `d`, bound to `receiver`, and
  /// specialized by `specialization`.
  private mutating func emitProperty(
    boundTo receiver: Operand, declaredBy d: AnyDeclID,
    specializedBy specialization: GenericArguments,
    at site: SourceRange
  ) -> Operand {
    switch d.kind {
    case SubscriptDecl.self:
      return emitComputedProperty(
        boundTo: receiver, declaredByBundle: .init(d)!, specializedBy: specialization, at: site)

    case VarDecl.self:
      let l = AbstractTypeLayout(of: module.type(of: receiver).ast, definedIn: program)
      let i = l.offset(of: ast[VarDecl.ID(d)!].baseName)!
      return emitSubfieldView(receiver, at: [i], at: site)

    default:
      UNIMPLEMENTED()
    }
  }

  /// Returns the projection the property declared by `d`, bound to `receiver`, and specialized by
  /// `specialization`.
  private mutating func emitComputedProperty(
    boundTo receiver: Operand, declaredByBundle d: SubscriptDecl.ID,
    specializedBy specialization: GenericArguments,
    at site: SourceRange
  ) -> Operand {
    if let i = ast[d].impls.uniqueElement {
      return emitComputedProperty(
        boundTo: receiver, declaredBy: i, specializedBy: specialization, at: site)
    }

    let callee = BundleReference(to: d, specializedBy: specialization)
    let t = SubscriptType(canonicalType(of: d, specializedBy: specialization))!
    let r = insert(module.makeAccess(t.capabilities, from: receiver, at: site))!

    let s = module.makeProjectBundle(
      applying: .init(callee, in: insertionScope!), to: [r], at: site)
    return insert(s)!
  }

  /// Returns the projection of the property declared by `d`, bound to `receiver`, and specialized
  /// by `specialization`.
  private mutating func emitComputedProperty(
    boundTo receiver: Operand, declaredBy d: SubscriptImpl.ID,
    specializedBy specialization: GenericArguments,
    at site: SourceRange
  ) -> Operand {
    let t = SubscriptImplType(canonicalType(of: d, specializedBy: specialization))!
    let o = RemoteType(ast[d].introducer.value, t.output)
    let r = insert(module.makeAccess(o.access, from: receiver, at: site))!
    let f = module.demandDeclaration(lowering: d)

    let s = module.makeProject(
      o, applying: f, specializedBy: specialization,
      to: [r], at: site)
    return insert(s)!
  }

  // MARK: Move

  /// Replaces `i`, which is a `move` instruction with move-assignment of `semantics == .inout` or
  /// move-initialization if `semantics == .set`, returning the identity of the first instruction
  /// taking the place of `i`.
  ///
  /// After the call, `insertionPoint` set to `nil`.
  mutating func replaceMove(_ i: InstructionID, with semantics: AccessEffect) -> InstructionID {
    let s = module[i] as! Move
    let predecessor = module.instruction(before: i)

    insertionPoint = .before(i)
    emitMove(semantics, s.object, to: s.target, withMovableConformance: s.movable, at: s.site)
    module.removeInstruction(i)

    if let p = predecessor {
      return module.instruction(after: p)!
    } else {
      let b = insertionBlock!
      return .init(b, module[b].instructions.firstAddress!)
    }
  }

  /// Inserts IR for move-initializing/assigning `storage` with `value` at `site`.
  ///
  /// The value of `semantics` defines the type of move to emit:
  /// - `[.set]` emits move-initialization.
  /// - `[.inout]` emits move-assignment.
  /// - `[.inout, .set]` emits a `move` instruction that will is later replaced during definite
  ///   initialization analysis by either move-assignment if `storage` is found initialized or
  ///   by move-initialization otherwise.
  private mutating func emitMove(
    _ semantics: AccessEffectSet, _ value: Operand, to storage: Operand, at site: SourceRange
  ) {
    precondition(!semantics.isEmpty && semantics.isSubset(of: [.set, .inout]))
    let model = module.type(of: value).ast
    precondition(model == module.type(of: storage).ast)

    // Built-in types are handled as a special case.
    if model.isBuiltin {
      emitMoveBuiltIn(value, to: storage, at: site)
      return
    }

    // Other types must be movable.
    let m = program.ast.core.movable.type
    guard let movable = program.conformance(of: model, to: m, exposedTo: insertionScope!) else {
      report(.error(model, doesNotConformTo: m, at: site))
      return
    }

    // Use memcpy of `source` is trivially movable.
    if program.isTrivial(movable) {
      let x0 = insert(module.makeAccess(.sink, from: value, at: site))!
      let x1 = insert(module.makeAccess(.set, from: storage, at: site))!
      insert(module.makeMemoryCopy(x0, x1, at: site))
      insert(module.makeEndAccess(x1, at: site))
      insert(module.makeMarkState(x0, initialized: false, at: site))
      insert(module.makeEndAccess(x0, at: site))
      return
    }

    // Insert a call to the approriate move implementation if its semantics is unambiguous.
    // Otherwise, insert a call to the method bundle.
    if let k = semantics.uniqueElement {
      emitMove(k, value, to: storage, withMovableConformance: movable, at: site)
    } else {
      insert(module.makeMove(value, to: storage, usingConformance: movable, at: site))
    }
  }

  /// Inserts IR for move-initializing/assigning `storage` with built-in `value` at `site`.
  private mutating func emitMoveBuiltIn(
    _ value: Operand, to storage: Operand, at site: SourceRange
  ) {
    // Built-in are always stored.
    let x0 = insert(module.makeAccess(.set, from: storage, at: site))!
    let x1 = insert(module.makeAccess(.sink, from: value, at: site))!
    let x2 = insert(module.makeLoad(x1, at: site))!
    insert(module.makeStore(x2, at: x0, at: site))
    insert(module.makeEndAccess(x1, at: site))
    insert(module.makeEndAccess(x0, at: site))
  }

  /// Inserts IR for move-initializing/assigning `storage` with `value` at `site` using `movable`
  /// to locate the implementations of these operations.
  ///
  /// The value of `semantics` defines the type of move to emit:
  /// - `.set` emits move-initialization.
  /// - `.inout` emits move-assignment.
  ///
  /// - Requires: `storage` does not have a built-in type.
  private mutating func emitMove(
    _ semantics: AccessEffect, _ value: Operand, to storage: Operand,
    withMovableConformance movable: Core.Conformance, at site: SourceRange
  ) {
    let d = module.demandTakeValueDeclaration(semantics, definedBy: movable)
    let f = module.reference(to: d, implementedFor: movable)

    let x0 = insert(module.makeAllocStack(.void, at: site))!
    let x1 = insert(module.makeAccess(.set, from: x0, at: site))!
    let x2 = insert(module.makeAccess(semantics, from: storage, at: site))!
    let x3 = insert(module.makeAccess(.sink, from: value, at: site))!
    insert(module.makeCall(applying: .constant(f), to: [x2, x3], writingResultTo: x1, at: site))
    insert(module.makeEndAccess(x3, at: site))
    insert(module.makeEndAccess(x2, at: site))
    insert(module.makeEndAccess(x1, at: site))
    insert(module.makeDeallocStack(for: x0, at: site))
  }

  // MARK: Copy

  /// Inserts IR for copying `source` to `target` at `site`.
  private mutating func emitCopy(
    _ source: Operand, to target: Operand, at site: SourceRange
  ) {
    let model = module.type(of: source).ast
    precondition(model == module.type(of: target).ast)

    // Built-in types are handled as a special case.
    if model.isBuiltin {
      emitMoveBuiltIn(source, to: target, at: site)
      return
    }

    // Other types must be copyable.
    guard
      let copyable = program.conformance(
        of: model, to: program.ast.core.copyable.type, exposedTo: insertionScope!)
    else { preconditionFailure("expected '\(model)' to be 'Copyable'") }
    emitCopy(source, to: target, withCopyableConformance: copyable, at: site)
  }

  /// Inserts IR for copying `source` to `target` at `site` using `copyable` to locate the
  /// implementation of the copy operation.
  private mutating func emitCopy(
    _ source: Operand, to target: Operand,
    withCopyableConformance copyable: Core.Conformance, at site: SourceRange
  ) {
    let d = module.demandCopyDeclaration(definedBy: copyable)
    let f = module.reference(to: d, implementedFor: copyable)

    let x0 = insert(module.makeAccess(.let, from: source, at: site))!
    let x1 = insert(module.makeAccess(.set, from: target, at: site))!
    insert(module.makeCall(applying: .constant(f), to: [x0], writingResultTo: x1, at: site))
    insert(module.makeEndAccess(x1, at: site))
    insert(module.makeEndAccess(x0, at: site))
  }

  // MARK: Deinitialization

  /// If `storage` is deinitializable in `self.insertionScope`, inserts the IR for deinitializing
  /// it, or reports a diagnostic otherwise.
  ///
  /// Let `T` be the type of `storage`, `storage` is deinitializable iff `T` has a deinitializer
  /// exposed to `self.insertionScope`.
  mutating func emitDeinit(_ storage: Operand, at site: SourceRange) {
    let m = module.type(of: storage).ast
    let d = program.ast.core.deinitializable.type

    if m.base is RemoteType {
      insert(module.makeMarkState(storage, initialized: false, at: site))
    } else if let c = program.conformance(of: m, to: d, exposedTo: insertionScope!) {
      if program.isTrivial(c) {
        insert(module.makeMarkState(storage, initialized: false, at: site))
      } else {
        emitDeinit(storage, withDeinitializableConformance: c, at: site)
      }
    } else if m.isBuiltinOrRawTuple {
      insert(module.makeMarkState(storage, initialized: false, at: site))
    } else {
      report(.error(module.type(of: storage).ast, doesNotConformTo: d, at: site))
    }
  }

  /// Inserts the IR for deinitializing `storage`, using `deinitializable` to identify the locate
  /// the deinitializer to apply.
  private mutating func emitDeinit(
    _ storage: Operand, withDeinitializableConformance deinitializable: Core.Conformance,
    at site: SourceRange
  ) {
    let d = module.demandDeinitDeclaration(from: deinitializable)
    let f = module.reference(to: d, implementedFor: deinitializable)

    let x0 = insert(module.makeAllocStack(.void, at: site))!
    let x1 = insert(module.makeAccess(.set, from: x0, at: site))!
    let x2 = insert(module.makeAccess(.sink, from: storage, at: site))!
    insert(module.makeCall(applying: .constant(f), to: [x2], writingResultTo: x1, at: site))
    insert(module.makeEndAccess(x2, at: site))
    insert(module.makeEndAccess(x1, at: site))
    insert(module.makeMarkState(x0, initialized: false, at: site))
    insert(module.makeDeallocStack(for: x0, at: site))
  }

  /// If `storage` is deinitializable in `self.insertionScope`, inserts the IR for deinitializing
  /// it; reports a diagnostic for each part that isn't deinitializable otherwise.
  private mutating func emitDeinitParts(of storage: Operand, at site: SourceRange) {
    let t = module.type(of: storage).ast

    if program.isTriviallyDeinitializable(t, in: insertionScope!) {
      insert(module.makeMarkState(storage, initialized: false, at: site))
    } else if t.base is UnionType {
      emitDeinitUnionPayload(of: storage, at: site)
    } else if t.hasRecordLayout {
      emitDeinitRecordParts(of: storage, at: site)
    } else {
      report(.error(t, doesNotConformTo: ast.core.deinitializable.type, at: site))
    }
  }

  /// If `storage`, which stores a record, is deinitializable in `self.insertionScope`, inserts
  /// the IR for deinitializing it; reports a diagnostic for each part that isn't
  /// deinitializable otherwise.
  ///
  /// - Requires: the type of `storage` has a record layout.
  private mutating func emitDeinitRecordParts(of storage: Operand, at site: SourceRange) {
    let t = module.type(of: storage).ast
    precondition(t.hasRecordLayout)

    let layout = AbstractTypeLayout(of: t, definedIn: module.program)

    // If the object is empty, simply mark it uninitialized.
    if layout.properties.isEmpty {
      insert(module.makeMarkState(storage, initialized: false, at: site))
      return
    }

    // Otherwise, deinitialize each property.
    for i in layout.properties.indices {
      let x0 = emitSubfieldView(storage, at: [i], at: site)
      emitDeinit(x0, at: site)
    }
  }

  /// If `storage`, which stores a union, is deinitializable in `self.insertionScope`, inserts
  /// the IR for deinitializing it; reports a diagnostic for each part that isn't
  /// deinitializable otherwise.
  ///
  /// - Requires: the type of `storage` is a union.
  private mutating func emitDeinitUnionPayload(of storage: Operand, at site: SourceRange) {
    let t = UnionType(module.type(of: storage).ast)!

    // If union is empty, simply mark it uninitialized.
    if t.elements.isEmpty {
      insert(module.makeMarkState(storage, initialized: false, at: site))
      return
    }

    // Trivial if the union has a single member.
    if let e = t.elements.uniqueElement {
      emitDeinitUnionPayload(of: storage, containing: e, at: site)
      return
    }

    // One successor per member in the union, ordered by their mangled representation.
    let elements = program.discriminatorToElement(in: t)
    var successors: [Block.ID] = []
    for _ in t.elements {
      successors.append(appendBlock())
    }

    let n = emitUnionDiscriminator(storage, at: site)
    insert(module.makeSwitch(on: n, toOneOf: successors, at: site))

    let tail = appendBlock()
    for i in 0 ..< elements.count {
      insertionPoint = .end(of: successors[i])
      emitDeinitUnionPayload(of: storage, containing: elements[i], at: site)
      insert(module.makeBranch(to: tail, at: site))
    }

    insertionPoint = .end(of: tail)
  }

  /// If `storage`, which stores a union container holding a `payload`, is deinitializable in
  /// `self.insertionScope`, inserts the IR for deinitializing it; reports a diagnostic for each
  /// part that isn't deinitializable otherwise.
  private mutating func emitDeinitUnionPayload(
    of storage: Operand, containing payload: AnyType, at site: SourceRange
  ) {
    let x0 = insert(module.makeOpenUnion(storage, as: payload, at: site))!
    emitDeinit(x0, at: site)
    insert(module.makeCloseUnion(x0, at: site))
  }

  // MARK: Helpers

  /// Returns the canonical form of `t` in the current insertion scope.
  private func canonical(_ t: AnyType) -> AnyType {
    program.canonical(t, in: insertionScope!)
  }

  /// Returns the type of `d` specialized with `specialization` in the current insertion scope.
  private func canonicalType<T: Decl>(
    of d: T.ID, specializedBy specialization: GenericArguments
  ) -> AnyType {
    let t = program.specialize(program[d].type, for: specialization, in: insertionScope!)
    return canonical(t)
  }

  /// Returns the capabilities required by the receiver of `callee`, which is the type of a member
  /// function or method bundle.
  private func receiverCapabilities(_ callee: AnyType) -> AccessEffectSet {
    switch canonical(callee).base {
    case let t as ArrowType:
      return [RemoteType(t.captures[0].type)?.access ?? .sink]
    case let t as MethodType:
      return t.capabilities
    default:
      unreachable()
    }
  }

  /// Inserts a stack allocation for an object of type `t`.
  private mutating func emitAllocStack(
    for t: AnyType, at site: SourceRange
  ) -> Operand {
    let s = insert(module.makeAllocStack(canonical(t), at: site))!
    frames.top.allocs.append((source: s, mayHoldCaptures: false))
    return s
  }

  /// Inserts the IR for deallocating each allocation in the top frame of `self.frames`.
  private mutating func emitDeallocTopFrame(at site: SourceRange) {
    emitDeallocs(for: frames.top, at: site)
    frames.top.allocs.removeAll()
  }

  /// Inserts the IR for deallocating each allocation in `f`.
  private mutating func emitDeallocs(for f: Frame, at site: SourceRange) {
    for a in f.allocs.reversed() {
      if a.mayHoldCaptures {
        insert(module.makeReleaseCapture(a.source, at: site))
      }
      insert(module.makeDeallocStack(for: a.source, at: site))
    }
  }

  /// Appends the IR for computing the address of the given `subfield` of the record at
  /// `recordAddress` and returns the resulting address.
  mutating func emitSubfieldView(
    _ recordAddress: Operand, at subfield: RecordPath, at site: SourceRange
  ) -> Operand {
    if subfield.isEmpty { return recordAddress }
    let s = module.makeSubfieldView(of: recordAddress, subfield: subfield, at: site)
    return insert(s)!
  }

  /// Emits the IR trapping iff `predicate`, which is an object of type `i1`.
  private mutating func emitGuard(_ predicate: Operand, at site: SourceRange) {
    let failure = appendBlock()
    let success = appendBlock()
    insert(module.makeCondBranch(if: predicate, then: success, else: failure, at: site))

    insertionPoint = .end(of: failure)
    insert(module.makeUnreachable(at: site))
    insertionPoint = .end(of: success)
  }

  /// Emits the IR for copying the union discriminator of `container`, which is the address of
  /// a union container.
  private mutating func emitUnionDiscriminator(
    _ container: Operand, at site: SourceRange
  ) -> Operand {
    let x0 = insert(module.makeAccess(.let, from: container, at: site))!
    let x1 = insert(module.makeUnionDiscriminator(x0, at: site))!
    insert(module.makeEndAccess(x0, at: site))
    return x1
  }

  /// Returns the result of calling `action` on a copy of `self` in which a `newFrame` is the top
  /// frame.
  ///
  /// `newFrame` is pushed on `self.frames` before `action` is called. When `action` returns,
  /// outstanding stack allocations are deallocated and `newFrame` is popped. References to stack
  /// memory allocated by `action` are invalidated when this method returns.
  private mutating func pushing<T>(_ newFrame: Frame, _ action: (inout Self) -> T) -> T {
    frames.push(newFrame)
    defer {
      emitDeallocTopFrame(at: .empty(atEndOf: ast[insertionScope!].site))
      frames.pop()
    }
    return action(&self)
  }

  /// Returns the result of calling `action` on a copy of `self` whose insertion block and frames
  /// are clear.
  private mutating func withClearContext<T>(_ action: (inout Self) throws -> T) rethrows -> T {
    var p: InsertionPoint? = nil
    var f = Stack()
    var l = LoopIDs()

    swap(&p, &insertionPoint)
    swap(&f, &frames)
    swap(&l, &loops)
    defer {
      swap(&p, &insertionPoint)
      swap(&f, &frames)
      swap(&l, &loops)
    }
    return try action(&self)
  }

}

extension Emitter {

  /// The local variables and allocations of a lexical scope.
  fileprivate struct Frame {

    /// A map from declaration of a local variable to its corresponding IR in the frame.
    var locals = DeclProperty<Operand>()

    /// The allocations in the frame, in FILO order, paired with a flag that's `true` iff they may
    /// hold captured accesses.
    var allocs: [(source: Operand, mayHoldCaptures: Bool)] = []

    /// Sets the `mayHoldCaptures` on the allocation corresponding to `source`.
    mutating func setMayHoldCaptures(_ source: Operand) {
      let i = allocs.firstIndex(where: { $0.source == source })!
      allocs[i].mayHoldCaptures = true
    }

  }

  /// A stack of frames.
  fileprivate struct Stack {

    /// The frames in the stack, ordered from bottom to top.
    private(set) var elements: [Frame] = []

    /// `true` iff the stack is empty.
    var isEmpty: Bool { elements.isEmpty }

    /// The depth of the stack.
    var depth: Int { elements.count }

    /// Accesses the top frame.
    ///
    /// - Requires: The stack is not empty.
    var top: Frame {
      get { elements[elements.count - 1] }
      _modify { yield &elements[elements.count - 1] }
    }

    /// Accesses the IR corresponding to `d`.
    ///
    /// - Requires: The stack is not empty.
    /// - Complexity: O(*n*) for read access where *n* is the number of frames in the stack. O(1)
    ///   for write access.
    subscript<T: DeclID>(d: T) -> Operand? {
      get {
        for frame in elements.reversed() {
          if let operand = frame.locals[d] { return operand }
        }
        return nil
      }
      set { top.locals[d] = newValue }
    }

    /// Pushes `newFrame` on the stack.
    mutating func push(_ newFrame: Frame = .init()) {
      elements.append(newFrame)
    }

    /// Pops the top frame.
    ///
    /// - Requires: The stack is not empty.
    @discardableResult
    mutating func pop() -> Frame {
      precondition(top.allocs.isEmpty, "stack leak")
      return elements.removeLast()
    }

  }

  /// The identifier of a loop lexically enclosing newly generated IR.
  fileprivate struct LoopID {

    /// The innermost frame enclosing the loop in the emitter context.
    let depth: Int

    /// The block to which control flow jumps when it exits the loop.
    let exit: Block.ID

  }

  /// A stack of loop identifiers.
  fileprivate typealias LoopIDs = [LoopID]

}

extension Diagnostic {

  fileprivate static func error(
    assignmentLHSRequiresMutationMarkerAt site: SourceRange
  ) -> Diagnostic {
    .error("left-hand side of assignment must be marked for mutation", at: site)
  }

  fileprivate static func error(cannotCaptureAccessAt site: SourceRange) -> Diagnostic {
    .error("cannot capture access", at: site)
  }

  fileprivate static func error(
    integerLiteral s: String, overflowsWhenStoredInto t: AnyType,
    at site: SourceRange
  ) -> Diagnostic {
    .error("integer literal '\(s)' overflows when stored into '\(t)'", at: site)
  }

  fileprivate static func error(returnInSubscript s: ReturnStmt.ID, in ast: AST) -> Diagnostic {
    .error("return statement in subscript", at: ast[s].introducerSite)
  }

  fileprivate static func error(
    _ n: Name, hasNoSinkImplementationAt site: SourceRange
  ) -> Diagnostic {
    .error("cannot use '\(n)' to form a rvalue: subscript has no 'sink' implementation", at: site)
  }

  fileprivate static func warning(unreachableStatement s: AnyStmtID, in ast: AST) -> Diagnostic {
    .error("statement will never be executed", at: .empty(at: ast[s].site.first()))
  }

}<|MERGE_RESOLUTION|>--- conflicted
+++ resolved
@@ -2038,15 +2038,10 @@
     autoclosureFor argument: AnyExprID, to parameter: ParameterType, at site: SourceRange? = nil
   ) -> Operand {
     // Emit synthesized function declaration.
-    let t = LambdaType(parameter.bareType)!
+    let t = ArrowType(parameter.bareType)!
     let h = Array(t.environment.skolems)
     let f = SynthesizedFunctionDecl(
-<<<<<<< HEAD
       .autoclosure(argument), typed: t, parameterizedBy: h, in: program[argument].scope)
-=======
-      .autoclosure(argument), typed: parameter.bareType.base as! ArrowType,
-      in: program[argument].scope)
->>>>>>> c627f8fd
     let callee = withClearContext({ $0.lower(syntheticAutoclosure: f) })
 
     // Emit the IR code to reference tha function declaration.
