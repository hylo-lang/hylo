import Utils

extension Block {

  /// The stable ID of a basic block in its function.
  public struct ID: Hashable, Sendable {

    /// The address of the block.
    public var address: Function.Blocks.Address

    /// Creates an instance with the given address.
    public init(_ address: Function.Blocks.Address) {
      self.address = address
    }

    /// Creates an instance denoting the block containing `i`.
    public init(containing i: InstructionID) {
      self.address = i.block
    }

    /// The ID of the instruction at `instructionAddress` in the block identified by `self`.
    public func appending(_ instructionAddress: Block.Instructions.Address) -> InstructionID {
      InstructionID(address, instructionAddress)
    }

    /// The ID of the `index`-th parameter of the block.
    public func parameter(_ index: Int) -> Operand {
      .parameter(self, index)
    }

    /// The operand denoting the result of the instruction at `instructionAddress` in the block
    /// identified by `self`.
    public func result(at instructionAddress: Block.Instructions.Address) -> Operand {
      .register(appending(instructionAddress))
    }

  }

<<<<<<< HEAD
  /// The absolute ID of a basic block.
  public struct AbsoluteID: Hashable, Sendable {

    /// The ID of the function containing the block.
    public var function: Function.ID

    /// The address of the block in the containing function.
    public var address: Function.Blocks.Address

    /// Creates an instance with the given properties.
    public init(_ function: Function.ID, _ address: Function.Blocks.Address) {
      self.function = function
      self.address = address
    }

    /// Creates an instance with the given properties.
    public init(_ function: Function.ID, _ block: Block.ID) {
      self.function = function
      self.address = block.address
    }

    /// The ID of the `index`-th parameter of the block.
    public func parameter(_ index: Int) -> Operand {
      .parameter(Block.ID(self), index)
    }

    /// The operand denoting the result of the instruction at `instructionAddress` in the block
    /// identified by `self`.
    public func result(at instructionAddress: Block.Instructions.Address) -> Operand {
      .register(InstructionID(address, instructionAddress))
    }

  }

=======
>>>>>>> a10bd46c
}

extension Block.ID: CustomStringConvertible {

  public var description: String { "b\(address)" }

}<|MERGE_RESOLUTION|>--- conflicted
+++ resolved
@@ -36,43 +36,6 @@
 
   }
 
-<<<<<<< HEAD
-  /// The absolute ID of a basic block.
-  public struct AbsoluteID: Hashable, Sendable {
-
-    /// The ID of the function containing the block.
-    public var function: Function.ID
-
-    /// The address of the block in the containing function.
-    public var address: Function.Blocks.Address
-
-    /// Creates an instance with the given properties.
-    public init(_ function: Function.ID, _ address: Function.Blocks.Address) {
-      self.function = function
-      self.address = address
-    }
-
-    /// Creates an instance with the given properties.
-    public init(_ function: Function.ID, _ block: Block.ID) {
-      self.function = function
-      self.address = block.address
-    }
-
-    /// The ID of the `index`-th parameter of the block.
-    public func parameter(_ index: Int) -> Operand {
-      .parameter(Block.ID(self), index)
-    }
-
-    /// The operand denoting the result of the instruction at `instructionAddress` in the block
-    /// identified by `self`.
-    public func result(at instructionAddress: Block.Instructions.Address) -> Operand {
-      .register(InstructionID(address, instructionAddress))
-    }
-
-  }
-
-=======
->>>>>>> a10bd46c
 }
 
 extension Block.ID: CustomStringConvertible {
