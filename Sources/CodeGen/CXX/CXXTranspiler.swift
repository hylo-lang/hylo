--- conflicted
+++ resolved
@@ -69,41 +69,12 @@
     }
   }
 
-<<<<<<< HEAD
   /// Transpiles the function parameters to C++.
   private func cxxFunctionParameters(_ source: FunctionDecl.Typed) -> [CXXFunctionDecl.Parameter] {
     let paramTypes = (source.type.base as! LambdaType).inputs
     assert(paramTypes.count == source.parameters.count)
     return zip(source.parameters, paramTypes).map { p, t in
-      CXXFunctionDecl.Parameter(CXXIdentifier(p.name), cxx(typeExpr: t.type))
-=======
-    // Determine the parameter types of the function.
-    let paramTypes: [CallableTypeParameter]
-    switch decl.type.base {
-    case let valDeclType as LambdaType:
-      paramTypes = valDeclType.inputs
-
-    case is MethodType:
-      fatalError("not implemented")
-
-    default:
-      unreachable()
-    }
-
-    // Determine the parameters of the function.
-    assert(paramTypes.count == decl.parameters.count)
-    var cxxParams: [CXXFunctionDecl.Parameter] = []
-    for (i, param) in decl.parameters.enumerated() {
-      let name = CXXIdentifier(param.baseName)
-      let type = CXXTypeExpr(paramTypes[i].type, ast: program.ast)
-      cxxParams.append(CXXFunctionDecl.Parameter(name, type!))
-    }
-
-    // The body of the function.
-    var cxxBody: CXXStmt? = nil
-    if let body = decl.body {
-      cxxBody = emit(funBody: body)
->>>>>>> b0898ebf
+      CXXFunctionDecl.Parameter(CXXIdentifier(p.baseName), cxx(typeExpr: t.type))
     }
   }
 
@@ -119,75 +90,12 @@
     }
   }
 
-<<<<<<< HEAD
   /// Transpiles a product type declaration to a C++ class.
   private func cxx(type source: ProductTypeDecl.Typed) -> CXXClassDecl {
     assert(wholeValProgram.isGlobal(source.id))
     return CXXClassDecl(
       name: CXXIdentifier(source.identifier.value),
       members: source.members.flatMap({ cxx(classMember: $0) }))
-=======
-  // MARK: Declarations
-
-  /// Emits the given function declaration into `module`.
-  private mutating func emit(type decl: ProductTypeDecl.Typed, into module: inout CXXModule) {
-    assert(program.isGlobal(decl.id))
-
-    let name = CXXIdentifier(decl.identifier.value)
-
-    // Transpile the class membmers.
-    var cxxMembers: [CXXClassDecl.ClassMember] = []
-    for member in decl.members {
-      switch member.kind {
-      case BindingDecl.self:
-        let bindingDecl = BindingDecl.Typed(member)!
-        // Check if the attribute is static or not.
-        var isStatic = false
-        if bindingDecl.memberModifier != nil {
-          switch bindingDecl.memberModifier!.value {
-          case .static:
-            isStatic = true
-          }
-        }
-        // TODO: visit initializer (bindingDecl.initializer)
-        let cxxInitializer: CXXExpr? = nil
-        // TODO: pattern introducer (let, var, sink, inout)
-        // Visit the name patterns.
-        for (_, name) in bindingDecl.pattern.subpattern.names {
-          let varDecl = name.decl
-          let cxxAttribute = CXXClassAttribute(
-            type: CXXTypeExpr(varDecl.type, ast: program.ast)!,
-            name: CXXIdentifier(varDecl.baseName),
-            initializer: cxxInitializer,
-            isStatic: isStatic,
-            original: varDecl)
-          cxxMembers.append(.attribute(cxxAttribute))
-        }
-
-      case InitializerDecl.self:
-        let initialzerDecl = InitializerDecl.Typed(member)!
-        switch initialzerDecl.introducer.value {
-        case .`init`:
-          // TODO: emit constructor
-          cxxMembers.append(.constructor)
-          break
-        case .memberwiseInit:
-          // TODO: emit constructor
-          cxxMembers.append(.constructor)
-          break
-        }
-
-      case MethodDecl.self, FunctionDecl.self:
-        cxxMembers.append(.method)
-
-      default:
-        unreachable("unexpected class member")
-      }
-    }
-
-    // Create the C++ class.
-    module.addTopLevelDecl(CXXClassDecl(name: name, members: cxxMembers, original: decl))
->>>>>>> b0898ebf
   }
 
   /// Transpiles product type member to C++.
@@ -214,7 +122,7 @@
       .attribute(
         CXXClassAttribute(
           type: cxx(typeExpr: $0.pattern.decl.type),
-          name: CXXIdentifier($0.pattern.decl.name),
+          name: CXXIdentifier($0.pattern.decl.baseName),
           initializer: nil,  // TODO
           isStatic: source.isStatic))
     })
