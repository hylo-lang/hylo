--- conflicted
+++ resolved
@@ -136,12 +136,7 @@
     var typeCheckingSucceeded = true
 
     // Type check the code library.
-<<<<<<< HEAD
-    checker.isBuiltinModuleVisible = true
     typeCheckingSucceeded = checker.check(module: rawProgram.corelib!)
-=======
-    typeCheckingSucceeded = checker.check(module: rawProgram.stdlib!)
->>>>>>> 132e1989
 
     // Type-check the input.
     checker.isBuiltinModuleVisible = importBuiltinModule
