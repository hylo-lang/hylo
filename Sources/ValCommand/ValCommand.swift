import ArgumentParser
import CodeGenLLVM
import Core
import Foundation
import FrontEnd
import IR
import LLVM
import Utils
import ValModule

public struct ValCommand: ParsableCommand {

  /// The type of the output files to generate.
  private enum OutputType: ExpressibleByArgument {

    /// AST before type-checking.
    case rawAST

    /// Val IR before mandatory transformations.
    case rawIR

    /// Val IR.
    case ir

    /// LLVM IR
    case llvm

    /// Executable binary.
    case binary

    init?(argument: String) {
      switch argument {
      case "raw-ast":
        self = .rawAST
      case "raw-ir":
        self = .rawIR
      case "ir":
        self = .ir
      case "llvm":
        self = .llvm
      case "binary":
        self = .binary
      default:
        return nil
      }
    }

  }

  public static let configuration = CommandConfiguration(commandName: "valc")

<<<<<<< HEAD
  /// The default location of Val's SDK.
  private static func defaultValSDK() -> URL {
    #if os(Windows)
      var environment = ProcessInfo.processInfo.environment["USERPROFILE"]! + "/.val"
      let environmentPath = ProcessInfo.processInfo.environment["Path"] ?? ""
      for base in environmentPath.split(separator: ";") {
        if base.hasSuffix(".val") || base.hasSuffix(".val\\") {
          environment = String(base)
        }
      }
      return URL(fileURLWithPath: environment)
    #else
      return URL(fileURLWithPath: "/usr/local/lib/val")
    #endif
  }

=======
>>>>>>> e258a3e8
  @Flag(
    name: [.customLong("modules")],
    help: "Compile inputs as separate modules.")
  private var compileInputAsModules: Bool = false

  @Flag(
    name: [.customLong("import-builtin")],
    help: "Import the built-in module.")
  private var importBuiltinModule: Bool = false

  @Flag(
    name: [.customLong("no-std")],
    help: "Do not include the standard library.")
  private var noStandardLibrary: Bool = false

  @Flag(
    name: [.customLong("typecheck")],
    help: "Type-check the input file(s).")
  private var typeCheckOnly: Bool = false

  @Option(
    name: [.customLong("trace-inference")],
    help: ArgumentHelp(
      "Enable tracing of type inference requests at the given line.",
      valueName: "file:line"))
  private var inferenceTracingSite: SourceLine?

  @Option(
    name: [.customLong("emit")],
    help: ArgumentHelp(
      "Emit the specified type output files. From: raw-ast, raw-ir, ir, llvm, binary",
      valueName: "output-type"))
  private var outputType: OutputType = .binary

  @Option(
    name: [.customShort("o")],
    help: ArgumentHelp("Write output to <file>.", valueName: "file"),
    transform: URL.init(fileURLWithPath:))
  private var outputURL: URL?

  @Flag(
    name: [.short, .long],
    help: "Use verbose output.")
  private var verbose: Bool = false

  @Argument(
    transform: URL.init(fileURLWithPath:))
  private var inputs: [URL]

  public init() {}

  /// The URL of the current working directory.
  private var currentDirectory: URL {
    URL(fileURLWithPath: FileManager.default.currentDirectoryPath, isDirectory: true)
  }

  public func run() throws {
    var errorLog = StandardErrorLog()
    ValCommand.exit(withError: try execute(loggingTo: &errorLog))
  }

  /// Executes the command, logging Val messages to `errorLog`, and returns its exit status.
  ///
  /// Propagates any thrown errors that are not Val diagnostics,
  public func execute<ErrorLog: Log>(loggingTo errorLog: inout ErrorLog) throws -> ExitCode {
    do {
      try executeCommand(loggingTo: &errorLog)
    } catch let d as DiagnosticSet {
      assert(d.containsError, "Diagnostics containing no errors were thrown")
      return ExitCode.failure
    }
    return ExitCode.success
  }

  /// Executes the command, logging Val messages to `errorLog`.
  private func executeCommand<ErrorLog: Log>(loggingTo errorLog: inout ErrorLog) throws {
    var diagnostics = DiagnosticSet()
    defer { errorLog.log(diagnostics: diagnostics) }

    if compileInputAsModules {
      fatalError("compilation as modules not yet implemented.")
    }

    let productName = makeProductName(inputs)
    var ast = noStandardLibrary ? AST.coreModule : AST.standardLibrary

    // The module whose Val files were given on the command-line
    let sourceModule = try ast.makeModule(
      productName, sourceCode: sourceFiles(in: inputs),
      builtinModuleAccess: importBuiltinModule, diagnostics: &diagnostics)

    if outputType == .rawAST {
      try write(ast, to: astFile(productName))
      return
    }

    let program = try TypedProgram(
      ast, tracingInferenceIn: inferenceTracingSite, diagnostics: &diagnostics)
    if typeCheckOnly { return }

    // IR

    var irModules: [ModuleDecl.ID: IR.Module] = [:]
    for m in ast.modules {
      var ir = try IR.Module(lowering: m, in: program, diagnostics: &diagnostics)
      if outputType != .rawIR {
        try ir.applyMandatoryPasses(reportingDiagnosticsInto: &diagnostics)
      }
      irModules[m] = ir
    }

    if outputType == .ir || outputType == .rawIR {
      let m = irModules[sourceModule]!
      try m.description.write(to: irFile(productName), atomically: true, encoding: .utf8)
      return
    }
    let ir = LoweredProgram(syntax: program, modules: irModules)

<<<<<<< HEAD
    // C++

    if outputType == .cpp {
      #if os(Windows)
        // Note: clang-format doesn't work on Windows.
        let codeFormatter: CodeTransform? = nil
      #else
        let codeFormatter: CodeTransform? = (try? find("clang-format")).map({
          clangFormatter(URL(fileURLWithPath: $0))
        })
      #endif
      let cxxModules = (
        core: program.cxx(program.coreLibrary!, withFormatter: codeFormatter),
        source: program.cxx(program[sourceModule], withFormatter: codeFormatter)
      )

      try write(cxxModules.core, to: coreLibCXXOutputBase, loggingTo: &errorLog)
      try write(cxxModules.source, to: sourceModuleCXXOutputBase(productName), loggingTo: &errorLog)
      return
    }

=======
>>>>>>> e258a3e8
    // LLVM

    let target = try LLVM.TargetMachine(for: .host(), relocation: .pic)
    var llvmProgram = try LLVMProgram(ir, mainModule: sourceModule, for: target)
    llvmProgram.applyMandatoryPasses()

    if outputType == .llvm {
      let m = llvmProgram.llvmModules[sourceModule]!
      try m.description.write(to: llvmFile(productName), atomically: true, encoding: .utf8)
      return
    }

    // Executables

    assert(outputType == .binary)

    let objectFiles = try llvmProgram.write(
      .objectFile, to: FileManager.default.temporaryDirectory)
    let binaryPath = executableOutputPath(default: productName)

    #if os(macOS)
      try makeMacOSExecutable(at: binaryPath, linking: objectFiles, loggingTo: &errorLog)
    #elseif os(Linux)
      try makeExecutable(at: binaryPath, linking: objectFiles, loggingTo: &errorLog)
    #elseif os(Windows)
      try makeExecutable(at: binaryPath, linking: objectFiles, loggingTo: &errorLog)
    #else
      _ = objectFiles
      _ = binaryPath
      fatalError("not implemented")
    #endif
  }

  /// Combines the object files located at `objects` into an executable file at `binaryPath`,
  /// logging diagnostics to `log`.
  private func makeMacOSExecutable<L: Log>(
    at binaryPath: String,
    linking objects: [URL],
    loggingTo log: inout L
  ) throws {
    let xcrun = try find("xcrun")
    let sdk =
      try runCommandLine(xcrun, ["--sdk", "macosx", "--show-sdk-path"], loggingTo: &log) ?? ""

    var arguments = [
      "-r", "ld", "-o", binaryPath,
      "-L\(sdk)/usr/lib",
      "-lSystem", "-lc++",
    ]
    arguments.append(contentsOf: objects.map(\.path))
    try runCommandLine(xcrun, arguments, loggingTo: &log)
  }

  /// Combines the object files located at `objects` into a Linux or Windows executable file at
  /// `binaryPath`, logging diagnostics to `log`.
  private func makeExecutable<L: Log>(
    at binaryPath: String,
    linking objects: [URL],
    loggingTo log: inout L
  ) throws {
    var arguments = [
      "-o", binaryPath,
    ]
    arguments.append(contentsOf: objects.map(\.path))

    // Note: We use "clang" rather than "ld" so that to deal with the entry point of the program.
    // See https://stackoverflow.com/questions/51677440
    try runCommandLine(find("clang++"), arguments, loggingTo: &log)
  }

  /// Returns `self.outputURL` transformed as a suitable executable file path, using `productName`
  /// as a default name if `outputURL` is `nil`.
  ///
  /// The returned path has a `.exe` extension on Windows.
  private func executableOutputPath(default productName: String) -> String {
    var binaryPath = outputURL?.path ?? URL(fileURLWithPath: productName).path
    #if os(Windows)
      if !binaryPath.hasSuffix(".exe") { binaryPath += ".exe" }
    #endif
    return binaryPath
  }

  /// If `inputs` contains a single URL `u` whose path is non-empty, returns the last component of
  /// `u` without any path extension and stripping all leading dots. Otherwise, returns "Main".
  private func makeProductName(_ inputs: [URL]) -> String {
    if let u = inputs.uniqueElement {
      let n = u.deletingPathExtension().lastPathComponent.drop(while: { $0 == "." })
      if !n.isEmpty { return String(n) }
    }
    return "Main"
  }

  /// Writes `source` to the `filename`, possibly with verbose logging.
  private func write<L: Log>(_ source: String, toURL url: URL, loggingTo log: inout L) throws {
    if verbose {
      log.log("Writing \(url)")
    }
    try source.write(to: url, atomically: true, encoding: .utf8)
  }

  /// Creates a module from the contents at `url` and adds it to the AST.
  ///
  /// - Requires: `url` must denote a directly.
  private func addModule(url: URL) {
    fatalError("not implemented")
  }

  /// Returns the path of the specified executable.
  private func find(_ executable: String) throws -> String {
    if let path = ValCommand.executableLocationCache[executable] { return path }

    // Search in the current working directory.
    var candidate = currentDirectory.appendingPathComponent(executable)
    if FileManager.default.fileExists(atPath: candidate.path) {
      ValCommand.executableLocationCache[executable] = candidate.path
      return candidate.path
    }

    // Search in the PATH.
    #if os(Windows)
      let environment = ProcessInfo.processInfo.environment["Path"] ?? ""
      for base in environment.split(separator: ";") {
        candidate = URL(fileURLWithPath: String(base)).appendingPathComponent(executable)
        if FileManager.default.fileExists(atPath: candidate.path + ".exe") {
          ValCommand.executableLocationCache[executable] = candidate.path
          return candidate.path
        }
      }
    #else
      let environment = ProcessInfo.processInfo.environment["PATH"] ?? ""
      for base in environment.split(separator: ":") {
        candidate = URL(fileURLWithPath: String(base)).appendingPathComponent(executable)
        if FileManager.default.fileExists(atPath: candidate.path) {
          ValCommand.executableLocationCache[executable] = candidate.path
          return candidate.path
        }
      }
    #endif

    throw EnvironmentError("executable not found: \(executable)")
  }

  /// Executes the program at `path` with the specified arguments in a subprocess.
  @discardableResult
  private func runCommandLine<L: Log>(
    _ programPath: String,
    _ arguments: [String] = [],
    loggingTo log: inout L
  ) throws -> String? {
    if verbose {
      log.log(([programPath] + arguments).joined(separator: " "))
    }

    let pipe = Pipe()
    let process = Process()
    process.executableURL = URL(fileURLWithPath: programPath)
    process.arguments = arguments
    process.standardOutput = pipe
    try process.run()
    process.waitUntilExit()

    let data = pipe.fileHandleForReading.readDataToEndOfFile()
    return String(data: data, encoding: .utf8).flatMap({ (result) -> String? in
      let trimmed = result.trimmingCharacters(in: .whitespacesAndNewlines)
      return trimmed.isEmpty ? nil : trimmed
    })
  }

  /// A map from executable name to path of the named binary.
  private static var executableLocationCache: [String: String] = [:]

  /// Writes a textual descriptioni of `input` to the given `output` file.
  func write(_ input: AST, to output: URL) throws {
    let encoder = JSONEncoder().forAST
    try encoder.encode(input).write(to: output, options: .atomic)
  }

  /// Given the desired name of the compiler's product, returns the file to write when "raw-ast" is
  /// selected as the output type.
  private func astFile(_ productName: String) -> URL {
    outputURL ?? URL(fileURLWithPath: productName + ".ast.json")
  }

  /// Given the desired name of the compiler's product, returns the file to write when "ir" or
  /// "raw-ir" is selected as the output type.
  private func irFile(_ productName: String) -> URL {
    outputURL ?? URL(fileURLWithPath: productName + ".vir")
  }

  /// Given the desired name of the compiler's product, returns the file to write when "llvm" is
  /// selected as the output type.
  private func llvmFile(_ productName: String) -> URL {
    outputURL ?? URL(fileURLWithPath: productName + ".ll")
  }

  /// Given the desired name of the compiler's product, returns the file to write when "binary" is
  /// selected as the output type.
  private func binaryFile(_ productName: String) -> URL {
    outputURL ?? URL(fileURLWithPath: productName)
  }

}<|MERGE_RESOLUTION|>--- conflicted
+++ resolved
@@ -49,25 +49,6 @@
 
   public static let configuration = CommandConfiguration(commandName: "valc")
 
-<<<<<<< HEAD
-  /// The default location of Val's SDK.
-  private static func defaultValSDK() -> URL {
-    #if os(Windows)
-      var environment = ProcessInfo.processInfo.environment["USERPROFILE"]! + "/.val"
-      let environmentPath = ProcessInfo.processInfo.environment["Path"] ?? ""
-      for base in environmentPath.split(separator: ";") {
-        if base.hasSuffix(".val") || base.hasSuffix(".val\\") {
-          environment = String(base)
-        }
-      }
-      return URL(fileURLWithPath: environment)
-    #else
-      return URL(fileURLWithPath: "/usr/local/lib/val")
-    #endif
-  }
-
-=======
->>>>>>> e258a3e8
   @Flag(
     name: [.customLong("modules")],
     help: "Compile inputs as separate modules.")
@@ -185,31 +166,7 @@
       return
     }
     let ir = LoweredProgram(syntax: program, modules: irModules)
-
-<<<<<<< HEAD
-    // C++
-
-    if outputType == .cpp {
-      #if os(Windows)
-        // Note: clang-format doesn't work on Windows.
-        let codeFormatter: CodeTransform? = nil
-      #else
-        let codeFormatter: CodeTransform? = (try? find("clang-format")).map({
-          clangFormatter(URL(fileURLWithPath: $0))
-        })
-      #endif
-      let cxxModules = (
-        core: program.cxx(program.coreLibrary!, withFormatter: codeFormatter),
-        source: program.cxx(program[sourceModule], withFormatter: codeFormatter)
-      )
-
-      try write(cxxModules.core, to: coreLibCXXOutputBase, loggingTo: &errorLog)
-      try write(cxxModules.source, to: sourceModuleCXXOutputBase(productName), loggingTo: &errorLog)
-      return
-    }
-
-=======
->>>>>>> e258a3e8
+    
     // LLVM
 
     let target = try LLVM.TargetMachine(for: .host(), relocation: .pic)
