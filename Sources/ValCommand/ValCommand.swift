import ArgumentParser
import CodeGenCXX
import Core
import Foundation
import FrontEnd
import IR
import Utils
import ValModule

public struct ValCommand: ParsableCommand {

  /// The type of the output files to generate.
  private enum OutputType: ExpressibleByArgument {

    /// AST before type-checking.
    case rawAST

    /// Val IR before mandatory transformations.
    case rawIR

    /// Val IR.
    case ir

    /// C++ code
    case cpp

    /// Executable binary.
    case binary

    init?(argument: String) {
      switch argument {
      case "raw-ast": self = .rawAST
      case "raw-ir": self = .rawIR
      case "ir": self = .ir
      case "cpp": self = .cpp
      case "binary": self = .binary
      default: return nil
      }
    }

  }

  /// An error indicating that the compiler's environment is not properly configured.
  fileprivate struct EnvironmentError: Error {

    /// The error's message.
    let message: String

  }

  public static let configuration = CommandConfiguration(commandName: "valc")

  @Flag(
    name: [.customLong("modules")],
    help: "Compile inputs as separate modules.")
  private var compileInputAsModules: Bool = false

  @Flag(
    name: [.customLong("import-builtin")],
    help: "Import the built-in module.")
  private var importBuiltinModule: Bool = false

  @Flag(
    name: [.customLong("no-std")],
    help: "Do not include the standard library.")
  private var noStandardLibrary: Bool = false

  @Flag(
    name: [.customLong("typecheck")],
    help: "Type-check the input file(s).")
  private var typeCheckOnly: Bool = false

  @Option(
    name: [.customLong("trace-inference")],
    help: ArgumentHelp(
      "Enable tracing of type inference requests at the given line.",
      valueName: "file:line"))
  private var inferenceTracingRange: SourceRange?

  @Option(
    name: [.customLong("emit")],
    help: ArgumentHelp(
      "Emit the specified type output files. From: raw-ast, raw-ir, ir, cpp, binary",
      valueName: "output-type"))
  private var outputType: OutputType = .binary

  @Option(
    name: [.customShort("o")],
    help: ArgumentHelp("Write output to <file>.", valueName: "file"),
    transform: URL.init(fileURLWithPath:))
  private var outputURL: URL?

  @Flag(
    name: [.short, .long],
    help: "Use verbose output.")
  private var verbose: Bool = false

  @Argument(
    transform: URL.init(fileURLWithPath:))
  private var inputs: [URL]

  public init() {}

  /// The URL of the current working directory.
  private var currentDirectory: URL {
    URL(fileURLWithPath: FileManager.default.currentDirectoryPath, isDirectory: true)
  }

  public func run() throws {
    var errorLog = StandardErrorLog()
    ValCommand.exit(withError: try execute(loggingTo: &errorLog))
  }

  /// Executes the command, logging Val messages to `errorLog`, and returns its exit status.
  ///
  /// Propagates any thrown errors that are not Val diagnostics,
  public func execute<ErrorLog: Log>(loggingTo errorLog: inout ErrorLog) throws -> ExitCode {
    do {
      try execute1(loggingTo: &errorLog)
    } catch let d as Diagnostics {
      assert(d.errorReported, "Diagnostics containing no errors were thrown")
      return ExitCode.failure
    }
    return ExitCode.success
  }

  /// Executes the command, logging Val messages to `errorLog`.
  public func execute1<ErrorLog: Log>(loggingTo errorLog: inout ErrorLog) throws {
    var diagnostics = Diagnostics()
    defer { errorLog.log(diagnostics: diagnostics) }

    if compileInputAsModules {
      fatalError("compilation as modules not yet implemented.")
    }

<<<<<<< HEAD
    let productName = "main"
=======
    var diagnostics = Diagnostics()
    let productName = makeProductName(inputs)
>>>>>>> 31426c5e

    /// The AST of the program being compiled.
    var ast = AST()

    // Parse the source code.
    let newModule = try ast.makeModule(
      productName, sourceCode: sourceFiles(in: inputs), diagnostics: &diagnostics)

    // Handle `--emit raw-ast`.
    if outputType == .rawAST {
      let url = outputURL ?? URL(fileURLWithPath: productName + ".ast.json")
      let encoder = JSONEncoder().forAST
      try encoder.encode(ast).write(to: url, options: .atomic)
      return
    }

    // Import the core library.
    ast.importCoreModule()

    // Initialize the type checker.
    var checker = TypeChecker(
      program: ScopedProgram(ast),
      isBuiltinModuleVisible: true,
      tracingInferenceIn: inferenceTracingRange)

    // Type check the core library.
    checker.check(module: checker.program.ast.corelib!)

    // Type-check the input.
    checker.isBuiltinModuleVisible = importBuiltinModule
    checker.check(module: newModule)

    diagnostics.report(checker.diagnostics)
    try diagnostics.throwOnError()

    // Exit if `--typecheck` is set.
    if typeCheckOnly { return }

    let typedProgram = TypedProgram(
      annotating: checker.program,
      declTypes: checker.declTypes,
      exprTypes: checker.exprTypes,
      implicitCaptures: checker.implicitCaptures,
      referredDecls: checker.referredDecls,
      foldedSequenceExprs: checker.foldedSequenceExprs)

    // *** IR Lowering ***

    // Initialize the IR emitter.
    var irModule = Module(newModule, in: typedProgram)

    // Handle `--emit raw-ir`.
    if outputType == .rawIR {
      let url = outputURL ?? URL(fileURLWithPath: productName + ".vir")
      try irModule.description.write(to: url, atomically: true, encoding: .utf8)
      return
    }

    // Run mandatory IR analysis and transformation passes.
    var pipeline: [TransformPass] = [
      ImplicitReturnInsertionPass(),
      DefiniteInitializationPass(program: typedProgram),
      LifetimePass(program: typedProgram),
      // OwnershipPass(program: typedProgram),
    ]

    for i in 0 ..< pipeline.count {
      var passSuccess = true
      for f in 0 ..< irModule.functions.count {
        passSuccess = pipeline[i].run(function: f, module: &irModule) && passSuccess
        diagnostics.report(pipeline[i].diagnostics)
      }
      if !passSuccess { return }
    }

    // Handle `--emit ir`
    if outputType == .ir {
      let url = outputURL ?? URL(fileURLWithPath: productName + ".vir")
      try irModule.description.write(to: url, atomically: true, encoding: .utf8)
      return
    }

    // *** C++ Transpiling ***

    // Initialize the transpiler & code writer.
    let transpiler = CXXTranspiler(typedProgram)
    let codeWriter = CXXCodeWriter()

    // Generate C++ code: Val's StdLib + current module.
    let cxxStdLib = codeWriter.cxxCode(transpiler.transpile(typedProgram.corelib!))
    let cxxCode = codeWriter.cxxCode(transpiler.transpile(typedProgram[newModule]))

    let stdLibFilename = "ValStdLib"

    // Handle `--emit cpp`.
    if outputType == .cpp {
      try write(
        cxxStdLib,
        to: outputURL?.deletingLastPathComponent().appendingPathComponent(stdLibFilename)
          ?? URL(fileURLWithPath: stdLibFilename),
        loggingTo: &errorLog)
      try write(
        cxxCode,
        to: outputURL?.deletingPathExtension() ?? URL(fileURLWithPath: productName),
        loggingTo: &errorLog)
      return
    }

    // *** Machine code generation ***

    assert(outputType == .binary)

    let buildDirectoryURL = try FileManager.default.url(
      for: .itemReplacementDirectory,
      in: .userDomainMask,
      appropriateFor: currentDirectory,
      create: true)

    // Write the C++ code to the build directory.
    try write(
      cxxStdLib,
      to: buildDirectoryURL.appendingPathComponent(stdLibFilename),
      loggingTo: &errorLog)
    try write(
      cxxCode, to: buildDirectoryURL.appendingPathComponent(productName), loggingTo: &errorLog)

    let clang = try find("clang++")
    let binaryURL = outputURL ?? URL(fileURLWithPath: productName)
    try runCommandLine(
      clang,
      [
        "-o", binaryURL.path,
        "-I", buildDirectoryURL.path,
        buildDirectoryURL.appendingPathComponent(productName + ".cpp").path,
      ],
      loggingTo: &errorLog)
  }

  /// If `inputs` contains a single URL `u` whose path is non-empty, returns the last component of
  /// `u` without any path extension and stripping all leading dots. Otherwise, returns "Main".
  private func makeProductName(_ inputs: [URL]) -> String {
    if let u = inputs.uniqueElement {
      let n = u.deletingPathExtension().lastPathComponent.drop(while: { $0 == "." })
      if !n.isEmpty { return String(n) }
    }
    return "Main"
  }

  /// Writes the code for a C++ translation unit to .h/.cpp files at `baseUrl`.
  private func write<L: Log>(
    _ source: TranslationUnitCode, to baseURL: URL, loggingTo log: inout L
  ) throws {
    try write(source.headerCode, toURL: baseURL.appendingPathExtension("h"), loggingTo: &log)
    try write(source.sourceCode, toURL: baseURL.appendingPathExtension("cpp"), loggingTo: &log)
  }

  /// Writes `source` to the `filename`, possibly with verbose logging.
  private func write<L: Log>(_ source: String, toURL url: URL, loggingTo log: inout L) throws {
    if verbose {
      log.log("Writing \(url)")
    }
    try source.write(to: url, atomically: true, encoding: .utf8)
  }

  /// Creates a module from the contents at `url` and adds it to the AST.
  ///
  /// - Requires: `url` must denote a directly.
  private func addModule(url: URL) {
    fatalError("not implemented")
  }

  /// Returns the path of the specified executable.
  private func find(_ executable: String) throws -> String {
    // Nothing to do if `executable` is a path
    if executable.contains("/") {
      return executable
    }

    // Check the cache.
    if let path = ValCommand.executableLocationCache[executable] {
      return path
    }

    // Search in the current working directory.
    var candidateURL = currentDirectory.appendingPathComponent(executable)
    if FileManager.default.fileExists(atPath: candidateURL.path) {
      ValCommand.executableLocationCache[executable] = candidateURL.path
      return candidateURL.path
    }

    // Search in the PATH.
    let environmentPath = ProcessInfo.processInfo.environment["PATH"] ?? ""
    for base in environmentPath.split(separator: ":") {
      candidateURL = URL(fileURLWithPath: String(base)).appendingPathComponent(executable)
      if FileManager.default.fileExists(atPath: candidateURL.path) {
        ValCommand.executableLocationCache[executable] = candidateURL.path
        return candidateURL.path
      }
    }

    throw EnvironmentError(message: "executable not found: \(executable)")
  }

  /// Executes the program at `path` with the specified arguments in a subprocess.
  @discardableResult
  private func runCommandLine<L: Log>(
    _ programPath: String,
    _ arguments: [String] = [],
    loggingTo log: inout L
  ) throws -> String? {
    if verbose {
      log.log(([programPath] + arguments).joined(separator: " "))
    }

    let pipe = Pipe()
    let process = Process()
    process.executableURL = URL(fileURLWithPath: programPath)
    process.arguments = arguments
    process.standardOutput = pipe
    try process.run()
    process.waitUntilExit()

    let data = pipe.fileHandleForReading.readDataToEndOfFile()
    return String(data: data, encoding: .utf8).flatMap({ (result) -> String? in
      let trimmed = result.trimmingCharacters(in: .whitespacesAndNewlines)
      return trimmed.isEmpty ? nil : trimmed
    })
  }

  /// A map from executable name to path of the named binary.
  private static var executableLocationCache: [String: String] = [:]

}<|MERGE_RESOLUTION|>--- conflicted
+++ resolved
@@ -133,12 +133,7 @@
       fatalError("compilation as modules not yet implemented.")
     }
 
-<<<<<<< HEAD
-    let productName = "main"
-=======
-    var diagnostics = Diagnostics()
     let productName = makeProductName(inputs)
->>>>>>> 31426c5e
 
     /// The AST of the program being compiled.
     var ast = AST()
