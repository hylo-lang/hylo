import ArgumentParser
import CodeGenCXX
import Core
import Foundation
import FrontEnd
import IR
import Utils
import ValModule

public struct ValCommand: ParsableCommand {

  /// The type of the output files to generate.
  private enum OutputType: ExpressibleByArgument {

    /// AST before type-checking.
    case rawAST

    /// Val IR before mandatory transformations.
    case rawIR

    /// Val IR.
    case ir

    /// C++ code
    case cpp

    /// Executable binary.
    case binary

    init?(argument: String) {
      switch argument {
      case "raw-ast": self = .rawAST
      case "raw-ir": self = .rawIR
      case "ir": self = .ir
      case "cpp": self = .cpp
      case "binary": self = .binary
      default: return nil
      }
    }

  }

  /// An error indicating that the compiler's environment is not properly configured.
  fileprivate struct EnvironmentError: Error {

    /// The error's message.
    let message: String

  }

  public static let configuration = CommandConfiguration(commandName: "valc")

  @Flag(
    name: [.customLong("modules")],
    help: "Compile inputs as separate modules.")
  private var compileInputAsModules: Bool = false

  @Flag(
    name: [.customLong("import-builtin")],
    help: "Import the built-in module.")
  private var importBuiltinModule: Bool = false

  @Flag(
    name: [.customLong("no-std")],
    help: "Do not include the standard library.")
  private var noStandardLibrary: Bool = false

  @Flag(
    name: [.customLong("typecheck")],
    help: "Type-check the input file(s).")
  private var typeCheckOnly: Bool = false

  @Option(
    name: [.customLong("trace-inference")],
    help: ArgumentHelp(
      "Enable tracing of type inference requests at the given line.",
      valueName: "file:line"))
  private var inferenceTracingSite: SourceLine?

  @Option(
    name: [.customLong("emit")],
    help: ArgumentHelp(
      "Emit the specified type output files. From: raw-ast, raw-ir, ir, cpp, binary",
      valueName: "output-type"))
  private var outputType: OutputType = .binary

  @Option(
    name: [.customShort("o")],
    help: ArgumentHelp("Write output to <file>.", valueName: "file"),
    transform: URL.init(fileURLWithPath:))
  private var outputURL: URL?

  @Flag(
    name: [.short, .long],
    help: "Use verbose output.")
  private var verbose: Bool = false

  @Argument(
    transform: URL.init(fileURLWithPath:))
  private var inputs: [URL]

  public init() {}

  /// The URL of the current working directory.
  private var currentDirectory: URL {
    URL(fileURLWithPath: FileManager.default.currentDirectoryPath, isDirectory: true)
  }

  public func run() throws {
    var errorLog = StandardErrorLog()
    ValCommand.exit(withError: try execute(loggingTo: &errorLog))
  }

  /// Executes the command, logging Val messages to `errorLog`, and returns its exit status.
  ///
  /// Propagates any thrown errors that are not Val diagnostics,
  public func execute<ErrorLog: Log>(loggingTo errorLog: inout ErrorLog) throws -> ExitCode {
    do {
      try execute1(loggingTo: &errorLog)
    } catch let d as DiagnosticSet {
      assert(d.containsError, "Diagnostics containing no errors were thrown")
      return ExitCode.failure
    }
    return ExitCode.success
  }

  /// Executes the command, logging Val messages to `errorLog`.
  public func execute1<ErrorLog: Log>(loggingTo errorLog: inout ErrorLog) throws {
    var diagnostics = DiagnosticSet()
    defer { errorLog.log(diagnostics: diagnostics) }

    if compileInputAsModules {
      fatalError("compilation as modules not yet implemented.")
    }

    let productName = makeProductName(inputs)

    var ast = AST.coreModule

    // The module whose Val files were given on the command-line
    let sourceModule = try ast.makeModule(
      productName, sourceCode: sourceFiles(in: inputs),
      builtinModuleAccess: importBuiltinModule, diagnostics: &diagnostics)

    if outputType == .rawAST {
      try write(ast, to: astFile(productName))
      return
    }

<<<<<<< HEAD
    let program = try TypedProgram(
      ast, tracingInferenceIn: inferenceTracingRange, diagnostics: &diagnostics)
=======
    let typedProgram = try TypedProgram(
      ast, tracingInferenceIn: inferenceTracingSite, diagnostics: &diagnostics)
>>>>>>> e2c586a8

    // IR

    var sourceIR = try IR.Module(lowering: sourceModule, in: program, diagnostics: &diagnostics)
    if outputType != .rawIR {
      let pipeline = PassPipeline(withMandatoryPassesForModulesLoweredFrom: program)
      try pipeline.apply(&sourceIR, reportingDiagnosticsInto: &diagnostics)
    }
    if outputType == .ir || outputType == .rawIR {
      try sourceIR.description.write(to: irFile(productName), atomically: true, encoding: .utf8)
      return
    }

    // C++

    let cxxModules = (
      core: program.cxx(program.corelib!), source: program.cxx(program[sourceModule])
    )

    if outputType == .cpp {
      try write(cxxModules.core, to: coreLibCXXOutputBase, loggingTo: &errorLog)
      try write(cxxModules.source, to: sourceModuleCXXOutputBase(productName), loggingTo: &errorLog)
      return
    }

    // Executables

    assert(outputType == .binary)

    try writeExecutableCode(cxxModules, productName: productName, loggingTo: &errorLog)
  }

  /// Given the transpiled core and source modules and the product name (whatever that means),
  /// generates a binary product into a temporary build directory, logging errors to `errorLog`.
  func writeExecutableCode<L: Log>(
    _ cxxModules: (core: TypedProgram.CXXModule, source: TypedProgram.CXXModule),
    productName: String,
    loggingTo errorLog: inout L
  ) throws {
    let buildDirectory = FileManager.default.temporaryDirectory

    try write(
      cxxModules.core, to: buildDirectory.appendingPathComponent(CXXTranspiler.coreLibModuleName),
      loggingTo: &errorLog)

    try write(
      cxxModules.source, to: buildDirectory.appendingPathComponent(productName),
      loggingTo: &errorLog)

    let clang = try find("clang++")
    let binaryURL = outputURL ?? URL(fileURLWithPath: productName)
    try runCommandLine(
      clang,
      [
        "-o", binaryURL.path,
        "-I", buildDirectory.path,
        buildDirectory.appendingPathComponent(productName + ".cpp").path,
      ],
      loggingTo: &errorLog)
  }

  /// If `inputs` contains a single URL `u` whose path is non-empty, returns the last component of
  /// `u` without any path extension and stripping all leading dots. Otherwise, returns "Main".
  private func makeProductName(_ inputs: [URL]) -> String {
    if let u = inputs.uniqueElement {
      let n = u.deletingPathExtension().lastPathComponent.drop(while: { $0 == "." })
      if !n.isEmpty { return String(n) }
    }
    return "Main"
  }

  /// Writes the code for `m` to .h/.cpp files having the given `basePath`, logging diagnostics to
  /// `log`.
  private func write<L: Log>(
    _ m: TypedProgram.CXXModule, to basePath: URL, loggingTo log: inout L
  ) throws {
    try write(m.text.headerCode, toURL: basePath.appendingPathExtension("h"), loggingTo: &log)
    try write(m.text.sourceCode, toURL: basePath.appendingPathExtension("cpp"), loggingTo: &log)
  }

  /// Writes `source` to the `filename`, possibly with verbose logging.
  private func write<L: Log>(_ source: String, toURL url: URL, loggingTo log: inout L) throws {
    if verbose {
      log.log("Writing \(url)")
    }
    try source.write(to: url, atomically: true, encoding: .utf8)
  }

  /// Creates a module from the contents at `url` and adds it to the AST.
  ///
  /// - Requires: `url` must denote a directly.
  private func addModule(url: URL) {
    fatalError("not implemented")
  }

  /// Returns the path of the specified executable.
  private func find(_ executable: String) throws -> String {
    // Nothing to do if `executable` is a path
    if executable.contains("/") {
      return executable
    }

    // Check the cache.
    if let path = ValCommand.executableLocationCache[executable] {
      return path
    }

    // Search in the current working directory.
    var candidateURL = currentDirectory.appendingPathComponent(executable)
    if FileManager.default.fileExists(atPath: candidateURL.path) {
      ValCommand.executableLocationCache[executable] = candidateURL.path
      return candidateURL.path
    }

    // Search in the PATH(for Windows).
    #if os(Windows)
      let environmentPath = ProcessInfo.processInfo.environment["Path"] ?? ""
      for bareType in environmentPath.split(separator: ";") {
        candidateURL = URL(fileURLWithPath: String(bareType)).appendingPathComponent(executable)
        if FileManager.default.fileExists(atPath: candidateURL.path + ".exe") {
          ValCommand.executableLocationCache[executable] = candidateURL.path
          return candidateURL.path
        }
      }
    // Search in the PATH(for Linux and MacOS).
    #else
      let environmentPath = ProcessInfo.processInfo.environment["PATH"] ?? ""
      for bareType in environmentPath.split(separator: ":") {
        candidateURL = URL(fileURLWithPath: String(bareType)).appendingPathComponent(executable)
        if FileManager.default.fileExists(atPath: candidateURL.path) {
          ValCommand.executableLocationCache[executable] = candidateURL.path
          return candidateURL.path
        }
      }
    #endif
    throw EnvironmentError(message: "executable not found: \(executable)")
  }

  /// Executes the program at `path` with the specified arguments in a subprocess.
  @discardableResult
  private func runCommandLine<L: Log>(
    _ programPath: String,
    _ arguments: [String] = [],
    loggingTo log: inout L
  ) throws -> String? {
    if verbose {
      log.log(([programPath] + arguments).joined(separator: " "))
    }

    let pipe = Pipe()
    let process = Process()
    process.executableURL = URL(fileURLWithPath: programPath)
    process.arguments = arguments
    process.standardOutput = pipe
    try process.run()
    process.waitUntilExit()

    let data = pipe.fileHandleForReading.readDataToEndOfFile()
    return String(data: data, encoding: .utf8).flatMap({ (result) -> String? in
      let trimmed = result.trimmingCharacters(in: .whitespacesAndNewlines)
      return trimmed.isEmpty ? nil : trimmed
    })
  }

  /// A map from executable name to path of the named binary.
  private static var executableLocationCache: [String: String] = [:]

  /// Writes a textual descriptioni of `input` to the given `output` file.
  func write(_ input: AST, to output: URL) throws {
    let encoder = JSONEncoder().forAST
    try encoder.encode(input).write(to: output, options: .atomic)
  }

  /// Given the product name (whatever that means), returns the file to write when "raw-ast" is
  /// selected as the output type.
  private func astFile(_ productName: String) -> URL {
    outputURL ?? URL(fileURLWithPath: productName + ".ast.json")
  }

  /// Given the product name (whatever that means), returns the file to write when "ir" or "raw-ir"
  /// is selected as the output type.
  private func irFile(_ productName: String) -> URL {
    outputURL ?? URL(fileURLWithPath: productName + ".vir")
  }

  /// The base path (sans extension) of the `.cpp` and `.h` files representing the core library when
  /// "cpp" is selected as the output type.
  private var coreLibCXXOutputBase: URL {
    outputURL?.deletingLastPathComponent()
      .appendingPathComponent(CXXTranspiler.coreLibModuleName)
      ?? URL(fileURLWithPath: CXXTranspiler.coreLibModuleName)
  }

  /// Given the product name (whatever that means), returns the base path (sans extension) of the
  /// `.cpp` and `.h` files representing the module whose files are given on the command-line, when
  /// "cpp" is selected as the output type.
  private func sourceModuleCXXOutputBase(_ productName: String) -> URL {
    outputURL?.deletingPathExtension() ?? URL(fileURLWithPath: productName)
  }

}

extension TypedProgram {

  /// The bundle of products resulting from transpiling a module to C++.
  typealias CXXModule = (syntax: CodeGenCXX.CXXModule, text: TranslationUnitCode)

  /// Returns the C++ Transpilation of `m`.
  func cxx(_ m: ModuleDecl.Typed) -> CXXModule {
    let x = CXXTranspiler(self).cxx(m)
    var w = CXXCodeWriter()
    return (syntax: x, text: w.cxxCode(x))
  }

}<|MERGE_RESOLUTION|>--- conflicted
+++ resolved
@@ -147,13 +147,8 @@
       return
     }
 
-<<<<<<< HEAD
     let program = try TypedProgram(
-      ast, tracingInferenceIn: inferenceTracingRange, diagnostics: &diagnostics)
-=======
-    let typedProgram = try TypedProgram(
       ast, tracingInferenceIn: inferenceTracingSite, diagnostics: &diagnostics)
->>>>>>> e2c586a8
 
     // IR
 
