--- conflicted
+++ resolved
@@ -133,29 +133,14 @@
       fatalError("compilation as modules not yet implemented.")
     }
 
-<<<<<<< HEAD
     let productName = "main"
-=======
-    var diagnostics = Diagnostics()
-    let productName = "Main"
->>>>>>> 3d7c0b97
 
     /// The AST of the program being compiled.
     var ast = AST()
 
     // Parse the source code.
-<<<<<<< HEAD
     let newModule = try ast.makeModule(
-      "Main", sourceCode: sourceFiles(in: inputs), diagnostics: &diagnostics)
-=======
-    let newModule: NodeID<ModuleDecl>
-    do {
-      newModule = try ast.makeModule(
-        productName, sourceCode: sourceFiles(in: inputs), diagnostics: &diagnostics)
-    } catch _ as Diagnostics {
-      return finalize(logging: diagnostics, to: &errorLog)
-    }
->>>>>>> 3d7c0b97
+      productName, sourceCode: sourceFiles(in: inputs), diagnostics: &diagnostics)
 
     // Handle `--emit raw-ast`.
     if outputType == .rawAST {
@@ -245,14 +230,6 @@
 
     // Handle `--emit cpp`.
     if outputType == .cpp {
-<<<<<<< HEAD
-      let baseURL = outputURL?.deletingPathExtension() ?? URL(fileURLWithPath: productName)
-      try cxxHeaderCode.write(
-        to: baseURL.appendingPathExtension("h"), atomically: true, encoding: .utf8)
-      try cxxSourceCode.write(
-        to: baseURL.appendingPathExtension("cpp"), atomically: true, encoding: .utf8)
-      return
-=======
       try write(
         cxxStdLib,
         to: outputURL?.deletingLastPathComponent().appendingPathComponent(stdLibFilename)
@@ -262,8 +239,7 @@
         cxxCode,
         to: outputURL?.deletingPathExtension() ?? URL(fileURLWithPath: productName),
         loggingTo: &errorLog)
-      return finalize(logging: diagnostics, to: &errorLog)
->>>>>>> 3d7c0b97
+      return
     }
 
     // *** Machine code generation ***
@@ -294,10 +270,6 @@
         buildDirectoryURL.appendingPathComponent(productName + ".cpp").path,
       ],
       loggingTo: &errorLog)
-<<<<<<< HEAD
-=======
-
-    return finalize(logging: diagnostics, to: &errorLog)
   }
 
   /// Writes the code for a C++ translation unit to .h/.cpp files at `baseUrl`.
@@ -314,14 +286,6 @@
       log.log("Writing \(url)")
     }
     try source.write(to: url, atomically: true, encoding: .utf8)
-  }
-
-  /// Logs the given diagnostics to the standard error and returns a success code if none of them
-  /// is an error; otherwise, returns a failure code.
-  private func finalize<L: Log>(logging diagnostics: Diagnostics, to log: inout L) -> ExitCode {
-    log.log(diagnostics: diagnostics)
-    return diagnostics.errorReported ? ExitCode.failure : ExitCode.success
->>>>>>> 3d7c0b97
   }
 
   /// Creates a module from the contents at `url` and adds it to the AST.
