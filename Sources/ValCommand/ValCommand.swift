--- conflicted
+++ resolved
@@ -154,19 +154,10 @@
 
     var sourceIR = try IR.Module(lowering: sourceModule, in: program, diagnostics: &diagnostics)
     if outputType != .rawIR {
-      let pipeline = PassPipeline(withMandatoryPassesForModulesLoweredFrom: program)
-      try pipeline.apply(&sourceIR, reportingDiagnosticsInto: &diagnostics)
-    }
-<<<<<<< HEAD
-
-    do {
-      try irModule.applyMandatoryPasses(reportingDiagnosticsInto: &diagnostics)
-    } catch let d as DiagnosticSet {
-      diagnostics.formUnion(d)
-=======
+      try sourceIR.applyMandatoryPasses(reportingDiagnosticsInto: &diagnostics)
+    }
     if outputType == .ir || outputType == .rawIR {
       try sourceIR.description.write(to: irFile(productName), atomically: true, encoding: .utf8)
->>>>>>> 96b3e09c
       return
     }
 
