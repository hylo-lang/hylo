--- conflicted
+++ resolved
@@ -170,29 +170,12 @@
       return
     }
 
-<<<<<<< HEAD
     do {
       let p = PassPipeline(withMandatoryPassesForModulesLoweredFrom: typedProgram)
       try p.apply(&irModule, reportingDiagnosticsInto: &diagnostics)
-    } catch _ as Diagnostics {
-      return finalize(logging: diagnostics, to: &errorLog)
-=======
-    // Run mandatory IR analysis and transformation passes.
-    var pipeline: [TransformPass] = [
-      ImplicitReturnInsertionPass(),
-      DefiniteInitializationPass(program: typedProgram),
-      LifetimePass(program: typedProgram),
-      // OwnershipPass(program: typedProgram),
-    ]
-
-    for i in 0 ..< pipeline.count {
-      var passSuccess = true
-      for f in 0 ..< irModule.functions.count {
-        passSuccess = pipeline[i].run(function: f, module: &irModule) && passSuccess
-        diagnostics.formUnion(pipeline[i].diagnostics)
-      }
-      if !passSuccess { return }
->>>>>>> e1ca8932
+    } catch let d as DiagnosticSet {
+      diagnostics.formUnion(d)
+      return
     }
 
     // Handle `--emit ir`
