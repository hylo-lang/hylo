--- conflicted
+++ resolved
@@ -165,29 +165,17 @@
 
     // C++
 
-    let cxxModules = (
-      core: program.cxx(program.corelib!), source: program.cxx(program[sourceModule])
-    )
-
-<<<<<<< HEAD
     let clangFormat = try? find("clang-format")
     let codeFormatter: CodeTransform =
       clangFormat != nil
       ? clangFormatTransformation(URL(fileURLWithPath: clangFormat!))
       : identity()
 
-    // Initialize the transpiler & code writer.
-    let transpiler = CXXTranspiler(typedProgram)
-    var codeWriter = CXXCodeWriter(formatter: codeFormatter)
-
-    // Generate C++ code: Val's StdLib + current module.
-    let cxxStdLibModule = transpiler.transpile(stdlib: typedProgram.corelib!)
-    let cxxStdLib = codeWriter.cxxCode(cxxStdLibModule)
-    let cxxCode = codeWriter.cxxCode(transpiler.transpile(typedProgram[newModule]))
-
-    // Handle `--emit cpp`.
-=======
->>>>>>> 12cfb7a8
+    let cxxModules = (
+      core: program.cxx(program.corelib!, withFormatter: codeFormatter),
+      source: program.cxx(program[sourceModule], withFormatter: codeFormatter)
+    )
+
     if outputType == .cpp {
       try write(cxxModules.core, to: coreLibCXXOutputBase, loggingTo: &errorLog)
       try write(cxxModules.source, to: sourceModuleCXXOutputBase(productName), loggingTo: &errorLog)
@@ -377,9 +365,9 @@
   typealias CXXModule = (syntax: CodeGenCXX.CXXModule, text: TranslationUnitCode)
 
   /// Returns the C++ Transpilation of `m`.
-  func cxx(_ m: ModuleDecl.Typed) -> CXXModule {
+  func cxx(_ m: ModuleDecl.Typed, withFormatter formatter: @escaping CodeTransform) -> CXXModule {
     let x = CXXTranspiler(self).cxx(m)
-    var w = CXXCodeWriter()
+    var w = CXXCodeWriter(formatter: formatter)
     return (syntax: x, text: w.cxxCode(x))
   }
 
