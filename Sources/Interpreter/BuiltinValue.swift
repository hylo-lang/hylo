--- conflicted
+++ resolved
@@ -76,16 +76,11 @@
 /// Methods to create builtin value from IR constants.
 extension BuiltinValue {
 
-<<<<<<< HEAD
   /// Boolean value, if present.
   var bool: Bool? { i1 }
 
-  /// Creates instance of builtin value with `c`.
-  public init(withIntegerConstant c: IntegerConstant) {
-=======
   /// An instance with value `c`.
   public init(_ c: IntegerConstant) {
->>>>>>> 1b3f9f8e
     self =
       switch c.value.bitWidth {
       case 1: .i1(Bool(c.value != 0))
