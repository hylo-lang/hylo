--- conflicted
+++ resolved
@@ -157,8 +157,8 @@
     case let x as CloseUnion:
       _ = x
     case let x as CondBranch:
-      let condition = builtinValue(x.condition)!
-      if condition.bool! {
+      let c = builtinValue(x.condition)!
+      if c.bool! {
         jump(to: x.targetIfTrue)
       } else {
         jump(to: x.targetIfFalse)
@@ -336,20 +336,16 @@
     }
   }
 
-<<<<<<< HEAD
   /// Returns builtin value stored at `a`.
   func builtinValue(at a: Address) -> BuiltinValue {
-    precondition(a.memoryLayout.type.isBuiltin)
-    let allocation = a.memoryAddress.allocation
-    let offset = a.memoryAddress.offset
-    let typeOfValue = a.memoryLayout.type.base as! BuiltinType
-    return memory[allocation].builtinValue(at: offset, ofType: typeOfValue)
-  }
-
-  /// Stores `v` in memory at `a`.
-=======
+    precondition(a.type.type.isBuiltin)
+    let i = a.startLocation.allocation
+    let o = a.startLocation.offset
+    let t = a.type.type.base as! BuiltinType
+    return memory[i].builtinValue(at: o, ofType: t)
+  }
+
   /// Stores `v` at `a`.
->>>>>>> f10967ce
   mutating func store(_ v: BuiltinValue, at a: Address) {
     let allocation = a.startLocation.allocation
     let offset = a.startLocation.offset
@@ -358,16 +354,16 @@
 
   /// Sets the program counter to the start of `b`.
   mutating func jump(to b: Block.ID) {
-    let function = b.function
-    let module = program.module(defining: function)
-    let entryBlock = b.address;
-    let entryInstruction = program.modules[module]![b.function]
-      .blocks[entryBlock]
+    let f = b.function
+    let m = program.module(defining: f)
+    let a = b.address;
+    let i = program.modules[m]![b.function]
+      .blocks[a]
       .instructions
       .firstAddress!
     programCounter = CodePointer(
-      module: module,
-      instructionInModule: InstructionID(function, entryBlock, entryInstruction)
+      module: m,
+      instructionInModule: InstructionID(f, a, i)
     )
   }
 
