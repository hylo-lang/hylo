import Foundation
import FrontEnd
import Collections
import IR
import Utils

/// The position of an instruction in the program.
struct CodePointer {

  /// The module containing `self`.
  var module: Module.ID

  /// The position relative to `module` indicated by `self`.
  var instructionInModule: InstructionID

}

/// The value produced by executing an instruction.
typealias InstructionResult = Any

/// A typed location in memory.
struct Address: Regular {

  /// The position in memory.
  public let startLocation: Memory.Address

  /// The type to be accessed at `startLocation`.
  public let type: TypeLayout

}

/// The local variables, parameters, and return address for a function
/// call.
struct StackFrame {
<<<<<<< HEAD
=======

  /// An identifier by which we can look up a frame in a given
  /// Stack.
  // We could just use the frame's index on the stack but we'd like
  // to be able to rigorously detect invalid addresses.
  typealias ID = UUID

>>>>>>> 6a765eba
  /// The results of instructions.
  var registers: [InstructionID: InstructionResult] = [:]

  /// The program counter to which execution should return when
  /// popping this frame.
  var returnAddress: CodePointer

  /// The allocations in this stack frame.
<<<<<<< HEAD
  var allocations: [Address] = []
=======
  var allocations: [StackAllocation] = []

  /// The position in `allocations` where each allocation could be found (when live).
  var allocationIDToIndex: [StackAllocation.ID: Int] = [:]

  /// Returns the position of the first byte of a newly-allocated block of memory suitable for
  /// storing a `t`.
  mutating func allocate(_ t: TypeLayout) -> Stack.Address {
    let a = StackAllocation(t)
    allocationIDToIndex[a.id] = allocations.count
    allocations.append(a)
    return Stack.Address(memoryLayout: t, frame: id, allocation: a.id, byteOffset: 0)
  }

  /// Deallocates the memory starting at `a`.
  ///
  /// - Precondition: `a` is the most recent address returned by `self.allocate` that has not been
  ///   `deallocate`d.
  mutating func deallocate(_ a: Stack.Address) {
    precondition(
      a.allocation == allocations.last!.id,
      "The latest allocation that has not been deallocated must be deallocated first.")
    precondition(a.frame == id, "Can't deallocate address from a different frame.")
    precondition(a.byteOffset == 0, "Can't deallocate the memory of a subobject.")
    precondition(
      a.memoryLayout.type == allocations.last!.structure.type,
      "Deallocating using address of the wrong type; perhaps this is a subobject?")
    allocations.removeLast()
  }

>>>>>>> 6a765eba
}

extension UnsafeRawPointer {

  /// Returns the number of bytes from `self` to the nearest address
  /// aligned to `a`.
  func offsetToAlignment(_ a: Int) -> Int {
    let b = UInt(bitPattern: self)
    return Int(b.rounded(upToNearestMultipleOf: UInt(a)) - b)
  }

}

extension UnsafeRawBufferPointer {

  /// Returns the number of bytes from the notional base address to
  /// the nearest address aligned to `a`.
  ///
  /// If `self.baseAddress == 0`, returns `0`.
  func firstOffsetAligned(to a: Int) -> Int {
    return baseAddress?.offsetToAlignment(a) ?? 0
  }

}

<<<<<<< HEAD
=======
/// A region of stack memory.
struct StackAllocation {

  /// The identity of some allocation, unique throughout time.
  typealias ID = UUID

  /// The bytes, preceded by zero or more bytes of initial padding for alignment purposes.
  let storage: [UInt8]

  /// The number of bytes in `storage` before `self` logically begins.
  let baseOffset: Int

  /// The number of `bytes` in `self`.
  let size: Int

  /// The layout for which this allocation was made.
  let structure: TypeLayout

  /// An identity, unique throughout time.
  let id = ID()

  /// An instance suitable for storing a value with the given `structure`.
  init(_ structure: TypeLayout) {
    size = structure.bytes.size
    storage = .init(repeating: 0, count: max(0, size + structure.bytes.alignment - 1))
    baseOffset = size == 0 ? 0 : storage.withUnsafeBytes {
      let b = UInt(bitPattern: $0.baseAddress!)
      return Int(b.rounded(upToNearestMultipleOf: UInt(structure.bytes.alignment)) - b)
    }
    self.structure = structure
  }

  /// Returns the result calling `body` on the bytes.
  func withUnsafeBytes<R>(_ body: (UnsafeRawBufferPointer)->R) -> R {
    storage.withUnsafeBytes { b in body(.init(rebasing: b[baseOffset..<baseOffset+size])) }
  }

}

/// A thread's call stack.
struct Stack {

  /// Local variables, parameters, and return addresses.
  public fileprivate(set) var frames: [StackFrame] = []

  /// A mapping from the `id`s of stack frames to their index in the stack.
  private var frameIDToIndex: [StackFrame.ID: Int] = [:]

  /// Accesses the given frame.
  subscript(id: StackFrame.ID) -> StackFrame {
    get { frames[frameIDToIndex[id]!] }
    _modify {
      yield &frames[frameIDToIndex[id]!]
    }
  }

  /// Adds a new frame on top with the given `returnAddress`.
  mutating func push(returnAddress: CodePointer) {
    let f = StackFrame(returnAddress: returnAddress)
    frameIDToIndex[f.id] = frames.count
    frames.append(f)
  }

  /// Removes the top frame and returns its `returnAddress`.
  mutating func pop() -> CodePointer {
    let f = frames.last!
    defer {
      frameIDToIndex.removeValue(forKey: f.id)
      frames.removeLast()
    }
    return f.returnAddress
  }

  /// A typed memory location in the stack.
  struct Address {

    /// The type.
    let memoryLayout: TypeLayout

    /// The frame containing the `allocation`.
    let frame: StackFrame.ID

    /// The allocation containing the memory.
    let allocation: StackAllocation.ID

    /// The offset in the allocation.
    let byteOffset: Int
  }
}

>>>>>>> 6a765eba
/// A virtual machine that executes Hylo's in-memory IR representation.
public struct Interpreter {

  /// The program to be executed.
  private let program: IR.Program

  /// The stack- and dynamically-allocated memory in use by the program.
  private var memory = Memory()

  /// Local variables, parameters, and return addresses.
  private var callStack: [StackFrame] = []

  /// Identity of the next instruction to be executed.
  private var programCounter: CodePointer

  /// True iff the program is still running.
  public private(set) var isRunning: Bool = true

  /// Text written so far to the process' standard output stream.
  public private(set) var standardOutput: String = ""

  /// Text written so far to the process' standard error stream.
  public private(set) var standardError: String = ""

  /// The type layouts that have been computed so far.
  private var typeLayout: TypeLayoutCache

  /// The top stack frame.
  private var topOfStack: StackFrame {
    get { callStack.last! }
    _modify {
      yield &callStack[callStack.count - 1]
    }
  }

  /// An instance executing `p`.
  ///
  /// - Precondition: `p.entry != nil`
  public init(_ p: IR.Program) {
    program = p
    let entryModuleID = p.entry!
    let entryModule = p.modules[entryModuleID]!
    let entryFunctionID = entryModule.entryFunction!
    let entryFunction = entryModule.functions[entryFunctionID]!
    let entryBlockID = entryFunction.entry!
    let entryInstructionAddress = entryFunction.blocks[entryBlockID].instructions.firstAddress!
    programCounter = .init(
      module: entryModuleID,
      instructionInModule: InstructionID(entryFunctionID, entryBlockID, entryInstructionAddress))

    // The return address of the bottom-most frame will never be used,
    // so we fill it with something arbitrary.
    callStack.append(StackFrame(returnAddress: programCounter))
    typeLayout = .init(typesIn: p.base, for: UnrealABI())
  }

<<<<<<< HEAD
  private var currentRegister: InstructionResult? {
    get { topOfStack.registers[programCounter.instructionInModule]! }
=======
  /// The value of the current instruction's result, if it has been computed.
  private var currentRegister: Any? {
    get { topOfStack.registers[programCounter.instructionInModule] }
>>>>>>> 6a765eba
    set { topOfStack.registers[programCounter.instructionInModule] = newValue }
  }

  /// Executes a single instruction.
  public mutating func step() throws {
    print("\(currentInstruction.site.gnuStandardText): \(currentInstruction)")
    switch currentInstruction {
    case is Access:
      // No effect on program state
      break
    case let x as AddressToPointer:
      _ = x
    case let x as AdvancedByBytes:
      _ = x
    case let x as AdvancedByStrides:
      _ = x

    case let x as AllocStack:
      let a = allocate(typeLayout[x.allocatedType])
      topOfStack.allocations.append(a)
      currentRegister = a

    case let x as Branch:
      _ = x
    case let x as Call:
      _ = x
    case let x as CallBuiltinFunction:
      _ = x
    case is CallBundle:
      fatalError("Interpreter: CallBundle instructions have not been removed.")
    case let x as CallFFI:
      _ = x
    case let x as CaptureIn:
      _ = x
    case let x as CloseCapture:
      _ = x
    case let x as CloseUnion:
      _ = x
    case let x as CondBranch:
      _ = x
    case let x as ConstantString:
      currentRegister = x.value
    case let x as DeallocStack:
      let a = addressProduced(by: x.location.instruction!)!
      try deallocateStack(a)
    case is EndAccess:
      // No effect on program state
      break
    case let x as EndProject:
      _ = x
    case let x as GenericParameter:
      _ = x
    case let x as GlobalAddr:
      _ = x
    case let x as Load:
      _ = x
    case is MarkState:
      // No effect on program state
      break
    case let x as MemoryCopy:
      _ = x
    case is Move:
      fatalError("Interpreter: Move instructions have not been removed.")
    case let x as OpenCapture:
      _ = x
    case let x as OpenUnion:
      _ = x
    case let x as PointerToAddress:
      _ = x
    case let x as Project:
      _ = x
    case is ProjectBundle:
      fatalError("Interpreter: ProjectBundle instructions have not been removed.")
    case is ReleaseCaptures:
      // No effect on program state
      break
    case is Return:
      popStackFrame()
      return
    case let x as Store:
      _ = x
    case let x as SubfieldView:
      _ = x
    case let x as Switch:
      _ = x
    case let x as UnionDiscriminator:
      _ = x
    case let x as UnionSwitch:
      _ = x
    case let x as Unreachable:
      _ = x
    case let x as WrapExistentialAddr:
      _ = x
    case let x as Yield:
      _ = x
    default:
      fatalError("Interpreter: unimplemented instruction")
    }
    if callStack.isEmpty {
      isRunning = false
    }
    else {
      try advanceProgramCounter()
    }
  }

  /// The instruction at which the program counter points.
  ///
  /// - Precondition: the program is running.
  public var currentInstruction: any Instruction {
    _read {
      yield program.modules[programCounter.module]!
      .functions[programCounter.instructionInModule.function]!
      .blocks[programCounter.instructionInModule.block][programCounter.instructionInModule.address]
    }
  }

  /// Moves the program counter to the next instruction.
  mutating func advanceProgramCounter() throws {
    let b = program.modules[programCounter.module]!
      .functions[programCounter.instructionInModule.function]!
      .blocks[programCounter.instructionInModule.block].instructions
    guard let a = b.address(after: programCounter.instructionInModule.address) else {
      throw IRError()
    }
    programCounter.instructionInModule = InstructionID(
      programCounter.instructionInModule.function,
      programCounter.instructionInModule.block,
      a)
  }

  /// Removes topmost stack frame and points `programCounter` to next instruction
  /// of any previous stack frame, or stops the program if the stack is now empty.
  ///
  /// - Precondition: the program is running.
  mutating func popStackFrame() {
    programCounter = callStack.popLast()!.returnAddress
    if callStack.isEmpty {
      isRunning = false
    }
  }

  /// Allocates memory for an object of type `t` and returns the address.
  mutating func allocate(_ t: TypeLayout) -> Address {
    let a = memory.allocate(t.size, bytesWithAlignment: t.alignment)
    return .init(startLocation: a, type: t)
  }

  /// Deallocates `a`.
  mutating func deallocate(_ a: Address) throws {
    precondition(a.startLocation.offset == 0, "Can't deallocate the memory of subobject.")
    precondition(
      memory.allocation[a.startLocation.allocation]?.size == a.type.size,
      "Deallocating using address of the wrong type.")
    try memory.deallocate(a.startLocation)
  }

  /// Deallocates `a` allocated on stack.
  mutating func deallocateStack(_ a: Address) throws {
    precondition(
      a == topOfStack.allocations.last!,
      "The latest allocation that has not been deallocated must be deallocated first.")
    try deallocate(a)
    topOfStack.allocations.removeLast()
  }

  /// Returns the address produced by executing instruction identified by `i` in the current frame,
  /// or `nil` if it didn't produce an address.
  func addressProduced(by i: InstructionID) -> Address? {
    topOfStack.registers[i] as? Address
  }

}

/// An indication of malformed IR.
struct IRError: Error {}<|MERGE_RESOLUTION|>--- conflicted
+++ resolved
@@ -32,16 +32,6 @@
 /// The local variables, parameters, and return address for a function
 /// call.
 struct StackFrame {
-<<<<<<< HEAD
-=======
-
-  /// An identifier by which we can look up a frame in a given
-  /// Stack.
-  // We could just use the frame's index on the stack but we'd like
-  // to be able to rigorously detect invalid addresses.
-  typealias ID = UUID
-
->>>>>>> 6a765eba
   /// The results of instructions.
   var registers: [InstructionID: InstructionResult] = [:]
 
@@ -50,40 +40,7 @@
   var returnAddress: CodePointer
 
   /// The allocations in this stack frame.
-<<<<<<< HEAD
   var allocations: [Address] = []
-=======
-  var allocations: [StackAllocation] = []
-
-  /// The position in `allocations` where each allocation could be found (when live).
-  var allocationIDToIndex: [StackAllocation.ID: Int] = [:]
-
-  /// Returns the position of the first byte of a newly-allocated block of memory suitable for
-  /// storing a `t`.
-  mutating func allocate(_ t: TypeLayout) -> Stack.Address {
-    let a = StackAllocation(t)
-    allocationIDToIndex[a.id] = allocations.count
-    allocations.append(a)
-    return Stack.Address(memoryLayout: t, frame: id, allocation: a.id, byteOffset: 0)
-  }
-
-  /// Deallocates the memory starting at `a`.
-  ///
-  /// - Precondition: `a` is the most recent address returned by `self.allocate` that has not been
-  ///   `deallocate`d.
-  mutating func deallocate(_ a: Stack.Address) {
-    precondition(
-      a.allocation == allocations.last!.id,
-      "The latest allocation that has not been deallocated must be deallocated first.")
-    precondition(a.frame == id, "Can't deallocate address from a different frame.")
-    precondition(a.byteOffset == 0, "Can't deallocate the memory of a subobject.")
-    precondition(
-      a.memoryLayout.type == allocations.last!.structure.type,
-      "Deallocating using address of the wrong type; perhaps this is a subobject?")
-    allocations.removeLast()
-  }
-
->>>>>>> 6a765eba
 }
 
 extension UnsafeRawPointer {
@@ -109,99 +66,6 @@
 
 }
 
-<<<<<<< HEAD
-=======
-/// A region of stack memory.
-struct StackAllocation {
-
-  /// The identity of some allocation, unique throughout time.
-  typealias ID = UUID
-
-  /// The bytes, preceded by zero or more bytes of initial padding for alignment purposes.
-  let storage: [UInt8]
-
-  /// The number of bytes in `storage` before `self` logically begins.
-  let baseOffset: Int
-
-  /// The number of `bytes` in `self`.
-  let size: Int
-
-  /// The layout for which this allocation was made.
-  let structure: TypeLayout
-
-  /// An identity, unique throughout time.
-  let id = ID()
-
-  /// An instance suitable for storing a value with the given `structure`.
-  init(_ structure: TypeLayout) {
-    size = structure.bytes.size
-    storage = .init(repeating: 0, count: max(0, size + structure.bytes.alignment - 1))
-    baseOffset = size == 0 ? 0 : storage.withUnsafeBytes {
-      let b = UInt(bitPattern: $0.baseAddress!)
-      return Int(b.rounded(upToNearestMultipleOf: UInt(structure.bytes.alignment)) - b)
-    }
-    self.structure = structure
-  }
-
-  /// Returns the result calling `body` on the bytes.
-  func withUnsafeBytes<R>(_ body: (UnsafeRawBufferPointer)->R) -> R {
-    storage.withUnsafeBytes { b in body(.init(rebasing: b[baseOffset..<baseOffset+size])) }
-  }
-
-}
-
-/// A thread's call stack.
-struct Stack {
-
-  /// Local variables, parameters, and return addresses.
-  public fileprivate(set) var frames: [StackFrame] = []
-
-  /// A mapping from the `id`s of stack frames to their index in the stack.
-  private var frameIDToIndex: [StackFrame.ID: Int] = [:]
-
-  /// Accesses the given frame.
-  subscript(id: StackFrame.ID) -> StackFrame {
-    get { frames[frameIDToIndex[id]!] }
-    _modify {
-      yield &frames[frameIDToIndex[id]!]
-    }
-  }
-
-  /// Adds a new frame on top with the given `returnAddress`.
-  mutating func push(returnAddress: CodePointer) {
-    let f = StackFrame(returnAddress: returnAddress)
-    frameIDToIndex[f.id] = frames.count
-    frames.append(f)
-  }
-
-  /// Removes the top frame and returns its `returnAddress`.
-  mutating func pop() -> CodePointer {
-    let f = frames.last!
-    defer {
-      frameIDToIndex.removeValue(forKey: f.id)
-      frames.removeLast()
-    }
-    return f.returnAddress
-  }
-
-  /// A typed memory location in the stack.
-  struct Address {
-
-    /// The type.
-    let memoryLayout: TypeLayout
-
-    /// The frame containing the `allocation`.
-    let frame: StackFrame.ID
-
-    /// The allocation containing the memory.
-    let allocation: StackAllocation.ID
-
-    /// The offset in the allocation.
-    let byteOffset: Int
-  }
-}
-
->>>>>>> 6a765eba
 /// A virtual machine that executes Hylo's in-memory IR representation.
 public struct Interpreter {
 
@@ -258,14 +122,8 @@
     typeLayout = .init(typesIn: p.base, for: UnrealABI())
   }
 
-<<<<<<< HEAD
   private var currentRegister: InstructionResult? {
     get { topOfStack.registers[programCounter.instructionInModule]! }
-=======
-  /// The value of the current instruction's result, if it has been computed.
-  private var currentRegister: Any? {
-    get { topOfStack.registers[programCounter.instructionInModule] }
->>>>>>> 6a765eba
     set { topOfStack.registers[programCounter.instructionInModule] = newValue }
   }
 
