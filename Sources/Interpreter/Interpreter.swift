import Foundation
import FrontEnd
import Collections
import IR

struct CodePointer {

  var module: Module.ID
  var instructionInModule: InstructionID

}

/// The value produced by executing an instruction.
typealias InstructionResult = Any

/// A typed location in memory.
struct Address {

  /// The position in memory.
  public let startLocation: Memory.Address

  /// The type to be accessed at `startLocation`.
  public let type: TypeLayout

}

/// The local variables, parameters, and return address for a function
/// call.
struct StackFrame {
  /// The results of instructions.
  var registers: [InstructionID: InstructionResult] = [:]

  /// The program counter to which execution should return when
  /// popping this frame.
  var returnAddress: CodePointer

  /// The allocations in this stack frame.
<<<<<<< HEAD
  var allocations: [Address] = []

  /// Function parameters
  var parameters: [Address]
=======
  var allocations: [Memory.Allocation.ID] = []
>>>>>>> 017e3677
}

extension UnsafeRawPointer {

  /// Returns the number of bytes from `self` to the nearest address
  /// aligned to `a`.
  func offsetToAlignment(_ a: Int) -> Int {
    let b = UInt(bitPattern: self)
    return Int(b.rounded(upToNearestMultipleOf: UInt(a)) - b)
  }

}

extension UnsafeRawBufferPointer {

  /// Returns the number of bytes from the notional base address to
  /// the nearest address aligned to `a`.
  ///
  /// If `self.baseAddress == 0`, returns `0`.
  func firstOffsetAligned(to a: Int) -> Int {
    return baseAddress?.offsetToAlignment(a) ?? 0
  }

}

/// A virtual machine that executes Hylo's in-memory IR representation.
public struct Interpreter {

  /// The program to be executed.
  private let program: IR.Program

  /// The stack- and dynamically-allocated memory in use by the program.
  private var memory = Memory()

  /// Local variables, parameters, and return addresses.
  private var callStack: [StackFrame] = []

  /// Identity of the next instruction to be executed.
  private var programCounter: CodePointer

  /// True iff the program is still running.
  public private(set) var isRunning: Bool = true

  public private(set) var standardOutput: String = ""

  public private(set) var standardError: String = ""

  private var typeLayout: TypeLayoutCache

  private var topOfStack: StackFrame {
    get { callStack.last! }
    _modify {
      yield &callStack[callStack.count - 1]
    }
  }

  /// An instance executing `p`.
  ///
  /// - Precondition: `p.entry != nil`
  public init(_ p: IR.Program) {
    program = p
    let entryModuleID = p.entry!
    let entryModule = p.modules[entryModuleID]!
    let entryFunctionID = entryModule.entryFunction!
    let entryFunction = entryModule.functions[entryFunctionID]!
    let entryBlockID = entryFunction.entry!
    let entryInstructionAddress = entryFunction.blocks[entryBlockID].instructions.firstAddress!
    programCounter = .init(
      module: entryModuleID,
      instructionInModule: InstructionID(entryFunctionID, entryBlockID, entryInstructionAddress))

    // The return address of the bottom-most frame will never be used,
    // so we fill it with something arbitrary.
<<<<<<< HEAD
    stackFrames.append(StackFrame(returnAddress: programCounter, parameters: []))
=======
    callStack.append(StackFrame(returnAddress: programCounter))
>>>>>>> 017e3677
    typeLayout = .init(typesIn: p.base, for: UnrealABI())
  }

  private var currentRegister: InstructionResult? {
    get { topOfStack.registers[programCounter.instructionInModule]! }
    set { topOfStack.registers[programCounter.instructionInModule] = newValue }
  }

  /// Executes a single instruction.
  public mutating func step() throws {
    print("\(currentInstruction.site.gnuStandardText): \(currentInstruction)")
    switch currentInstruction {
    case let x as Access:
      currentRegister = address(x.source)!
    case let x as AddressToPointer:
      _ = x
    case let x as AdvancedByBytes:
      _ = x
    case let x as AdvancedByStrides:
      _ = x

    case let x as AllocStack:
      let a = allocate(typeLayout[x.allocatedType])
      topOfStack.allocations.append(a.startLocation.allocation)
      currentRegister = a

    case let x as Branch:
      _ = x
    case let x as Call:
      _ = x
    case let x as CallBuiltinFunction:
      _ = x
    case is CallBundle:
      fatalError("Interpreter: CallBundle instructions have not been removed.")
    case let x as CallFFI:
      _ = x
    case let x as CaptureIn:
      _ = x
    case let x as CloseCapture:
      _ = x
    case let x as CloseUnion:
      _ = x
    case let x as CondBranch:
      _ = x
    case let x as ConstantString:
      currentRegister = x.value
    case let x as DeallocStack:
      let a = addressProduced(by: x.location.instruction!)!
      try deallocate(a)
      topOfStack.allocations.removeLast()
    case is EndAccess:
      // No effect on program state
      break
    case let x as EndProject:
      _ = x
    case let x as GenericParameter:
      _ = x
    case let x as GlobalAddr:
      _ = x
    case let x as Load:
      _ = x
    case is MarkState:
      // No effect on program state
      break
    case let x as MemoryCopy:
      _ = x
    case is Move:
      fatalError("Interpreter: Move instructions have not been removed.")
    case let x as OpenCapture:
      _ = x
    case let x as OpenUnion:
      _ = x
    case let x as PointerToAddress:
      _ = x
    case let x as Project:
      _ = x
    case is ProjectBundle:
      fatalError("Interpreter: ProjectBundle instructions have not been removed.")
    case is ReleaseCaptures:
      // No effect on program state
      break
    case is Return:
      popStackFrame()
      return
    case let x as Store:
      store(builtinValue(x.object)!, at: address(x.target)!)
    case let x as SubfieldView:
      let parentField = address(x.recordAddress)!;
      currentRegister = address(of: x.subfield, in: parentField)
    case let x as Switch:
      _ = x
    case let x as UnionDiscriminator:
      _ = x
    case let x as UnionSwitch:
      _ = x
    case let x as Unreachable:
      _ = x
    case let x as WrapExistentialAddr:
      _ = x
    case let x as Yield:
      _ = x
    default:
      fatalError("Interpreter: unimplemented instruction")
    }
    if callStack.isEmpty {
      isRunning = false
    }
    else {
      try advanceProgramCounter()
    }
  }

  /// The instruction at which the program counter points.
  ///
  /// - Precondition: the program is running.
  public var currentInstruction: any Instruction {
    _read {
      yield program.modules[programCounter.module]!
      .functions[programCounter.instructionInModule.function]!
      .blocks[programCounter.instructionInModule.block][programCounter.instructionInModule.address]
    }
  }

  /// Moves the program counter to the next instruction.
  mutating func advanceProgramCounter() throws {
    let b = program.modules[programCounter.module]!
      .functions[programCounter.instructionInModule.function]!
      .blocks[programCounter.instructionInModule.block].instructions
    guard let a = b.address(after: programCounter.instructionInModule.address) else {
      throw IRError()
    }
    programCounter.instructionInModule = InstructionID(
      programCounter.instructionInModule.function,
      programCounter.instructionInModule.block,
      a)
  }

  /// Removes topmost stack frame and points `programCounter` to next instruction
  /// of any previous stack frame, or stops the program if the stack is now empty.
  ///
  /// - Precondition: the program is running.
  mutating func popStackFrame() {
    programCounter = callStack.popLast()!.returnAddress
    if callStack.isEmpty {
      isRunning = false
    }
  }

  /// Allocates memory for an object of type `t` and returns the address.
  mutating func allocate(_ t: TypeLayout) -> Address {
    let a = memory.allocate(t.size, bytesWithAlignment: t.alignment)
    return .init(startLocation: a, type: t)
  }

  /// Deallocates `a`.
  mutating func deallocate(_ a: Address) throws {
    precondition(a.startLocation.offset == 0, "Can't deallocate the memory of subobject.")
    precondition(
      memory.allocation[a.startLocation.allocation]?.size == a.type.size,
      "Deallocating using address of the wrong type.")
    try memory.deallocate(a.startLocation)
  }

  /// Returns the address produced by executing instruction identified by `i` in the current frame,
  /// or `nil` if it didn't produce an address.
  func addressProduced(by i: InstructionID) -> Address? {
    topOfStack.registers[i] as? Address
  }

  /// Returns the value of `x` if it has a address, or `nil` if it does not.
  func address(_ x: Operand) -> Address? {
    switch x {
    case .register(let instruction):
      return topOfStack.registers[instruction] as? Address
    case .parameter(_, let i):
      return topOfStack.parameters[i]
    case .constant:
      return nil
    }
  }

  /// Returns the address of `subField` in the object  at `origin`.
  mutating func address(of subField: RecordPath, in origin: Address) -> Address {
    let memoryAddress = origin.memoryAddress;
    var offset = origin.memoryAddress.offset;
    var layout = origin.memoryLayout;
    for i in subField {
      offset += layout.parts[i].offset
      layout = typeLayout[layout.parts[i].type]
    }
    return .init(
      memoryAddress: .init(allocation: memoryAddress.allocation, offset: offset),
      memoryLayout: layout
    )
  }

  /// Returns the value of `x` if it has a builtin type, or `nil` if it does not.
  func builtinValue(_ x: Operand) -> BuiltinValue? {
    switch x {
    case .register(let instruction):
      return topOfStack.registers[instruction] as? BuiltinValue
    case .parameter:
      return nil;
    case .constant(let c):
      switch c {
      case let x as IntegerConstant:
        return BuiltinValue(withIntegerConstant: x)
      default:
        fatalError("unimplemented constant parsing!!!")
      }
    }
  }

  /// Stores `v` in memory at `a`.
  mutating func store(_ v: BuiltinValue, at a: Address) {
    let allocation = a.memoryAddress.allocation
    let offset = a.memoryAddress.offset
    memory[allocation].store(v, at: offset)
  }

}

struct IRError: Error {}<|MERGE_RESOLUTION|>--- conflicted
+++ resolved
@@ -35,14 +35,10 @@
   var returnAddress: CodePointer
 
   /// The allocations in this stack frame.
-<<<<<<< HEAD
-  var allocations: [Address] = []
+  var allocations: [Memory.Allocation.ID] = []
 
   /// Function parameters
   var parameters: [Address]
-=======
-  var allocations: [Memory.Allocation.ID] = []
->>>>>>> 017e3677
 }
 
 extension UnsafeRawPointer {
@@ -116,11 +112,7 @@
 
     // The return address of the bottom-most frame will never be used,
     // so we fill it with something arbitrary.
-<<<<<<< HEAD
-    stackFrames.append(StackFrame(returnAddress: programCounter, parameters: []))
-=======
-    callStack.append(StackFrame(returnAddress: programCounter))
->>>>>>> 017e3677
+    callStack.append(StackFrame(returnAddress: programCounter, parameters: []))
     typeLayout = .init(typesIn: p.base, for: UnrealABI())
   }
 
@@ -304,17 +296,14 @@
 
   /// Returns the address of `subField` in the object  at `origin`.
   mutating func address(of subField: RecordPath, in origin: Address) -> Address {
-    let memoryAddress = origin.memoryAddress;
-    var offset = origin.memoryAddress.offset;
-    var layout = origin.memoryLayout;
+    let l = origin.startLocation;
+    var o = l.offset;
+    var t = origin.type;
     for i in subField {
-      offset += layout.parts[i].offset
-      layout = typeLayout[layout.parts[i].type]
-    }
-    return .init(
-      memoryAddress: .init(allocation: memoryAddress.allocation, offset: offset),
-      memoryLayout: layout
-    )
+      o += t.parts[i].offset
+      t = typeLayout[t.parts[i].type]
+    }
+    return .init(startLocation: .init(allocation: l.allocation, offset: o), type: t)
   }
 
   /// Returns the value of `x` if it has a builtin type, or `nil` if it does not.
@@ -334,10 +323,10 @@
     }
   }
 
-  /// Stores `v` in memory at `a`.
+  /// Stores `v` at `a`.
   mutating func store(_ v: BuiltinValue, at a: Address) {
-    let allocation = a.memoryAddress.allocation
-    let offset = a.memoryAddress.offset
+    let allocation = a.startLocation.allocation
+    let offset = a.startLocation.offset
     memory[allocation].store(v, at: offset)
   }
 
