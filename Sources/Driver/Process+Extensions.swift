import Foundation
import Utils

extension Pipe {

  /// Returns the contents decoded as UTF-8, while consuming `self`.
  public func readUTF8() -> String {
    String(decoding: fileHandleForReading.readDataToEndOfFile(), as: UTF8.self)
  }

}

extension Process {

  /// The textual output of a process run.
  public typealias OutputText = (standardOutput: Lazy<String>, standardError: Lazy<String>)

  /// The results of a process run that exited with a nonzero code.
  public struct NonzeroExit: Error {

    /// The nonzero exit code of the process run.
    public let terminationStatus: Int32

    /// The contents of the standard output stream.
    public let standardOutput: Lazy<String>

    /// The contents of the standard error stream.
    public let standardError: Lazy<String>

    /// The name of the executable ran by the process.
    public let executable: String

    /// The arguments passed to executable ran by the process.
    public let arguments: [String]

  }

  /// Runs `executable` with the given command line `arguments` and returns the text written to its
  /// standard output and standard error streams, throwing `NonzeroExit` if the command fails.
  public static func run(_ executable: URL, arguments: [String] = []) throws -> OutputText {
    let p = Process()
    let pipes = (standardOutput: Pipe(), standardError: Pipe())
    p.executableURL = executable
    p.arguments = arguments
    p.standardOutput = pipes.standardOutput
    p.standardError = pipes.standardError
    try p.run()
    p.waitUntilExit()

    let r: OutputText = (
      Lazy { pipes.standardOutput.readUTF8() },
      Lazy { pipes.standardError.readUTF8() }
    )

    if p.terminationStatus != 0 {
      throw NonzeroExit(
        terminationStatus: p.terminationStatus,
        standardOutput: r.standardOutput,
        standardError: r.standardError,
        executable: executable.fileSystemPath,
        arguments: arguments)
    }

    return r
  }

}

extension Process.NonzeroExit: CustomStringConvertible, CustomDebugStringConvertible {

  public var description: String {
<<<<<<< HEAD
    return """
      Process.NonzeroExit (status: \(terminationStatus))
      Command line: \(commandLine.map(String.init(reflecting:)).joined(separator: " "))

        standard output:
        -------------
      \(standardOutput[])
        -------------

        standard error:
        -------------
      \(standardError[])
        -------------
      """
  }

  public var debugDescription: String {
    return """
      Process.NonzeroExit(
        terminationStatus: \(terminationStatus),
        standardOutput: \(String(reflecting: standardOutput[])),
        standardError: \(String(reflecting: standardError[])),
        commandLine: \(commandLine))
      """
=======
    """
    '\(executable)' failed with status \(terminationStatus)
    arguments: \(list: arguments)
    standard output:
    \(standardOutput[])
    standard error:
    \(standardError[])
    """
>>>>>>> 186ef963
  }

}

extension URL {

  /// The representation used by the native filesystem.
  public var fileSystemPath: String {
    self.withUnsafeFileSystemRepresentation { String(cString: $0!) }
  }

}<|MERGE_RESOLUTION|>--- conflicted
+++ resolved
@@ -69,41 +69,30 @@
 extension Process.NonzeroExit: CustomStringConvertible, CustomDebugStringConvertible {
 
   public var description: String {
-<<<<<<< HEAD
-    return """
-      Process.NonzeroExit (status: \(terminationStatus))
-      Command line: \(commandLine.map(String.init(reflecting:)).joined(separator: " "))
+    """
+    Process.NonzeroExit (status: \(terminationStatus))
+    Command line: \(commandLine.map(String.init(reflecting:)).joined(separator: " "))
 
-        standard output:
-        -------------
-      \(standardOutput[])
-        -------------
+      standard output:
+      -------------
+    \(standardOutput[])
+      -------------
 
-        standard error:
-        -------------
-      \(standardError[])
-        -------------
-      """
+      standard error:
+      -------------
+    \(standardError[])
+      -------------
+    """
   }
 
   public var debugDescription: String {
-    return """
-      Process.NonzeroExit(
-        terminationStatus: \(terminationStatus),
-        standardOutput: \(String(reflecting: standardOutput[])),
-        standardError: \(String(reflecting: standardError[])),
-        commandLine: \(commandLine))
-      """
-=======
     """
-    '\(executable)' failed with status \(terminationStatus)
-    arguments: \(list: arguments)
-    standard output:
-    \(standardOutput[])
-    standard error:
-    \(standardError[])
+    Process.NonzeroExit(
+      terminationStatus: \(terminationStatus),
+      standardOutput: \(String(reflecting: standardOutput[])),
+      standardError: \(String(reflecting: standardError[])),
+      commandLine: \(commandLine))
     """
->>>>>>> 186ef963
   }
 
 }
