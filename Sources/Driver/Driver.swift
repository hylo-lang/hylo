import ArgumentParser
import CodeGenLLVM
import Core
import Foundation
import FrontEnd
import IR
import LLVM
import StandardLibrary
import Utils

public struct Driver: ParsableCommand {

  /// The type of the output files to generate.
  private enum OutputType: String, ExpressibleByArgument {

    /// AST before type-checking.
    case rawAST = "raw-ast"

    /// Hylo IR before mandatory transformations.
    case rawIR = "raw-ir"

    /// Hylo IR.
    case ir = "ir"

    /// LLVM IR
    case llvm = "llvm"

    /// Intel ASM
    case intelAsm = "intel-asm"

    /// Executable binary.
    case binary = "binary"
  }

  public static let configuration = CommandConfiguration(commandName: "hc")

  @Flag(
    name: [.customLong("modules")],
    help: "Compile inputs as separate modules.")
  private var compileInputAsModules: Bool = false

  @Flag(
    name: [.customLong("import-builtin")],
    help: "Import the built-in module.")
  private var importBuiltinModule: Bool = false

  @Flag(
    name: [.customLong("freestanding")],
    help: "Import only the freestanding core of the standard library, omitting any definitions that depend on having an operating system.")
  private var freestanding: Bool = false

  @Flag(
    name: [.customLong("sequential")],
    help: "Execute the compilation pipeline sequentially.")
  private var compileSequentially: Bool = false

  @Flag(
    name: [.customLong("typecheck")],
    help: "Type-check the input file(s).")
  private var typeCheckOnly: Bool = false

  @Option(
    name: [.customLong("trace-inference")],
    help: ArgumentHelp(
      "Enable tracing of type inference requests at the given line.",
      valueName: "file:line"))
  private var inferenceTracingSite: SourceLine?

  @Option(
    name: [.customLong("emit")],
    help: ArgumentHelp(
      "Emit the specified type output files. From: raw-ast, raw-ir, ir, llvm, intel-asm, binary",
      valueName: "output-type"))
  private var outputType: OutputType = .binary

  @Option(
    name: [.customLong("transform")],
    help: ArgumentHelp(
      "Apply the specify transformations after IR lowering.",
      valueName: "transforms"))
  private var transforms: ModulePassList?

  @Option(
    name: [.customShort("L")],
    help: ArgumentHelp(
      "Add a directory to the library search path.",
      valueName: "directory"))
  private var librarySearchPaths: [String] = []

  @Option(
    name: [.customShort("l")],
    help: ArgumentHelp(
      "Link the generated crate(s) to the specified native library.",
      valueName: "name"))
  private var libraries: [String] = []

  @Option(
    name: [.customShort("o")],
    help: ArgumentHelp("Write output to <file>.", valueName: "file"),
    transform: URL.init(fileURLWithPath:))
  private var outputURL: URL?

  @Flag(
    name: [.short, .long],
    help: "Use verbose output.")
  private var verbose: Bool = false

  @Flag(
    name: [.customShort("O")],
    help: "Compile with optimizations.")
  private var optimize: Bool = false

  @Argument(
    transform: URL.init(fileURLWithPath:))
  private var inputs: [URL]

  public init() {}

  /// The URL of the current working directory.
  private var currentDirectory: URL {
    URL(fileURLWithPath: FileManager.default.currentDirectoryPath, isDirectory: true)
  }

  public func run() throws {
    do {
      let (exitCode, diagnostics) = try execute()
      diagnostics.render(
        into: &standardError, style: ProcessInfo.ansiTerminalIsConnected ? .styled : .unstyled)
      Driver.exit(withError: exitCode)
    } catch let e {
      print("Unexpected error\n")
      Driver.exit(withError: e)
    }
  }

  /// Executes the command, returning its exit status and any generated diagnostics.
  ///
  /// Propagates any thrown errors that are not Hylo diagnostics,
  public func execute() throws -> (ExitCode, DiagnosticSet) {
    var diagnostics = DiagnosticSet()
    do {
      try executeCommand(diagnostics: &diagnostics)
    } catch let d as DiagnosticSet {
      assert(d.containsError, "Diagnostics containing no errors were thrown")
      return (ExitCode.failure, diagnostics)
    }
    return (ExitCode.success, diagnostics)
  }

  /// Executes the command, accumulating diagnostics in `diagnostics`.
  private func executeCommand(diagnostics: inout DiagnosticSet) throws {

    if compileInputAsModules {
      fatalError("compilation as modules not yet implemented.")
    }

    let productName = makeProductName(inputs)

    /// An instance that includes just the standard library.
    var ast = freestanding ? Host.freestandingLibraryAST : Host.hostedLibraryAST

    // The module whose Hylo files were given on the command-line
    let sourceModule = try ast.makeModule(
      productName, sourceCode: sourceFiles(in: inputs),
      builtinModuleAccess: importBuiltinModule, diagnostics: &diagnostics)

    if outputType == .rawAST {
      try write(ast, to: astFile(productName))
      return
    }

    let program = try TypedProgram(
      annotating: ScopedProgram(ast), inParallel: !compileSequentially,
      reportingDiagnosticsTo: &diagnostics,
      tracingInferenceIf: shouldTraceInference)
    if typeCheckOnly { return }

    // IR

    var ir = try lower(program: program, reportingDiagnosticsTo: &diagnostics)

    if outputType == .ir || outputType == .rawIR {
      let m = ir.modules[sourceModule]!
      try m.description.write(to: irFile(productName), atomically: true, encoding: .utf8)
      return
    }

    // LLVM

    if verbose {
      standardError.write("begin depolymorphization pass.\n")
    }
    ir.applyPass(.depolymorphize)

    if verbose {
      standardError.write("create LLVM target machine.\n")
    }
    #if os(Windows)
      let target = try LLVM.TargetMachine(for: .host())
    #else
      let target = try LLVM.TargetMachine(for: .host(), relocation: .pic)
    #endif
    if verbose {
      standardError.write("create LLVM program.\n")
    }
    var llvmProgram = try LLVMProgram(ir, mainModule: sourceModule, for: target)

    if optimize {
      if verbose {
        standardError.write("LLVM optimization.\n")
      }
      llvmProgram.optimize()
    } else {
      if verbose {
        standardError.write("LLVM mandatory passes.\n")
      }
      llvmProgram.applyMandatoryPasses()
    }

    if verbose {
      standardError.write("LLVM processing complete.\n")
    }
    if outputType == .llvm {
      let m = llvmProgram.llvmModules[sourceModule]!
      if verbose {
        standardError.write("writing LLVM output.")
      }
      try m.description.write(to: llvmFile(productName), atomically: true, encoding: .utf8)
      return
    }

    // Intel ASM

    if outputType == .intelAsm {
      try llvmProgram.llvmModules[sourceModule]!.write(
        .assembly, for: target, to: intelASMFile(productName).fileSystemPath)
      return
    }

    // Executables

    assert(outputType == .binary)

    let objectDir = try FileManager.default.makeTemporaryDirectory()
    let objectFiles = try llvmProgram.write(.objectFile, to: objectDir)
    let binaryPath = executableOutputPath(default: productName)

    #if os(macOS)
      try makeMacOSExecutable(at: binaryPath, linking: objectFiles, diagnostics: &diagnostics)
    #elseif os(Linux)
      try makeLinuxExecutable(at: binaryPath, linking: objectFiles, diagnostics: &diagnostics)
    #elseif os(Windows)
      try makeWindowsExecutable(at: binaryPath, linking: objectFiles, diagnostics: &diagnostics)

    #else
      _ = objectFiles
      _ = binaryPath
      UNIMPLEMENTED()
    #endif
  }

  /// Returns `true` if type inference related to `n`, which is in `p`, would be traced.
  private func shouldTraceInference(_ n: AnyNodeID, _ p: TypedProgram) -> Bool {
    if let s = inferenceTracingSite {
      return s.bounds.contains(p[n].site.first())
    } else {
      return false
    }
  }

  /// Returns `program` lowered to Hylo IR, accumulating diagnostics in `log` and throwing if an
  /// error occurred.
  ///
  /// Mandatory IR passes are applied unless `self.outputType` is `.rawIR`.
  private func lower(
    program: TypedProgram, reportingDiagnosticsTo log: inout DiagnosticSet
  ) throws -> IR.Program {
    var loweredModules: [ModuleDecl.ID: IR.Module] = [:]
    for d in program.ast.modules {
      loweredModules[d] = try lower(d, in: program, reportingDiagnosticsTo: &log)
    }

    var ir = IR.Program(syntax: program, modules: loweredModules)
    if let t = transforms {
      for p in t.elements { ir.applyPass(p) }
    }
    return ir
  }

  /// Returns `m`, which is `program`, lowered to Hylo IR, accumulating diagnostics in `log` and
  /// throwing if an error occurred.
  ///
  /// Mandatory IR passes are applied unless `self.outputType` is `.rawIR`.
  private func lower(
    _ m: ModuleDecl.ID, in program: TypedProgram, reportingDiagnosticsTo log: inout DiagnosticSet
  ) throws -> IR.Module {
    var ir = try IR.Module(lowering: m, in: program, reportingDiagnosticsTo: &log)
    if outputType != .rawIR {
      try ir.applyMandatoryPasses(reportingDiagnosticsTo: &log)
    }
    return ir
  }

  /// Combines the object files located at `objects` into an executable file at `binaryPath`,
  /// logging diagnostics to `log`.
  private func makeMacOSExecutable(
    at binaryPath: String, linking objects: [URL], diagnostics: inout DiagnosticSet
  ) throws {
    let xcrun = try findExecutable(invokedAs: "xcrun").fileSystemPath
    let sdk =
      try runCommandLine(xcrun, ["--sdk", "macosx", "--show-sdk-path"], diagnostics: &diagnostics)
      ?? ""

    var arguments = [
      "-r", "ld", "-o", binaryPath,
      "-L\(sdk)/usr/lib",
    ]
    arguments.append(contentsOf: librarySearchPaths.map({ "-L\($0)" }))
    arguments.append(contentsOf: objects.map(\.fileSystemPath))
    arguments.append("-lSystem")
    arguments.append(contentsOf: libraries.map({ "-l\($0)" }))

    try runCommandLine(xcrun, arguments, diagnostics: &diagnostics)
  }

  /// Combines the object files located at `objects` into an executable file at `binaryPath`,
  /// logging diagnostics to `log`.
  private func makeLinuxExecutable(
    at binaryPath: String,
    linking objects: [URL],
    diagnostics: inout DiagnosticSet
  ) throws {
    var arguments = [
      "-o", binaryPath,
    ]
    arguments.append(contentsOf: librarySearchPaths.map({ "-L\($0)" }))
    arguments.append(contentsOf: objects.map(\.fileSystemPath))
    arguments.append(contentsOf: libraries.map({ "-l\($0)" }))

    // Note: We use "clang" rather than "ld" so that to deal with the entry point of the program.
    // See https://stackoverflow.com/questions/51677440
    try runCommandLine(
      findExecutable(invokedAs: "clang++").fileSystemPath, arguments, diagnostics: &diagnostics)
  }

  /// Combines the object files located at `objects` into an executable file at `binaryPath`,
  /// logging diagnostics to `log`.
  private func makeWindowsExecutable(
    at binaryPath: String,
    linking objects: [URL],
    diagnostics: inout DiagnosticSet
  ) throws {
    try runCommandLine(
      findExecutable(invokedAs: "lld-link").fileSystemPath,
      ["-defaultlib:HyloLibC", "-defaultlib:msvcrt", "-out:" + binaryPath]
        + objects.map(\.fileSystemPath),
      diagnostics: &diagnostics)
  }

  /// Returns `self.outputURL` transformed as a suitable executable file path, using `productName`
  /// as a default name if `outputURL` is `nil`.
  private func executableOutputPath(default productName: String) -> String {
    var binaryPath = outputURL?.path ?? URL(fileURLWithPath: productName).fileSystemPath
    if !binaryPath.hasSuffix(Host.executableSuffix) {
      binaryPath += Host.executableSuffix
    }
    return binaryPath
  }

  /// If `inputs` contains a single URL `u` whose path is non-empty, returns the last component of
  /// `u` without any path extension and stripping all leading dots; returns "Main" otherwise.
  private func makeProductName(_ inputs: [URL]) -> String {
    if let u = inputs.uniqueElement {
      let n = u.deletingPathExtension().lastPathComponent.drop(while: { $0 == "." })
      if !n.isEmpty { return String(n) }
    }
    return "Main"
  }

  /// Writes `source` to `url`, possibly with verbose logging.
  private func write(_ source: String, toURL url: URL) throws {
    if verbose {
      standardError.write("Writing \(url)")
    }
    try source.write(to: url, atomically: true, encoding: .utf8)
  }

  /// Creates a module from the contents at `url` and adds it to the AST.
  ///
  /// - Requires: `url` must denote a directly.
  private func addModule(url: URL) {
    UNIMPLEMENTED()
  }

  /// Returns the path of the binary executable that is invoked at the command-line with the name
  /// given by `invocationName`.
  private func findExecutable(invokedAs invocationName: String) throws -> URL {
    if let cached = Driver.executableLocationCache[invocationName] { return cached }

    let executableFileName =
      invocationName.hasSuffix(Host.executableSuffix)
      ? invocationName : invocationName + Host.executableSuffix

    // Search in the PATH.
    let environment =
<<<<<<< HEAD
      ProcessInfo.processInfo.environment[HostPlatform.pathEnvironmentVariable] ?? ""
    for root in environment.split(separator: HostPlatform.pathEnvironmentSeparator) {
      let candidate = URL(fileURLWithPath: String(root))
        .appendingPathComponent(executableFileName)

=======
      ProcessInfo.processInfo.environment[Host.pathEnvironmentVariable] ?? ""
    for root in environment.split(separator: Host.pathEnvironmentSeparator) {
      candidate = URL(fileURLWithPath: String(root)).appendingPathComponent(
        invocationName + Host.executableSuffix)
>>>>>>> 186ef963
      if FileManager.default.fileExists(atPath: candidate.fileSystemPath) {
        Driver.executableLocationCache[invocationName] = candidate
        return candidate
      }
    }

    throw EnvironmentError("not found: executable invoked as \(invocationName)")
  }

  /// Runs the executable at `path`, passing `arguments` on the command line, and returns
  /// its standard output sans any leading or trailing whitespace.
  @discardableResult
  private func runCommandLine(
    _ programPath: String,
    _ arguments: [String] = [],
    diagnostics: inout DiagnosticSet
  ) throws -> String? {
    if verbose {
      standardError.write(([programPath] + arguments).joined(separator: " "))
    }

    let r = try Process.run(URL(fileURLWithPath: programPath), arguments: arguments)

    return r.standardOutput[].trimmingCharacters(in: .whitespacesAndNewlines)
  }

  /// A map from the name by which an executable is invoked to path of the named binary.
  private static var executableLocationCache: [String: URL] = [:]

  /// Writes a textual description of `input` to the given `output` file.
  func write(_ input: AST, to output: URL) throws {
    let encoder = JSONEncoder().forAST
    try encoder.encode(input).write(to: output, options: .atomic)
  }

  /// Given the desired name of the compiler's product, returns the file to write when "raw-ast" is
  /// selected as the output type.
  private func astFile(_ productName: String) -> URL {
    outputURL ?? URL(fileURLWithPath: productName + ".ast.json")
  }

  /// Given the desired name of the compiler's product, returns the file to write when "ir" or
  /// "raw-ir" is selected as the output type.
  private func irFile(_ productName: String) -> URL {
    outputURL ?? URL(fileURLWithPath: productName + ".ir")
  }

  /// Given the desired name of the compiler's product, returns the file to write when "llvm" is
  /// selected as the output type.
  private func llvmFile(_ productName: String) -> URL {
    outputURL ?? URL(fileURLWithPath: productName + ".ll")
  }

  /// Given the desired name of the compiler's product, returns the file to write when "intel-asm" is
  /// selected as the output type.
  private func intelASMFile(_ productName: String) -> URL {
    outputURL ?? URL(fileURLWithPath: productName + ".s")
  }

  /// Given the desired name of the compiler's product, returns the file to write when "binary" is
  /// selected as the output type.
  private func binaryFile(_ productName: String) -> URL {
    outputURL ?? URL(fileURLWithPath: productName)
  }

}<|MERGE_RESOLUTION|>--- conflicted
+++ resolved
@@ -402,19 +402,9 @@
       ? invocationName : invocationName + Host.executableSuffix
 
     // Search in the PATH.
-    let environment =
-<<<<<<< HEAD
-      ProcessInfo.processInfo.environment[HostPlatform.pathEnvironmentVariable] ?? ""
-    for root in environment.split(separator: HostPlatform.pathEnvironmentSeparator) {
-      let candidate = URL(fileURLWithPath: String(root))
-        .appendingPathComponent(executableFileName)
-
-=======
-      ProcessInfo.processInfo.environment[Host.pathEnvironmentVariable] ?? ""
-    for root in environment.split(separator: Host.pathEnvironmentSeparator) {
-      candidate = URL(fileURLWithPath: String(root)).appendingPathComponent(
-        invocationName + Host.executableSuffix)
->>>>>>> 186ef963
+    let path = ProcessInfo.processInfo.environment[Host.pathEnvironmentVariable] ?? ""
+    for root in path.split(separator: Host.pathEnvironmentSeparator) {
+      let candidate = URL(fileURLWithPath: String(root)).appendingPathComponent(executableFileName)
       if FileManager.default.fileExists(atPath: candidate.fileSystemPath) {
         Driver.executableLocationCache[invocationName] = candidate
         return candidate
