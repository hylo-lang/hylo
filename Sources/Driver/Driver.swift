import ArgumentParser
import CodeGenLLVM
import Core
import Foundation
import FrontEnd
import HyloModule
import IR
import LLVM
import Utils

public struct Driver: ParsableCommand {

  /// The type of the output files to generate.
  private enum OutputType: String, ExpressibleByArgument {

    /// AST before type-checking.
    case rawAST = "raw-ast"

    /// Hylo IR before mandatory transformations.
    case rawIR = "raw-ir"

    /// Hylo IR.
    case ir = "ir"

    /// LLVM IR
    case llvm = "llvm"

    /// Intel ASM
    case intelAsm = "intel-asm"

    /// Executable binary.
    case binary = "binary"
  }

  public static let configuration = CommandConfiguration(commandName: "hc")

  @Flag(
    name: [.customLong("modules")],
    help: "Compile inputs as separate modules.")
  private var compileInputAsModules: Bool = false

  @Flag(
    name: [.customLong("import-builtin")],
    help: "Import the built-in module.")
  private var importBuiltinModule: Bool = false

  @Flag(
    name: [.customLong("no-std")],
    help: "Do not include the standard library.")
  private var noStandardLibrary: Bool = false

  @Flag(
    name: [.customLong("sequential")],
    help: "Execute the compilation pipeline sequentially.")
  private var compileSequentially: Bool = false

  @Flag(
    name: [.customLong("typecheck")],
    help: "Type-check the input file(s).")
  private var typeCheckOnly: Bool = false

  @Option(
    name: [.customLong("trace-inference")],
    help: ArgumentHelp(
      "Enable tracing of type inference requests at the given line.",
      valueName: "file:line"))
  private var inferenceTracingSite: SourceLine?

  @Option(
    name: [.customLong("emit")],
    help: ArgumentHelp(
      "Emit the specified type output files. From: raw-ast, raw-ir, ir, llvm, intel-asm, binary",
      valueName: "output-type"))
  private var outputType: OutputType = .binary

  @Option(
    name: [.customLong("transform")],
    help: ArgumentHelp(
      "Apply the specify transformations after IR lowering.",
      valueName: "transforms"))
  private var transforms: ModulePassList?

  @Option(
    name: [.customShort("L")],
    help: ArgumentHelp(
      "Add a directory to the library search path.",
      valueName: "directory"))
  private var librarySearchPaths: [String] = []

  @Option(
    name: [.customShort("l")],
    help: ArgumentHelp(
      "Link the generated crate(s) to the specified native library.",
      valueName: "name"))
  private var libraries: [String] = []

  @Option(
    name: [.customShort("o")],
    help: ArgumentHelp("Write output to <file>.", valueName: "file"),
    transform: URL.init(fileURLWithPath:))
  private var outputURL: URL?

  @Flag(
    name: [.short, .long],
    help: "Use verbose output.")
  private var verbose: Bool = false

  @Flag(
    name: [.customShort("O")],
    help: "Compile with optimizations.")
  private var optimize: Bool = false

  @Argument(
    transform: URL.init(fileURLWithPath:))
  private var inputs: [URL]

  public init() {}

  /// The URL of the current working directory.
  private var currentDirectory: URL {
    URL(fileURLWithPath: FileManager.default.currentDirectoryPath, isDirectory: true)
  }

  public func run() throws {
    let (exitCode, diagnostics) = try execute()

    diagnostics.render(
      into: &standardError, style: ProcessInfo.ansiTerminalIsConnected ? .styled : .unstyled)

    Driver.exit(withError: exitCode)
  }

  /// Executes the command, returning its exit status and any generated diagnostics.
  ///
  /// Propagates any thrown errors that are not Hylo diagnostics,
  public func execute() throws -> (ExitCode, DiagnosticSet) {
    var diagnostics = DiagnosticSet()
    do {
      try executeCommand(diagnostics: &diagnostics)
    } catch let d as DiagnosticSet {
      assert(d.containsError, "Diagnostics containing no errors were thrown")
      return (ExitCode.failure, diagnostics)
    }
    return (ExitCode.success, diagnostics)
  }

  /// Executes the command, accumulating diagnostics in `diagnostics`.
  private func executeCommand(diagnostics: inout DiagnosticSet) throws {

    if compileInputAsModules {
      fatalError("compilation as modules not yet implemented.")
    }

    let productName = makeProductName(inputs)
    var ast = noStandardLibrary ? AST.coreModule : AST.standardLibrary

    // The module whose Hylo files were given on the command-line
    let sourceModule = try ast.makeModule(
      productName, sourceCode: sourceFiles(in: inputs),
      builtinModuleAccess: importBuiltinModule, diagnostics: &diagnostics)

    if outputType == .rawAST {
      try write(ast, to: astFile(productName))
      return
    }

    let program = try TypedProgram(
      annotating: ScopedProgram(ast), inParallel: !compileSequentially,
      reportingDiagnosticsTo: &diagnostics,
      tracingInferenceIf: shouldTraceInference)
    if typeCheckOnly { return }

    // IR

    var ir = try lower(program: program, reportingDiagnosticsTo: &diagnostics)

    if outputType == .ir || outputType == .rawIR {
      let m = ir.modules[sourceModule]!
      try m.description.write(to: irFile(productName), atomically: true, encoding: .utf8)
      return
    }

    // LLVM

    ir.applyPass(.depolymorphize)

    let target = try LLVM.TargetMachine(for: .host(), relocation: .pic)
    var llvmProgram = try LLVMProgram(ir, mainModule: sourceModule, for: target)

    if optimize {
      llvmProgram.optimize()
    } else {
      llvmProgram.applyMandatoryPasses()
    }

    if outputType == .llvm {
      let m = llvmProgram.llvmModules[sourceModule]!
      try m.description.write(to: llvmFile(productName), atomically: true, encoding: .utf8)
      return
    }

    // Intel ASM

    if outputType == .intelAsm {
      try llvmProgram.llvmModules[sourceModule]!.write(
        .assembly, for: target, to: intelASMFile(productName).fileSystemPath)
      return
    }

    // Executables

    assert(outputType == .binary)

    let objectDir = try FileManager.default.makeTemporaryDirectory()
    let objectFiles = try llvmProgram.write(.objectFile, to: objectDir)
    let binaryPath = executableOutputPath(default: productName)

    #if os(macOS)
      try makeMacOSExecutable(at: binaryPath, linking: objectFiles, diagnostics: &diagnostics)
    #elseif os(Linux)
      try makeLinuxExecutable(at: binaryPath, linking: objectFiles, diagnostics: &diagnostics)
    #elseif os(Windows)
      try makeWindowsExecutable(at: binaryPath, linking: objectFiles, diagnostics: &diagnostics)

    #else
      _ = objectFiles
      _ = binaryPath
      UNIMPLEMENTED()
    #endif
  }

  /// Returns `true` if type inference related to `n`, which is in `p`, would be traced.
  private func shouldTraceInference(_ n: AnyNodeID, _ p: TypedProgram) -> Bool {
    if let s = inferenceTracingSite {
      return s.bounds.contains(p[n].site.first())
    } else {
      return false
    }
  }

  /// Returns `program` lowered to Hylo IR, accumulating diagnostics in `log` and throwing if an
  /// error occurred.
  ///
  /// Mandatory IR passes are applied unless `self.outputType` is `.rawIR`.
  private func lower(
    program: TypedProgram, reportingDiagnosticsTo log: inout DiagnosticSet
  ) throws -> IR.Program {
    var loweredModules: [ModuleDecl.ID: IR.Module] = [:]
    for d in program.ast.modules {
      loweredModules[d] = try lower(d, in: program, reportingDiagnosticsTo: &log)
    }

    var ir = IR.Program(syntax: program, modules: loweredModules)
    if let t = transforms {
      for p in t.elements { ir.applyPass(p) }
    }
    return ir
  }

  /// Returns `m`, which is `program`, lowered to Hylo IR, accumulating diagnostics in `log` and
  /// throwing if an error occurred.
  ///
  /// Mandatory IR passes are applied unless `self.outputType` is `.rawIR`.
  private func lower(
    _ m: ModuleDecl.ID, in program: TypedProgram, reportingDiagnosticsTo log: inout DiagnosticSet
  ) throws -> IR.Module {
    var ir = try IR.Module(lowering: m, in: program, reportingDiagnosticsTo: &log)
    if outputType != .rawIR {
      try ir.applyMandatoryPasses(reportingDiagnosticsTo: &log)
    }
    return ir
  }

  /// Combines the object files located at `objects` into an executable file at `binaryPath`,
  /// logging diagnostics to `log`.
  private func makeMacOSExecutable(
    at binaryPath: String, linking objects: [URL], diagnostics: inout DiagnosticSet
  ) throws {
    let xcrun = try findExecutable(invokedAs: "xcrun").fileSystemPath
    let sdk =
      try runCommandLine(xcrun, ["--sdk", "macosx", "--show-sdk-path"], diagnostics: &diagnostics)
      ?? ""

    var arguments = [
      "-r", "ld", "-o", binaryPath,
      "-L\(sdk)/usr/lib",
    ]
    arguments.append(contentsOf: librarySearchPaths.map({ "-L\($0)" }))
    arguments.append(contentsOf: objects.map(\.fileSystemPath))
    arguments.append("-lSystem")
    arguments.append("-lc++")
    arguments.append(contentsOf: libraries.map({ "-l\($0)" }))

    try runCommandLine(xcrun, arguments, diagnostics: &diagnostics)
  }

  /// Combines the object files located at `objects` into an executable file at `binaryPath`,
  /// logging diagnostics to `log`.
  private func makeLinuxExecutable(
    at binaryPath: String,
    linking objects: [URL],
    diagnostics: inout DiagnosticSet
  ) throws {
    var arguments = [
      "-o", binaryPath,
    ]
    arguments.append(contentsOf: librarySearchPaths.map({ "-L\($0)" }))
    arguments.append(contentsOf: objects.map(\.fileSystemPath))
    arguments.append(contentsOf: libraries.map({ "-l\($0)" }))

    // Note: We use "clang" rather than "ld" so that to deal with the entry point of the program.
    // See https://stackoverflow.com/questions/51677440
    try runCommandLine(findExecutable(invokedAs: "clang++").fileSystemPath, arguments, diagnostics: &diagnostics)
  }

  /// Combines the object files located at `objects` into an executable file at `binaryPath`,
  /// logging diagnostics to `log`.
  private func makeWindowsExecutable(
    at binaryPath: String,
    linking objects: [URL],
    diagnostics: inout DiagnosticSet
  ) throws {
    try runCommandLine(
      findExecutable(invokedAs: "lld-link").fileSystemPath,
      ["-defaultlib:HyloLibC", "-defaultlib:msvcrt", "-out:" + binaryPath] + objects.map(\.fileSystemPath),
      diagnostics: &diagnostics)
  }

  /// Returns `self.outputURL` transformed as a suitable executable file path, using `productName`
  /// as a default name if `outputURL` is `nil`.
  private func executableOutputPath(default productName: String) -> String {
<<<<<<< HEAD
    var binaryPath = outputURL?.path ?? URL(fileURLWithPath: productName).path
    if !binaryPath.hasSuffix(HostPlatform.executableSuffix) {
      binaryPath += HostPlatform.executableSuffix
    }
=======
    var binaryPath = outputURL?.fileSystemPath ?? URL(fileURLWithPath: productName).fileSystemPath
    #if os(Windows)
      if !binaryPath.hasSuffix(".exe") { binaryPath += ".exe" }
    #endif
>>>>>>> 76a57bea
    return binaryPath
  }

  /// If `inputs` contains a single URL `u` whose path is non-empty, returns the last component of
  /// `u` without any path extension and stripping all leading dots. Otherwise, returns "Main".
  private func makeProductName(_ inputs: [URL]) -> String {
    if let u = inputs.uniqueElement {
      let n = u.deletingPathExtension().lastPathComponent.drop(while: { $0 == "." })
      if !n.isEmpty { return String(n) }
    }
    return "Main"
  }

  /// Writes `source` to `url`, possibly with verbose logging.
  private func write(_ source: String, toURL url: URL) throws {
    if verbose {
      standardError.write("Writing \(url)")
    }
    try source.write(to: url, atomically: true, encoding: .utf8)
  }

  /// Creates a module from the contents at `url` and adds it to the AST.
  ///
  /// - Requires: `url` must denote a directly.
  private func addModule(url: URL) {
    UNIMPLEMENTED()
  }

  /// Returns the path of the executable that is invoked at the command-line with the name given by
  /// `invocationName`.
  private func findExecutable(invokedAs invocationName: String) throws -> URL {
    if let cached = Driver.executableLocationCache[invocationName] { return cached }

    let executableFileName
      = invocationName.hasSuffix(executableSuffix) ? invocationName : invocationName + executableSuffix

    // Search in the current working directory.
    var candidate = currentDirectory.appendingPathComponent(executableFileName)
    if FileManager.default.fileExists(atPath: candidate.fileSystemPath) {
      Driver.executableLocationCache[invocationName] = candidate
      return candidate
    }

    // Search in the PATH.
<<<<<<< HEAD
    let environment =
      ProcessInfo.processInfo.environment[HostPlatform.pathEnvironmentVariable] ?? ""
    for root in environment.split(separator: HostPlatform.pathEnvironmentSeparator) {
      candidate = URL(fileURLWithPath: String(root)).appendingPathComponent(executable)
      if FileManager.default.fileExists(atPath: candidate.path + HostPlatform.executableSuffix) {
        Driver.executableLocationCache[executable] = candidate.path
        return candidate.path
=======
    let environment = ProcessInfo.processInfo.environment[pathEnvironmentVariable] ?? ""
    for root in environment.split(separator: pathEnvironmentSeparator) {
      candidate = URL(fileURLWithPath: String(root)).appendingPathComponent(invocationName + executableSuffix)
      if FileManager.default.fileExists(atPath: candidate.fileSystemPath) {
        Driver.executableLocationCache[invocationName] = candidate
        return candidate
>>>>>>> 76a57bea
      }
    }

    throw EnvironmentError("not found: executable invoked as \(invocationName)")
  }

  /// Runs the executable at `path`, passing `arguments` on the command line, and returns
  /// its standard output sans any leading or trailing whitespace.
  @discardableResult
  private func runCommandLine(
    _ programPath: String,
    _ arguments: [String] = [],
    diagnostics: inout DiagnosticSet
  ) throws -> String? {
    if verbose {
      standardError.write(([programPath] + arguments).joined(separator: " "))
    }

    let r = try Process.run(URL(fileURLWithPath: programPath), arguments: arguments)

    return r.standardOutput.readUTF8().trimmingCharacters(in: .whitespacesAndNewlines)
  }

  /// A map from the name by which an executable is invoked to path of the named binary.
  private static var executableLocationCache: [String: URL] = [:]

  /// Writes a textual description of `input` to the given `output` file.
  func write(_ input: AST, to output: URL) throws {
    let encoder = JSONEncoder().forAST
    try encoder.encode(input).write(to: output, options: .atomic)
  }

  /// Given the desired name of the compiler's product, returns the file to write when "raw-ast" is
  /// selected as the output type.
  private func astFile(_ productName: String) -> URL {
    outputURL ?? URL(fileURLWithPath: productName + ".ast.json")
  }

  /// Given the desired name of the compiler's product, returns the file to write when "ir" or
  /// "raw-ir" is selected as the output type.
  private func irFile(_ productName: String) -> URL {
    outputURL ?? URL(fileURLWithPath: productName + ".ir")
  }

  /// Given the desired name of the compiler's product, returns the file to write when "llvm" is
  /// selected as the output type.
  private func llvmFile(_ productName: String) -> URL {
    outputURL ?? URL(fileURLWithPath: productName + ".ll")
  }

  /// Given the desired name of the compiler's product, returns the file to write when "intel-asm" is
  /// selected as the output type.
  private func intelASMFile(_ productName: String) -> URL {
    outputURL ?? URL(fileURLWithPath: productName + ".s")
  }

  /// Given the desired name of the compiler's product, returns the file to write when "binary" is
  /// selected as the output type.
  private func binaryFile(_ productName: String) -> URL {
    outputURL ?? URL(fileURLWithPath: productName)
  }

}<|MERGE_RESOLUTION|>--- conflicted
+++ resolved
@@ -329,17 +329,10 @@
   /// Returns `self.outputURL` transformed as a suitable executable file path, using `productName`
   /// as a default name if `outputURL` is `nil`.
   private func executableOutputPath(default productName: String) -> String {
-<<<<<<< HEAD
-    var binaryPath = outputURL?.path ?? URL(fileURLWithPath: productName).path
+    var binaryPath = outputURL?.path ?? URL(fileURLWithPath: productName).fileSystemPath
     if !binaryPath.hasSuffix(HostPlatform.executableSuffix) {
       binaryPath += HostPlatform.executableSuffix
     }
-=======
-    var binaryPath = outputURL?.fileSystemPath ?? URL(fileURLWithPath: productName).fileSystemPath
-    #if os(Windows)
-      if !binaryPath.hasSuffix(".exe") { binaryPath += ".exe" }
-    #endif
->>>>>>> 76a57bea
     return binaryPath
   }
 
@@ -384,22 +377,13 @@
     }
 
     // Search in the PATH.
-<<<<<<< HEAD
     let environment =
       ProcessInfo.processInfo.environment[HostPlatform.pathEnvironmentVariable] ?? ""
     for root in environment.split(separator: HostPlatform.pathEnvironmentSeparator) {
-      candidate = URL(fileURLWithPath: String(root)).appendingPathComponent(executable)
-      if FileManager.default.fileExists(atPath: candidate.path + HostPlatform.executableSuffix) {
-        Driver.executableLocationCache[executable] = candidate.path
-        return candidate.path
-=======
-    let environment = ProcessInfo.processInfo.environment[pathEnvironmentVariable] ?? ""
-    for root in environment.split(separator: pathEnvironmentSeparator) {
-      candidate = URL(fileURLWithPath: String(root)).appendingPathComponent(invocationName + executableSuffix)
+      candidate = URL(fileURLWithPath: String(root)).appendingPathComponent(invocationName + HostPlatform.executableSuffix)
       if FileManager.default.fileExists(atPath: candidate.fileSystemPath) {
         Driver.executableLocationCache[invocationName] = candidate
         return candidate
->>>>>>> 76a57bea
       }
     }
 
