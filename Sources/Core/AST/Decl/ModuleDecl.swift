--- conflicted
+++ resolved
@@ -7,20 +7,14 @@
   /// The source files in the module.
   public private(set) var sources: [NodeID<TranslationUnit>] = []
 
-<<<<<<< HEAD
   /// True iff this module has access to the Builtin module.
   public let canAccessBuiltins: Bool
 
   /// Creates an instance with the given properties and no source files.
-  public init(name baseName: String, builtinModuleAccess canAccessBuiltins: Bool = false) {
+  public init(_ name baseName: String, builtinModuleAccess canAccessBuiltins: Bool = false) {
     self.baseName = baseName
     self.site = SourceFile(synthesizedText: "/* module: \(baseName) */").wholeRange
     self.canAccessBuiltins = canAccessBuiltins
-=======
-  public init(_ name: String) {
-    self.baseName = name
-    self.site = SourceFile(synthesizedText: "/* module: \(name) */").wholeRange
->>>>>>> ac885778
   }
 
   public let site: SourceRange
