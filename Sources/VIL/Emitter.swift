import AST
import Basic

/// A symbol table.
typealias SymbolTable = [ObjectIdentifier: Operand]

/// A VIL emitter.
///
/// VIL generation consists of transforming the high-level representation of Val (i.e., AST nodes)
/// into a lower-level language, better suited for data-flow analysis and code optimizations.
public enum Emitter {

  /// The internal state of the emitter.
  public struct State {

    /// The declaration of the function being emitted.
    let funDecl: BaseFunDecl

    /// The mangled name of the function being emitted.
    let funName: String

    /// The current insertion point.
    var ip: InsertionPoint

    /// A symbol table that maps locally visible declarations to their emitted value, populated by
    /// function parameters and local pattern binding declarations.
    var locals: SymbolTable = [:]

    /// A list containing the stack allocations that have been built in the current scope and must
    /// be balanced by a deallocation.
    var allocs: [InstIndex] = []

    /// A Boolean value that indicates whether the emitter encountered an error.
    var hasError = false

  }

  /// Lowers to VIL a module declaration into the specified builder.
  ///
  /// This method is the entry point to VIL code generation. It lowers a module declaration to its
  /// VIL representation, inserting VIL code into the module associated with the given builder.
  ///
  /// - Parameter decl: A module declaration. `decl` must be type checked: all symbols must be
  ///   resolved or substituted by error nodes.
  public static func emit(module decl: ModuleDecl) -> Module {
    var module = Module(id: decl.name, context: decl.type.context)
    for decl in decl {
      emit(topLevel: decl, into: &module)
    }
    return module
  }

  /// Lowers the given "top-level" declaration.
  public static func emit(topLevel decl: Decl, into module: inout Module) {
    switch decl {
    case is ModuleDecl:
      fatalError("unreachable")
    case is ImportDecl:
      fatalError("not implemented")
    case is PatternBindingDecl:
      fatalError("not implemented")
    case let decl as BaseFunDecl:
      _ = emit(function: decl, into: &module)
    case let decl as ProductTypeDecl:
      emit(productType: decl, into: &module)
    case let decl as TypeExtnDecl:
      emit(typeExtn: decl, into: &module)

    case is ViewTypeDecl, is AbstractTypeDecl:
      // Views and abstract types are not concrete; there's nothing to emit.
      break

    case is AliasTypeDecl:
      // FIXME: Emit the type's witness table.
      break

    default:
      fatalError("unreachable")
    }
  }

  public static func emit(member decl: Decl, into module: inout Module) {
    switch decl {
    case let decl as PatternBindingDecl:
      emit(property: decl, into: &module)
    default:
      emit(topLevel: decl, into: &module)
    }
  }

  public static func emit(property decl: PatternBindingDecl, into module: inout Module) {
    assert(decl.isMember)

    // FIXME: Emit computed properties and handle initializers in synthesized constructors.
    assert(decl.varDecls.isEmpty || decl.varDecls[0].hasStorage)
    assert(decl.initializer == nil)
  }

  public static func emit(productType decl: ProductTypeDecl, into module: inout Module) {
    // Emit the the type's witness table(s).
    for conformance in decl.conformanceTable.values {
      var entries: [(decl: BaseFunDecl, impl: VILFun)] = []
      for (req, impl) in conformance.entries {
        if let reqFunDecl = req as? BaseFunDecl {
          let implFunDecl = impl as! BaseFunDecl
          let fun = emit(witness: implFunDecl, for: reqFunDecl, into: &module)
          entries.append((reqFunDecl, fun))
        }
      }

      let table = ViewWitnessTable(
        type: decl.instanceType as! NominalType, view: conformance.viewType, entries: entries)
      module.viewWitnessTables.append(table)
    }

    // Emit the direct members of the declaration.
    for member in decl.members {
      emit(member: member, into: &module)
    }
  }

  public static func emit(typeExtn decl: TypeExtnDecl, into module: inout Module) {
    for member in decl.members {
      emit(member: member, into: &module)
    }
  }

  /// Emits a function.
  public static func emit(function decl: BaseFunDecl, into module: inout Module) -> VILFun {
    // Create (i.e., declare) the function in the module.
    let fun = module.getOrCreateFunction(from: decl)

    // We're done if the function doesn't have body.
    if (decl.body == nil) && !decl.isSynthesized { return fun }

    // Contextualize the function's arguments.
    let genericEnv = decl.genericEnv!
    let paramTypes = fun.type.params!.map({ (param) -> VILType in
      let ty = VILType.lower(param.type).contextualized(in: genericEnv, from: decl)
      switch param.policy! {
      case .local, .inout:
        return ty.address
      case .consuming:
        return ty
      }
    })

    // Create the function's entry block.
    let entry = module.insertBasicBlock(paramTypes: paramTypes, in: fun.name, isEntry: true)
    var params = module.blocks[entry].params
    var state = State(funDecl: decl, funName: fun.name, ip: .endOf(entry))

    // If the function has a declaration for `self`, it must be either a method or a constructor.
    // In both cases, we must register the receiver in the local symbol table.
    if let selfDecl = decl.selfDecl {
      let (selfType, _) = genericEnv.contextualize(selfDecl.type, from: decl)
      if decl.isMember {
        // Member functions accept their receiver as an implicit parameter.
        state.locals[ObjectIdentifier(selfDecl)] = Operand(params[0])
        params.removeFirst()
      } else {
        // Constructors should allocate `self`.
        assert(decl is CtorDecl)
        let alloc = module.insertAllocStack(allocType: .lower(selfType), at: state.ip)
        state.locals[ObjectIdentifier(selfDecl)] = Operand(alloc)
      }
    }

    // Register the function's formal parameters in the local symbol table.
    let captureTable = decl.computeAllCaptures()
    for (capture, param) in zip(captureTable, params) {
      state.locals[ObjectIdentifier(capture.key.decl)] = Operand(param)
    }
    for (paramDecl, param) in zip(decl.params, params[captureTable.count...]) {
      state.locals[ObjectIdentifier(paramDecl)] = Operand(param)
    }

    // Emit the function's body.
    guard let body = decl.body else {
      emit(synthesizedBodyOf: decl, state: state, into: &module)
      module.functions[fun.name]!.stage.insert(.optimized)
      return fun
    }
    emit(brace: body, state: &state, into: &module)

    // Emit the function's epilogue.
    if decl is CtorDecl {
      // If the function's a constructor, emit the implicit return statement.
      let alloc = state.locals[ObjectIdentifier(decl.selfDecl!)]!
      let value = module.insertLoad(source: alloc, at: state.ip)
      module.insertDeallocStack(alloc: alloc, at: state.ip)
      module.insertRet(value: Operand(value), at: state.ip)
    } else {
      let funType = decl.type as! FunType

      switch funType.retType {
      case funType.context.nothingType:
        // If the function never returns, emit a halt statement.
        module.insertHalt(at: state.ip)

      case funType.context.unitType:
        // The function returns "unit".
        let unit = UnitValue(context: module.context)
        module.insertRet(value: Operand(unit), at: state.ip)

      default:
        break
      }
    }

    return fun
  }

  /// Emits the body of a synthesized function declaration.
  static func emit(synthesizedBodyOf decl: BaseFunDecl, state: State, into module: inout Module) {
    assert(decl.isSynthesized)

    switch decl {
    case is CtorDecl:
      // Emit a synthesized constructor.
      let alloc = state.locals[ObjectIdentifier(decl.selfDecl!)]!
      let type = decl.parentDeclSpace as! NominalTypeDecl

      for (varDecl, paramDecl) in zip(type.storedVars, decl.params) {
        let memberAddr = module.insertRecordMemberAddr(
          record: alloc,
          memberDecl: varDecl,
          type: .lower(varDecl.type).address,
          at: state.ip)
        let value = state.locals[ObjectIdentifier(paramDecl)]!
        module.insertStore(value, to: Operand(memberAddr), at: state.ip)
      }

      let value = module.insertLoad(source: alloc, at: state.ip)
      module.insertDeallocStack(alloc: alloc, at: state.ip)
      module.insertRet(value: Operand(value), at: state.ip)

    default:
      preconditionFailure("unexpected synthesized declaration '\(decl.name)'")
    }
  }

  /// Emits a function wrapping the implementation satisfying a conformance requirement.
  ///
  /// - Parameters:
  ///   - impl: The declaration of the function that implements the requirement.
  ///   - req: The declaration of the function requirement.
  ///   - builder: A VIL builder.
  static func emit(
    witness impl: BaseFunDecl,
    for req: BaseFunDecl,
    into module: inout Module
  ) -> VILFun {
    // Create the VIL function object.
    var mangler = Mangler()
    mangler.append(witnessImpl: impl, for: req)
    let name = mangler.finalize()
    let fun = module.getOrCreateFunction(name: name, type: req.unappliedType as! FunType)

    // Create the function's entry point.
    let entry = module.insertBasicBlock(
      paramTypes: fun.type.params!.map({ .lower($0.type) }),
      in: fun.name,
      isEntry: true)

    // Emit the function's body.
    var args = module.blocks[entry].params.map(Operand.init)
    if !(req is CtorDecl) {
      // Unless the function is a constructor, we must "open" the receiver.
      let openedSelfType = impl.selfDecl!.type
      args[0] = Operand(module.insertCheckedCastAddr(
        source: args[0], type: .lower(openedSelfType).address, at: .endOf(entry)))
      args[0] = Operand(module.insertBorrowAddr(
        isMutable: impl.isMutating, source: args[0], at: .endOf(entry)))
    }

    let openedFun = module.getOrCreateFunction(from: impl)
    let result = module.insertApply(
      callee: Operand(FunRef(function: openedFun)),
      args: args,
      at: .endOf(entry))
    if !(req is CtorDecl) {
      module.insertEndBorrowAddr(source: args[0], at: .endOf(entry))
    }
    module.insertRet(value: Operand(result), at: .endOf(entry))

    return fun
  }

  /// Emits a local pattern binding declaration.
  static func emit(
    binding decl: PatternBindingDecl,
    state: inout State,
    into module: inout Module
  ) {
    // FIXME: implement local computed properties.
    assert(decl.varDecls.first?.hasStorage ?? true, "not implemented")

    let patterns = decl.pattern.namedPatterns
    precondition(patterns.count == 1, "not implemented") // FIXME: destructuring

    if !decl.isMutable {
      // Immutable bindings require an initializer.
      guard let initializer = decl.initializer else {
        module.context.report(.immutableBindingRequiresInitializer(decl: decl))
        state.locals[ObjectIdentifier(patterns[0].decl)] = Operand(PoisonValue(
          type: .lower(patterns[0].type)))
        state.hasError = true
        return
      }

      // If the initializer is an l-value, the binding becomes a borrowed reference. Othwerwise, it
      // gets storage and receives ownership, just like mutable bindings.
      let lvalue = withLValueEmitter(state: &state, into: &module, do: initializer.accept)
      if case .success(var source) = lvalue {
        let btype = patterns[0].type

        // The l-value is borrowed directly if the binding has the same type as the initializer's.
        // Otherwise, it is wrapped into an existential container. Note: the binding's type can't
        // be lower than the initializer's type in a well-typed declaration.
        if btype == initializer.type {
          let borrow = module.insertBorrowAddr(
            isMutable: false,
            source: source,
            range: initializer.range,
            at: state.ip)
          source = Operand(borrow)
        } else {
          assert(btype.isExistential)
          let borrow = module.insertBorrowExistAddr(
            source: source,
            interfaceType: .lower(btype).address,
            range: patterns[0].range,
            at: state.ip)
          source = Operand(borrow)
        }

        state.locals[ObjectIdentifier(patterns[0].decl)] = source
        return
      }
    }

    // Allocate storage to receive ownership.
    let alloc = emit(storedVar: patterns[0].decl, state: &state, into: &module)
    state.locals[ObjectIdentifier(patterns[0].decl)] = Operand(alloc)
    if let initializer = decl.initializer {
      emit(
        assign: emit(rvalue: initializer, state: &state, into: &module),
        to: Operand(alloc),
        state: &state,
        into: &module,
        range: initializer.range)
    }
  }

  /// Emits the declaration of a stored local variable.
  static func emit(
    storedVar decl: VarDecl,
    state: inout State,
    into module: inout Module
  ) -> InstIndex {
    assert(decl.hasStorage)
    assert(decl.state == .typeChecked)

    // Allocate storage on the stack for the variable.
    let alloc = module.insertAllocStack(allocType: .lower(decl.type), decl: decl, at: state.ip)
    state.allocs.append(alloc)
    return alloc
  }

  static func emit(
    brace: BraceStmt,
    state: inout State,
    into module: inout Module
  ) {
    for i in 0 ..< brace.stmts.count {
      switch brace.stmts[i] {
      case let decl as PatternBindingDecl:
        emit(binding: decl, state: &state, into: &module)

      case let decl as FunDecl:
        let fun = emit(function: decl, into: &module)
        let ref = FunRef(function: fun)

<<<<<<< HEAD
        // Emit the value of each captured declaration. Capture with `let` or `var` semantics are
        // copied from the environment, and so we must emit a r-value either way.
=======
        // Emit the value of each captured declaration. Capture with `val` or `var` semantics are
        // copied from the environment, and so we must emit an r-value either way.
>>>>>>> e2404aaa
        let captureTable = decl.computeAllCaptures()
        var args: [Operand] = []
        var argsRanges: [SourceRange?] = []

        for decl in captureTable.values {
          argsRanges.append(decl.value.range)
          switch decl.policy {
          case .local:
            args.append(emit(borrow: decl.value, mutably: false, state: &state, into: &module))
          case .inout:
            args.append(emit(borrow: decl.value, mutably: true, state: &state, into: &module))
          case .consuming:
            args.append(emit(rvalue: decl.value, state: &state, into: &module))
          }
        }

        // Local function with captures require stack allocation.
        if !args.isEmpty {
          let loc = module.insertAllocStack(allocType: .lower(decl.type), decl: decl, at: state.ip)
          state.locals[ObjectIdentifier(decl)] = Operand(loc)
          state.allocs.append(loc)

          let partial = module.insertPartialApply(
            delegator: ref, args: args, argsRanges: argsRanges, at: state.ip)
          module.insertStore(Operand(partial), to: Operand(loc), range: decl.range, at: state.ip)
        } else {
          state.locals[ObjectIdentifier(decl)] = Operand(ref)
        }

      case let decl as NominalTypeDecl:
        emit(topLevel: decl, into: &module)

      case let stmt as BraceStmt:
        emit(brace: stmt, state: &state, into: &module)

      case let stmt as RetStmt:
        emit(stmt: stmt, state: &state, into: &module)
        if i > brace.stmts.count - 1 {
          let context = state.funDecl.type.context
          context.report(.codeAfterReturnNeverExecuted(range: brace.stmts[i + 1].range))
          return
        }

      case let expr as Expr:
        // FIXME: Drop the result of the expression.
        _ = emit(rvalue: expr, state: &state, into: &module)

      default:
        fatalError("unreachable")
      }
    }

    // Deallocate the `alloc_stack`s in scope.
    while let alloc = state.allocs.popLast() {
      module.insertDeallocStack(alloc: Operand(alloc), at: state.ip)
    }
  }

  static func emit(
    stmt: RetStmt,
    state: inout State,
    into module: inout Module
  ) {
    let result: Operand
    if let expr = stmt.value {
      result = emit(rvalue: expr, state: &state, into: &module)
    } else {
      result = Operand(UnitValue(context: module.context))
    }
    module.insertRet(value: result, range: stmt.range, at: state.ip)
  }

  /// Emits the assignment of `rvalue` to `target`.
  static func emit(
    assign rvalue: Operand,
    to target: Operand,
    state: inout State,
    into module: inout Module,
    range: SourceRange? = nil
  ) {
    // Assuming type checking succeeded, we know that the LHS can't have an existential layout
    // unless the RHS does too.
    let rhsType = module.type(of: rvalue)
    let lhsType = module.type(of: target)
    if lhsType.isExistential && !rhsType.isExistential {
      module.insertInitExist(container: target, object: rvalue, range: range, at: state.ip)
    } else {
      assert(!lhsType.isExistential || rhsType.isExistential)
      module.insertStore(rvalue, to: target, range: range, at: state.ip)
    }
  }

  /// Emits an r-value.
  static func emit(
    rvalue expr: Expr,
    state: inout State,
    into module: inout Module
  ) -> Operand {
    // Emit a poison value for any expression that has an error type.
    guard !expr.type.isError else {
      return Operand(PoisonValue(type: .lower(module.context.errorType)))
    }

    let result = withRValueEmitter(state: &state, into: &module, do: expr.accept)
    switch result {
    case .success(let val):
      return val

    case .failure(let error):
      module.context.report(error.diag())
      state.hasError = true
      return Operand(PoisonValue(type: .lower(module.context.errorType)))
    }
  }

  /// Emits an l-value.
  static func emit(
    lvalue expr: Expr,
    state: inout State,
    into module: inout Module
  ) -> Operand {
    // Emit a poison value for any expression that has an error type.
    guard !expr.type.isError else {
      return Operand(PoisonValue(type: .lower(module.context.errorType).address))
    }

    let result = withLValueEmitter(state: &state, into: &module, do: expr.accept)
    switch result {
    case .success(let loc):
      return loc

    case .failure(let error):
      module.context.report(error.diag())
      state.hasError = true
      return Operand(PoisonValue(type: .lower(module.context.errorType).address))
    }
  }

  /// Emits a borrowed address.
  static func emit(
    borrow expr: Expr,
    mutably: Bool,
    state: inout State,
    into module: inout Module
  ) -> Operand {
    let lvalue = withLValueEmitter(state: &state, into: &module, do: expr.accept)
    switch lvalue {
    case .success(let source):
      // If the expression can be emitted as an l-value, use it as the source of the borrow.
      return Operand(module.insertBorrowAddr(
        isMutable: mutably, source: source, range: expr.range, at: state.ip))

    case .failure(let error) where mutably:
      // If it can't but the address is expected to be mutable, that's a failure.
      module.context.report(error.diag())
      state.hasError = true
      return Operand(PoisonValue(type: .lower(expr.type).address))

    default:
      break
    }

    switch expr {
    case let expr as MemberDeclRefExpr:
      // If the expression is a reference to a member declaration, its base must be "converted" as
      // a temporary r-value.
      let base = emit(rvalue: expr.base, state: &state, into: &module)
      let baseAddr = module.insertAllocStack(allocType: .lower(expr.base.type), at: state.ip)
      module.insertStore(base, to: Operand(baseAddr), range: expr.range, at: state.ip)
      state.allocs.append(baseAddr)

      let source = emit(
        storedMemberAddr: expr, baseAddr: Operand(baseAddr), state: &state, into: &module)
      return Operand(module.insertBorrowAddr(
        isMutable: mutably, source: source, range: expr.range, at: state.ip))

    default:
      // Otherwise, "convert" the expression as a temporary r-value.
      let rvalue = emit(rvalue: expr, state: &state, into: &module)
      let source = module.insertAllocStack(allocType: .lower(expr.type), at: state.ip)
      module.insertStore(rvalue, to: Operand(source), range: expr.range, at: state.ip)
      state.allocs.append(source)

      return Operand(module.insertBorrowAddr(
        isMutable: mutably, source: Operand(source), range: expr.range, at: state.ip))
    }
  }

  static func emit(
    storedMemberAddr memberDeclRefExpr: MemberDeclRefExpr,
    baseAddr: Operand,
    state: inout State,
    into module: inout Module
  ) -> Operand {
    let memberDecl = memberDeclRefExpr.decl as! VarDecl
    let baseType = module.type(of: baseAddr)
    assert(baseType.isAddress)

    switch baseType.valType {
    case is ProductType:
      // The member refers to a stored property of a concrete product type.
      let memberAddr = module.insertRecordMemberAddr(
        record: baseAddr,
        memberDecl: memberDecl,
        type: .lower(memberDeclRefExpr.type).address,
        at: state.ip)
      return Operand(memberAddr)

    case let type as BoundGenericType where type.decl.instanceType is ProductType:
      let memberAddr = module.insertRecordMemberAddr(
        record: baseAddr,
        memberDecl: memberDecl,
        type: .lower(memberDeclRefExpr.type).address,
        at: state.ip)
      return Operand(memberAddr)

    default:
      // FIXME: Handle tuples and existential types.
      fatalError("not implemented")
    }
  }

  /// Calls the given closure with a r-value emitter.
  static func withRValueEmitter<T>(
    state: inout State,
    into module: inout Module,
    do action: (inout RValueEmitter) -> T
  ) -> T {
    return (
      withUnsafeMutablePointer(to: &state, { (_state) -> T in
      withUnsafeMutablePointer(to: &module, { (_module) -> T in
        var emitter = RValueEmitter(_state: _state, _module: _module)
        return action(&emitter)
      })
      }))
  }

  /// Calls the given closure with an l-value emitter.
  static func withLValueEmitter<T>(
    state: inout State,
    into module: inout Module,
    do action: (inout LValueEmitter) -> T
  ) -> T {
    return (
      withUnsafeMutablePointer(to: &state, { (_state) -> T in
      withUnsafeMutablePointer(to: &module, { (_module) -> T in
        var emitter = LValueEmitter(_state: _state, _module: _module)
        return action(&emitter)
      })
      }))
  }

}<|MERGE_RESOLUTION|>--- conflicted
+++ resolved
@@ -382,13 +382,8 @@
         let fun = emit(function: decl, into: &module)
         let ref = FunRef(function: fun)
 
-<<<<<<< HEAD
-        // Emit the value of each captured declaration. Capture with `let` or `var` semantics are
-        // copied from the environment, and so we must emit a r-value either way.
-=======
-        // Emit the value of each captured declaration. Capture with `val` or `var` semantics are
-        // copied from the environment, and so we must emit an r-value either way.
->>>>>>> e2404aaa
+        // Emit the value of each captured declaration. Captures with the `consuming` are emitted
+        // as r-values and consumed from the environment. Other captures are borrowed.
         let captureTable = decl.computeAllCaptures()
         var args: [Operand] = []
         var argsRanges: [SourceRange?] = []
