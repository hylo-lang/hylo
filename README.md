# Val

Val is a research programming language to explore the concepts of [mutable value semantics](http://jot.fm/issues/issue_2022_02/article2.pdf) and [generic programming](https://fm2gp.com) for high-level systems programming.

This repository contains the sources of the reference implementation of Val.
Please visit our [website](https://val-lang.dev) to get more information about the language itself.

## Installation

This project is written in [Swift](https://swift.org) and distributed in the form of a package, built with [Swift Package Manager](https://swift.org/package-manager/).
You will need Swift 5.7 or higher to build the compiler from sources.

You may compile Val's compiler with the following commands:

```bash
swift build -c release
```

That command will create an executable named `valc` in `.build/release`.
That's Val compiler!

<<<<<<< HEAD
In order to compile Val programs, the compiler needs to locate Val's SDK.
By default, `valc` will look for the SDK at `/usr/local/lib/val` on Unix system.
On Windows, it will look for the `.val` directory in the user directory or path like `C:\.val` in the `Path` environment variables.
A custom location can be specified with the option `--valc`.

On Unix system, you can use `./Tools/install.sh` to create and install Val's SDK.
On Windows system, you can use `./Tools/install.bat` to create and install Val's SDK.

For details about the environment configuration, see CI Settings.

=======
>>>>>>> e258a3e8
### Building Val Devcontainer with VSCode

While Val supports Linux natively, it also provides a [Devcontainer](https://containers.dev/) specification to develop for Linux on other platforms through a Docker container. Our [Linux CI](.github/workflows/build-and-test.yml) uses this specification; this makes it possible to run Linux CI locally on other operating systems like macOS. While this specification should work for any IDE that supports devcontainers, keep in mind this team only uses VSCode. 

When opening the Val project in VSCode for the first time, you should be prompted to install the extension `recommendations` in `.vscode/extensions.json`. If you are not prompted, manually install the extensions by searching for the extension identifiers in the Extensions Marketplace.

Then, build the Devcontainer with the VSCode command: `> Dev Containers: Rebuild and Reopen in Container`.

Finally, open a new integrated terminal in VSCode and confirm that the shell user is `vscode`. You can run `whoami` to check this.

That integrated terminal is connected to the Devcontainer, as if by ssh. You can now run `swift test -c release` to build and test for Linux. 

The Val repository files are mounted into the container, so any changes made locally (in VSCode or in other editors) will be automatically propagated into the Devcontainer. However, if you need to modifiy any of the files in the `.devcontainer` directory, you will need to rebuild the container with `> Dev Containers: Rebuild and Reopen in Container`.

## Implementation status

This project is under active development; expect things to break and APIs to change.

The compiler pipeline is organized as below.
Incidentally, early stages of this pipeline are more stable than later ones.
*(Note: completion percentages are very rough estimations.)*
1. Parsing (100%)
2. Type checking (50%)
3. IR lowering (30%)
4. IR analysis and transformations (30%)
5. Machine code generation (20%)

You can select how deep the compiler should go through the pipeline with the following options:
- `--emit raw-ast`: Only parse the input files and output an untyped AST as a JSON file.
- `--typecheck`: Run the type checker on the input.
- `--emit raw-ir`: Lower the typed AST into Val IR and output the result in a file.
- `--emit ir`: Run mandatory IR passes and output the result in a file.
- `--emit llvm`: Transpile the program to LLVM and output LLVM IR.
- `--emit binary` (default): Produce an executable.

For example, `valc --emit raw-ast -o main.json main.val` will parse `main.val`, write the untyped AST in `main.json`, and exit the pipeline.

A more detailed description of the current implementation status is available on our [roadmap page](https://www.val-lang.dev/pages/implementation-status.html).

## Related video and audio

[Lightning Talk: An Object Model for Safety and Efficiency by Definition - Dave Abrahams CppNorth 22](https://www.youtube.com/watch?v=KGL02mSaplE)

[Keynote: A Future of Value Semantics and Generic Programming Part 1 - Dave Abrahams - CppNow 2022](https://www.youtube.com/watch?v=4Ri8bly-dJs)

[Keynote: A Future of Value Semantics and Generic Programming Part 2 - Dave Abrahams & Dimi Racordon - CppNow 2022](https://www.youtube.com/watch?v=GsxYnEAZoNI)

[Value Semantics: Safety, Independence, Projection, & Future of Programming - Dave Abrahams CppCon 22](https://www.youtube.com/watch?v=QthAU-t3PQ4)

[Val and Mutable Value Semantics - Dimi Racordon](https://cppcast.com/val-and-mutable-value-semantics) 

[Val: A Safe Language to Interoperate with C++ - Dimi Racordon - CppCon 2022](https://www.youtube.com/watch?v=ws-Z8xKbP4w)

## Contributing

We welcome contributions to Val.
Please read through [CONTRIBUTING.md](CONTRIBUTING.md) for details on how to get started.

## License

Val is distributed under the terms of the Apache-2.0 license.
See [LICENSE](LICENSE) for details.<|MERGE_RESOLUTION|>--- conflicted
+++ resolved
@@ -19,7 +19,6 @@
 That command will create an executable named `valc` in `.build/release`.
 That's Val compiler!
 
-<<<<<<< HEAD
 In order to compile Val programs, the compiler needs to locate Val's SDK.
 By default, `valc` will look for the SDK at `/usr/local/lib/val` on Unix system.
 On Windows, it will look for the `.val` directory in the user directory or path like `C:\.val` in the `Path` environment variables.
@@ -30,8 +29,6 @@
 
 For details about the environment configuration, see CI Settings.
 
-=======
->>>>>>> e258a3e8
 ### Building Val Devcontainer with VSCode
 
 While Val supports Linux natively, it also provides a [Devcontainer](https://containers.dev/) specification to develop for Linux on other platforms through a Docker container. Our [Linux CI](.github/workflows/build-and-test.yml) uses this specification; this makes it possible to run Linux CI locally on other operating systems like macOS. While this specification should work for any IDE that supports devcontainers, keep in mind this team only uses VSCode. 
