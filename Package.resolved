{
  "pins" : [
    {
      "identity" : "bigint",
      "kind" : "remoteSourceControl",
      "location" : "https://github.com/attaswift/BigInt.git",
      "state" : {
        "revision" : "0ed110f7555c34ff468e72e1686e59721f2b0da6",
        "version" : "5.3.0"
      }
    },
    {
      "identity" : "durian",
      "kind" : "remoteSourceControl",
      "location" : "https://github.com/val-lang/Durian.git",
      "state" : {
        "revision" : "3d802c00e9063b8bba8ba3fff5691e82df7949e1",
        "version" : "1.2.0"
      }
    },
    {
      "identity" : "swift-argument-parser",
      "kind" : "remoteSourceControl",
      "location" : "https://github.com/apple/swift-argument-parser.git",
      "state" : {
        "revision" : "9f39744e025c7d377987f30b03770805dcb0bcd1",
        "version" : "1.1.4"
      }
    },
    {
      "identity" : "swift-collections",
      "kind" : "remoteSourceControl",
      "location" : "https://github.com/apple/swift-collections.git",
      "state" : {
        "revision" : "937e904258d22af6e447a0b72c0bc67583ef64a2",
        "version" : "1.0.4"
      }
    },
    {
      "identity" : "swift-format",
      "kind" : "remoteSourceControl",
      "location" : "https://github.com/val-lang/swift-format",
      "state" : {
        "branch" : "main",
        "revision" : "7fc9c9102e5eeb9e15489d0e1cb769e41cf21fbc"
      }
    },
    {
      "identity" : "swift-syntax",
      "kind" : "remoteSourceControl",
      "location" : "https://github.com/apple/swift-syntax.git",
      "state" : {
        "branch" : "main",
        "revision" : "8212815c39c1c66d6400f32f72280f06ef94af83"
      }
    },
    {
      "identity" : "swift-system",
      "kind" : "remoteSourceControl",
      "location" : "https://github.com/apple/swift-system.git",
      "state" : {
        "revision" : "836bc4557b74fe6d2660218d56e3ce96aff76574",
        "version" : "1.1.1"
      }
    },
    {
      "identity" : "swift-tools-support-core",
      "kind" : "remoteSourceControl",
      "location" : "https://github.com/apple/swift-tools-support-core.git",
      "state" : {
        "revision" : "284a41800b7c5565512ec6ae21ee818aac1f84ac",
        "version" : "0.4.0"
      }
    },
    {
      "identity" : "swifty-llvm",
      "kind" : "remoteSourceControl",
      "location" : "https://github.com/val-lang/Swifty-LLVM",
      "state" : {
        "branch" : "main",
<<<<<<< HEAD
        "revision" : "ad9b802c4f52a9fb8e645554624e64a95a7f1049"
=======
        "revision" : "0bcd12c113543ca7e6583642ef62d3b71d5c0249"
>>>>>>> e258a3e8
      }
    }
  ],
  "version" : 2
}<|MERGE_RESOLUTION|>--- conflicted
+++ resolved
@@ -78,11 +78,7 @@
       "location" : "https://github.com/val-lang/Swifty-LLVM",
       "state" : {
         "branch" : "main",
-<<<<<<< HEAD
-        "revision" : "ad9b802c4f52a9fb8e645554624e64a95a7f1049"
-=======
         "revision" : "0bcd12c113543ca7e6583642ef62d3b71d5c0249"
->>>>>>> e258a3e8
       }
     }
   ],
