import Core
import FrontEnd
import IR
import Utils
import XCTest

final class EmitterTests: XCTestCase {

  func testEmitter() throws {
    // Prepare an AST with the core module loaded.

    try checkAnnotatedValFileDiagnostics(
      in: "TestCases/Lowering",
      { (source, diagnostics) in
        // Create a module for the input.
        var ast = AST.coreModule
        let module = ast.insert(synthesized: ModuleDecl(source.baseName))

        // Parse the input.
        _ = try Parser.parse(source, into: module, in: &ast, diagnostics: &diagnostics)

        // Run the type checker
        // Note: built-in module is visible so that we can test built-in function calls.
        var checker = TypeChecker(program: ScopedProgram(ast), isBuiltinModuleVisible: true)
<<<<<<< HEAD
        _ = checker.check(module: module)
        diagnostics.report(checker.diagnostics)
=======
        checker.check(module: module)
        diagnostics.formUnion(checker.diagnostics)
>>>>>>> 585f9710
        try diagnostics.throwOnError()

        let typedProgram = TypedProgram(
          annotating: checker.program,
          declTypes: checker.declTypes,
          exprTypes: checker.exprTypes,
          implicitCaptures: checker.implicitCaptures,
          referredDecls: checker.referredDecls,
          foldedSequenceExprs: checker.foldedSequenceExprs)

        // Emit Val's IR.
        var irModule = Module(module, in: typedProgram)

        // Run mandatory IR analysis and transformation passes.
        var pipeline: [TransformPass] = [
          ImplicitReturnInsertionPass(),
          DefiniteInitializationPass(program: typedProgram),
          LifetimePass(program: typedProgram),
        ]

        var success = true
        for i in 0 ..< pipeline.count {
          for f in 0 ..< irModule.functions.count {
            success = pipeline[i].run(function: f, module: &irModule) && success
            diagnostics.formUnion(pipeline[i].diagnostics)
          }
          try diagnostics.throwOnError()
        }
      })
  }

}<|MERGE_RESOLUTION|>--- conflicted
+++ resolved
@@ -22,13 +22,8 @@
         // Run the type checker
         // Note: built-in module is visible so that we can test built-in function calls.
         var checker = TypeChecker(program: ScopedProgram(ast), isBuiltinModuleVisible: true)
-<<<<<<< HEAD
-        _ = checker.check(module: module)
-        diagnostics.report(checker.diagnostics)
-=======
         checker.check(module: module)
         diagnostics.formUnion(checker.diagnostics)
->>>>>>> 585f9710
         try diagnostics.throwOnError()
 
         let typedProgram = TypedProgram(
