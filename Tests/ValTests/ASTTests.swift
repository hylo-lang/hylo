--- conflicted
+++ resolved
@@ -52,11 +52,7 @@
     let deserialized = try decoder.decode(AST.self, from: serialized)
 
     // Deserialized AST should containt a function `foo`.
-<<<<<<< HEAD
-    XCTAssertEqual(deserialized[source].decls.first?.kind, .functionDecl)
-=======
     XCTAssertEqual(deserialized[source].decls.first?.kind, NodeKind(FunctionDecl.self))
->>>>>>> 6390c806
   }
 
 }