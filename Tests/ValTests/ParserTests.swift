import Core
import Durian
import Utils
import XCTest

@testable import FrontEnd

final class ParserTests: XCTestCase {

  func testParser() throws {
    try checkAnnotatedValFileDiagnostics(
      in: "TestCases/Parsing",
      { (source, diagnostics) in
        // Create a module for the input.
        var ast = AST()
<<<<<<< HEAD
        _ = try ast.makeModule(source.baseName, sourceCode: [source], diagnostics: &diagnostics)
=======
        let module = ast.insert(synthesized: ModuleDecl(source.baseName))

        // Parse the input.
        _ = try Parser.parse(source, into: module, in: &ast, diagnostics: &diagnostics)
>>>>>>> 4064c7d0
      })
  }

  // MARK: Unit tests

  func testParse() throws {
    let input: SourceFile = """
      public fun main() {
        print("Hello, World!")
      }
      """

<<<<<<< HEAD
    var a = AST()
=======
    var program = AST()
    let module = program.insert(synthesized: ModuleDecl("Main"))

>>>>>>> 4064c7d0
    var d = Diagnostics()
    _ = try a.makeModule("Main", sourceCode: [input], diagnostics: &d)
    XCTAssert(d.log.isEmpty, "\n\(d)")
  }

  func testSourceFile() throws {
    let input: SourceFile = """
        ;;
        import Foo

        @_lowered_name("_val_bar")
        fun _bar(x: Builtin.i64) -> Builtin.i64

        let x = "Hello!"
        public let y = 0;
      """

<<<<<<< HEAD
    var a = AST()
=======
    var program = AST()
    let module = program.insert(synthesized: ModuleDecl("Main"))
>>>>>>> 4064c7d0
    var d = Diagnostics()
    let m = try a.makeModule("Main", sourceCode: [input], diagnostics: &d)
    XCTAssertEqual(a[a[m].sources.first!].decls.count, 4)
  }

  // MARK: Declarations

  func testModuleMember() throws {
    let input: SourceFile = "public operator infix| : disjunction"
    let (declID, ast) = try input.parse(with: Parser.parseDecl)
    let decl = try XCTUnwrap(ast[declID] as? OperatorDecl)
    XCTAssertEqual(decl.name.value, "|")
    XCTAssertEqual(decl.precedenceGroup?.value, .disjunction)
  }

  func testImportDecl() throws {
    let input: SourceFile = "import Foo"
    let (declID, ast) = try input.parseWithDeclPrologue(with: Parser.parseImportDecl)
    let decl = try XCTUnwrap(ast[declID])
    XCTAssertEqual(decl.baseName, "Foo")
  }

  func testNamespaceDecl() throws {
    let input: SourceFile = """
      namespace A {
        ;;
        let x = "Hello!"
        public let y = 0;
      }
      """
    let (declID, ast) = try input.parseWithDeclPrologue(with: Parser.parseNamespaceDecl)
    let decl = try XCTUnwrap(ast[declID])
    XCTAssertEqual(decl.members.count, 2)
  }

  func testNamespaceMember() throws {
    let input: SourceFile = "fun foo() {}"
    let (declID, _) = try input.parse(inContext: .namespaceBody, with: Parser.parseDecl)
    XCTAssertNotNil(declID)
  }

  func testNamespaceMemberPublic() throws {
    let input: SourceFile = "public fun foo() {}"
    let (declID, ast) = try input.parse(inContext: .namespaceBody, with: Parser.parseDecl)
    let decl = try XCTUnwrap(ast[declID] as? FunctionDecl)
    XCTAssertEqual(decl.accessModifier?.value, .public)
  }

  func testTypeAliasDecl() throws {
    let input: SourceFile = "typealias A = B"
    let (declID, ast) = try input.parseWithDeclPrologue(with: Parser.parseTypeAliasDecl)
    let decl = try XCTUnwrap(ast[declID])
    XCTAssertEqual(decl.identifier.value, "A")
  }

  func testTypeAliasDeclWithGenericClause() throws {
    let input: SourceFile = "typealias A<T> = B<T>"
    let (declID, ast) = try input.parseWithDeclPrologue(with: Parser.parseTypeAliasDecl)
    let decl = try XCTUnwrap(ast[declID])
    XCTAssertNotNil(decl.genericClause)
  }

  func testProductTypeDecl() throws {
    let input: SourceFile = """
      type A {
        var x: Int; var y: Int
        fun foo() -> Int { x.copy() }
      }
      """
    let (declID, ast) = try input.parseWithDeclPrologue(with: Parser.parseProductTypeDecl)
    let decl = try XCTUnwrap(ast[declID])
    XCTAssertEqual(decl.members.count, 4)  // 3 explicit decls + 1 implicit memberwise init
  }

  func testProductTypeDeclWithGenericClause() throws {
    let input: SourceFile = """
      type A<T, U> {
              var x: Int; var y: Int
        fun foo() -> Int { x.copy() }
      }
      """
    let (declID, ast) = try input.parseWithDeclPrologue(with: Parser.parseProductTypeDecl)
    let decl = try XCTUnwrap(ast[declID])
    XCTAssertNotNil(decl.genericClause)
  }

  func testProductTypeDeclWithConformances() throws {
    let input: SourceFile = """
      type A: Foo, Bar {
        var x: Int; var y: Int
        fun foo() -> Int { x.copy() }
      }
      """
    let (declID, ast) = try input.parseWithDeclPrologue(with: Parser.parseProductTypeDecl)
    let decl = try XCTUnwrap(ast[declID])
    XCTAssertNotNil(decl.conformances)
  }

  func testProductTypeDeclWithGenericClauseAndConformances() throws {
    let input: SourceFile = """
      type A<T>: Foo {
        var x: Int
        fun foo() -> Int { x.copy() }
      }
      """
    let (declID, ast) = try input.parseWithDeclPrologue(with: Parser.parseProductTypeDecl)
    let decl = try XCTUnwrap(ast[declID])
    XCTAssertNotNil(decl.genericClause)
    XCTAssertNotNil(decl.conformances)
  }

  func testProductTypeMember() throws {
    let input: SourceFile = "var x: Int"
    let (declID, _) = try input.parse(inContext: .productBody, with: Parser.parseDecl)
    XCTAssertNotNil(declID)
  }

  func testProductTypeMemberPublic() throws {
    let input: SourceFile = "public var x: Int"
    let (declID, ast) = try input.parse(inContext: .productBody, with: Parser.parseDecl)
    let decl = try XCTUnwrap(ast[declID] as? BindingDecl)
    XCTAssertEqual(decl.accessModifier?.value, .public)
  }

  func testProductTypeMemberStatic() throws {
    let input: SourceFile = "static var x: Int"
    let (declID, ast) = try input.parse(inContext: .productBody, with: Parser.parseDecl)
    let decl = try XCTUnwrap(ast[declID] as? BindingDecl)
    XCTAssertEqual(decl.memberModifier?.value, .static)
  }

  func testProductTypeMemberPublicStatic() throws {
    let input: SourceFile = "public static var x: Int"
    let (declID, ast) = try input.parse(inContext: .productBody, with: Parser.parseDecl)
    let decl = try XCTUnwrap(ast[declID] as? BindingDecl)
    XCTAssertEqual(decl.accessModifier?.value, .public)
    XCTAssertEqual(decl.memberModifier?.value, .static)
  }

  func testTraitDecl() throws {
    let input: SourceFile = """
      trait A {
        type B
        property b: B { let }
      }
      """
    let (declID, ast) = try input.parseWithDeclPrologue(with: Parser.parseTraitDecl)
    let decl = try XCTUnwrap(ast[declID])
    XCTAssertEqual(decl.members.count, 3)  // 2 explicit decls + 1 implicit `Self` parameter
  }

  func testTraitDeclWithRefinements() throws {
    let input: SourceFile = """
      trait A: Foo {
        type B
        property b: B { let }
      }
      """
    let (declID, ast) = try input.parseWithDeclPrologue(with: Parser.parseTraitDecl)
    let decl = try XCTUnwrap(ast[declID])
    XCTAssertEqual(decl.refinements.count, 1)
  }

  func testMethodBundleRequirement() throws {
    let input: SourceFile = """
      fun foo() -> T {
        let
        inout
      }
      """
    let (declID, ast) = try input.parse(inContext: .traitBody, with: Parser.parseDecl)
    let decl = try XCTUnwrap(ast[declID] as? MethodDecl)
    XCTAssertEqual(decl.impls.count, 2)
  }

  func testSubscriptRequirement() throws {
    let input: SourceFile = """
      subscript foo(): T {
        let
        inout
      }
      """
    let (declID, ast) = try input.parse(inContext: .traitBody, with: Parser.parseDecl)
    let decl = try XCTUnwrap(ast[declID] as? SubscriptDecl)
    XCTAssertEqual(decl.impls.count, 2)
  }

  func testPropertyRequirement() throws {
    let input: SourceFile = "property foo: T { let }"
    let (declID, _) = try input.parse(inContext: .traitBody, with: Parser.parseDecl)
    XCTAssertNotNil(declID)
  }

  func testAssociatedTypeDecl() throws {
    let input: SourceFile = "type Foo"
    let (declID, ast) = try input.parseWithDeclPrologue(
      inContext: .traitBody,
      with: Parser.parseAssociatedTypeDecl)
    let decl = try XCTUnwrap(ast[declID])
    XCTAssertEqual(decl.identifier.value, "Foo")
  }

  func testAssociatedTypeDeclWithConformances() throws {
    let input: SourceFile = "type Foo: Bar, Ham"
    let (declID, ast) = try input.parseWithDeclPrologue(
      inContext: .traitBody,
      with: Parser.parseAssociatedTypeDecl)
    let decl = try XCTUnwrap(ast[declID])
    XCTAssertNotNil(decl.conformances)
  }

  func testAssociatedTypeDeclWithWhereClause() throws {
    let input: SourceFile = "type Foo where Foo.Bar == Ham"
    let (declID, ast) = try input.parseWithDeclPrologue(
      inContext: .traitBody,
      with: Parser.parseAssociatedTypeDecl)
    let decl = try XCTUnwrap(ast[declID])
    XCTAssertNotNil(decl.whereClause)
  }

  func testAssociatedTypeDeclWithWithDefault() throws {
    let input: SourceFile = "type Foo = X"
    let (declID, ast) = try input.parseWithDeclPrologue(
      inContext: .traitBody,
      with: Parser.parseAssociatedTypeDecl)
    let decl = try XCTUnwrap(ast[declID])
    XCTAssertNotNil(decl.defaultValue)
  }

  func testAssociatedValueDecl() throws {
    let input: SourceFile = "value foo"
    let (declID, ast) = try input.parseWithDeclPrologue(
      inContext: .traitBody,
      with: Parser.parseAssociatedValueDecl)
    let decl = try XCTUnwrap(ast[declID])
    XCTAssertEqual(decl.identifier.value, "foo")
  }

  func testAssociatedValueDeclWithWhereClause() throws {
    let input: SourceFile = "value foo where @value foo > bar"
    let (declID, ast) = try input.parseWithDeclPrologue(
      inContext: .traitBody,
      with: Parser.parseAssociatedValueDecl)
    let decl = try XCTUnwrap(ast[declID])
    XCTAssertNotNil(decl.whereClause)
  }

  func testAssociatedValueDeclWithDefault() throws {
    let input: SourceFile = "value foo = 42"
    let (declID, ast) = try input.parseWithDeclPrologue(
      inContext: .traitBody,
      with: Parser.parseAssociatedValueDecl)
    let decl = try XCTUnwrap(ast[declID])
    XCTAssertNotNil(decl.defaultValue)
  }

  func testConformanceDecl() throws {
    let input: SourceFile = """
      conformance A: Foo {
        public fun bar() {}
        fun foo() -> Int { x.copy() }
      }
      """
    let (declID, ast) = try input.parseWithDeclPrologue(with: Parser.parseConformanceDecl)
    let decl = try XCTUnwrap(ast[declID])
    XCTAssertEqual(decl.members.count, 2)
  }

  func testConformanceDeclWithWhereClause() throws {
    let input: SourceFile = """
      conformance A: Foo where A.Bar == Ham {
        public fun bar() {}
        fun foo() -> Int { x.copy() }
      }
      """
    let (declID, ast) = try input.parseWithDeclPrologue(with: Parser.parseConformanceDecl)
    let decl = try XCTUnwrap(ast[declID])
    XCTAssertNotNil(decl.whereClause)
  }

  func testExtensionDecl() throws {
    let input: SourceFile = """
      extension A {
        type B {}; property z: Int { x }
        fun foo() -> Int { x.copy() }
      }
      """
    let (declID, ast) = try input.parseWithDeclPrologue(with: Parser.parseExtensionDecl)
    let decl = try XCTUnwrap(ast[declID])
    XCTAssertEqual(decl.members.count, 3)
  }

  func testExtensionDeclWithWhereClause() throws {
    let input: SourceFile = """
      extension A where Foo: Bar {
        type B {}; property z: Int { x }
        fun foo() -> Int { x.copy() }
      }
      """
    let (declID, ast) = try input.parseWithDeclPrologue(with: Parser.parseExtensionDecl)
    let decl = try XCTUnwrap(ast[declID])
    XCTAssertNotNil(decl.whereClause)
  }

  func testExtensionMember() throws {
    let input: SourceFile = "public static fun forty_two() -> Int { 42 }"
    let (declID, ast) = try input.parse(inContext: .extensionBody, with: Parser.parseDecl)
    let decl = try XCTUnwrap(ast[declID] as? FunctionDecl)
    XCTAssertEqual(decl.accessModifier?.value, .public)
    XCTAssertEqual(decl.memberModifier?.value, .static)
  }

  func testBindingDecl() throws {
    let input: SourceFile = "let (foo, bar)"
    let (declID, ast) = try input.parseWithDeclPrologue(with: Parser.parseBindingDecl)
    let decl = try XCTUnwrap(ast[declID])
    XCTAssertEqual(ast[decl.pattern].introducer.value, .let)
  }

  func testBindingDeclWithInitializer() throws {
    let input: SourceFile = "let (foo, bar) = (true, ham())"
    let (declID, ast) = try input.parseWithDeclPrologue(with: Parser.parseBindingDecl)
    let decl = try XCTUnwrap(ast[declID])
    XCTAssertNotNil(decl.initializer)
  }

  func testMemberwiseInitDecl() throws {
    let input: SourceFile = "memberwise init"
    let (declID, ast) = try input.parseWithDeclPrologue(with: Parser.parseMemberwiseInitDecl)
    let decl = try XCTUnwrap(ast[declID])
    XCTAssertEqual(decl.introducer.value, .memberwiseInit)
  }

  func testInitDecl() throws {
    let input: SourceFile = "init() {}"
    let (declID, ast) = try input.parseWithDeclPrologue(with: Parser.parseInitDecl)
    let decl = try XCTUnwrap(ast[declID])
    XCTAssertEqual(decl.introducer.value, .`init`)
    XCTAssertNotNil(decl.body)
  }

  func testInitDeclGeneric() throws {
    let input: SourceFile = "init<T>() {}"
    let (declID, ast) = try input.parseWithDeclPrologue(with: Parser.parseInitDecl)
    let decl = try XCTUnwrap(ast[declID])
    XCTAssertEqual(decl.introducer.value, .`init`)
    XCTAssertNotNil(decl.genericClause)
    XCTAssertNotNil(decl.body)
  }

  func testFunctionDecl() throws {
    let input: SourceFile = "fun foo() {}"
    let (declID, ast) = try input.parseWithDeclPrologue(with: Parser.parseFunctionOrMethodDecl)
    let decl = try XCTUnwrap(ast[declID] as? FunctionDecl)
    XCTAssertEqual(decl.identifier?.value, "foo")
    XCTAssertNotNil(decl.body)
  }

  func testFunctionDeclWithCaptureList() throws {
    let input: SourceFile = "fun foo[let x = 42]() {}"
    let (declID, ast) = try input.parseWithDeclPrologue(with: Parser.parseFunctionOrMethodDecl)
    let decl = try XCTUnwrap(ast[declID] as? FunctionDecl)
    XCTAssertEqual(decl.explicitCaptures.count, 1)
    XCTAssertNotNil(decl.body)
  }

  func testFunctionDeclWithExprBody() throws {
    let input: SourceFile = "fun id<T: Sinkable>(_ x: T) -> T { x }"
    let (declID, ast) = try input.parseWithDeclPrologue(with: Parser.parseFunctionOrMethodDecl)
    let decl = try XCTUnwrap(ast[declID] as? FunctionDecl)
    if case .expr = decl.body {
    } else {
      XCTFail()
    }
  }

  func testPostifxFunctionDecl() throws {
    let input: SourceFile = "fun postfix+ () -> T { x }"
    let (declID, ast) = try input.parseWithDeclPrologue(with: Parser.parseFunctionOrMethodDecl)
    let decl = try XCTUnwrap(ast[declID] as? FunctionDecl)
    XCTAssertEqual(decl.notation?.value, .postfix)
    XCTAssertNotNil(decl.body)
  }

  func testMethodBundle() throws {
    let input: SourceFile = """
      fun foo() {
        let  { self.copy() }
        sink { self }
      }
      """
    let (declID, ast) = try input.parseWithDeclPrologue(with: Parser.parseFunctionOrMethodDecl)
    let decl = try XCTUnwrap(ast[declID] as? MethodDecl)
    XCTAssertEqual(decl.impls.count, 2)
  }

  func testFunctionDeclSignature() throws {
    let input: SourceFile = "()"
    let signature = try XCTUnwrap(
      input.parse(with: Parser.parseFunctionDeclSignature(in:)).element)
    XCTAssertEqual(signature.parameters.count, 0)
    XCTAssertNil(signature.receiverEffect)
    XCTAssertNil(signature.output)
  }

  func testFunctionDeclSignatureWithParameters() throws {
    let input: SourceFile = "(_ foo: Foo, bar: Bar = .default)"
    let signature = try XCTUnwrap(
      input.parse(with: Parser.parseFunctionDeclSignature(in:)).element)
    XCTAssertEqual(signature.parameters.count, 2)
    XCTAssertNil(signature.receiverEffect)
    XCTAssertNil(signature.output)
  }

  func testFunctionDeclSignatureWithEffect() throws {
    let input: SourceFile = "(_ foo: Foo) inout"
    let signature = try XCTUnwrap(
      input.parse(with: Parser.parseFunctionDeclSignature(in:)).element)
    XCTAssertEqual(signature.parameters.count, 1)
    XCTAssertEqual(signature.receiverEffect?.value, .inout)
    XCTAssertNil(signature.output)
  }

  func testFunctionDeclSignatureWithOutput() throws {
    let input: SourceFile = "(_ foo: Foo) -> C"
    let signature = try XCTUnwrap(
      input.parse(with: Parser.parseFunctionDeclSignature(in:)).element)
    XCTAssertEqual(signature.parameters.count, 1)
    XCTAssertNil(signature.receiverEffect)
    XCTAssertEqual(signature.output?.kind, NodeKind(NameExpr.self))
  }

  func testFunctionDeclSignatureWithOutputAndEffect() throws {
    let input: SourceFile = "(_ foo: Foo) sink -> C"
    let signature = try XCTUnwrap(
      input.parse(with: Parser.parseFunctionDeclSignature(in:)).element)
    XCTAssertEqual(signature.parameters.count, 1)
    XCTAssertEqual(signature.receiverEffect?.value, .sink)
    XCTAssertEqual(signature.output?.kind, .init(NameExpr.self))
  }

  func testFunctionDeclIdentifier() throws {
    let input: SourceFile = "fun foo"
    let identifier = try XCTUnwrap(
      input.parse(with: Parser.parseFunctionDeclHead(in:)).element)
    XCTAssertEqual(identifier.stem.value, "foo")
    XCTAssertNil(identifier.notation)
  }

  func testFunctionDeclOperator() throws {
    let input: SourceFile = "fun postfix++"
    let identifier = try XCTUnwrap(
      input.parse(with: Parser.parseFunctionDeclHead(in:)).element)
    XCTAssertEqual(identifier.stem.value, "++")
    XCTAssertEqual(identifier.notation?.value, .postfix)
  }

  func testFunctionDeclBodyBlock() throws {
    let input: SourceFile = "{}"
    let (body, _) = try apply(Parser.functionDeclBody, on: input)
    if case .block = body {
    } else {
      XCTFail()
    }
  }

  func testFunctionDeclBodyExpr() throws {
    let input: SourceFile = "{ 0x2a }"
    let (body, _) = try apply(Parser.functionDeclBody, on: input)
    if case .expr = body {
    } else {
      XCTFail()
    }
  }

  func testMethodDeclBody() throws {
    let input: SourceFile = """
      {
        let  { self.copy() }
        sink { self }
      }
      """
    let (body, _) = try apply(Parser.methodDeclBody, on: input)
    let impls = try XCTUnwrap(body)
    XCTAssertEqual(impls.count, 2)
  }

  func testMethodImplBlock() throws {
    let input: SourceFile = "let { }"
    let (declID, ast) = try apply(Parser.methodImpl, on: input)
    let decl = try XCTUnwrap(ast[declID])
    if case .block = decl.body {
    } else {
      XCTFail()
    }
  }

  func testMethodImplExpr() throws {
    let input: SourceFile = "let { foo }"
    let (declID, ast) = try apply(Parser.methodImpl, on: input)
    let decl = try XCTUnwrap(ast[declID])
    if case .expr = decl.body {
    } else {
      XCTFail()
    }
  }

  func testPropertyDecl() throws {
    let input: SourceFile = "property foo: T { T() }"
    let (declID, ast) = try input.parseWithDeclPrologue(with: Parser.parsePropertyDecl)
    let decl = try XCTUnwrap(ast[declID])
    XCTAssertEqual(decl.identifier?.value, "foo")
    XCTAssertNil(decl.parameters)
    XCTAssertEqual(decl.impls.count, 1)
  }

  func testSubscriptDecl() throws {
    let input: SourceFile = "subscript foo(): T { T() }"
    let (declID, ast) = try input.parseWithDeclPrologue(with: Parser.parseSubscriptDecl)
    let decl = try XCTUnwrap(ast[declID])
    XCTAssertEqual(decl.identifier?.value, "foo")
    XCTAssertNotNil(decl.parameters)
    XCTAssertEqual(decl.impls.count, 1)
  }

  func testSubscriptDeclAnonymous() throws {
    let input: SourceFile = "subscript (): T { T() }"
    let (declID, ast) = try input.parseWithDeclPrologue(with: Parser.parseSubscriptDecl)
    let decl = try XCTUnwrap(ast[declID])
    XCTAssertNil(decl.identifier)
    XCTAssertNotNil(decl.parameters)
    XCTAssertEqual(decl.impls.count, 1)
  }

  func testSubscriptDeclWithCaptureList() throws {
    let input: SourceFile = "subscript foo[let x = 42](): T { T() }"
    let (declID, ast) = try input.parseWithDeclPrologue(with: Parser.parseSubscriptDecl)
    let decl = try XCTUnwrap(ast[declID])
    XCTAssertEqual(decl.explicitCaptures.count, 1)
    XCTAssertNotNil(decl.parameters)
    XCTAssertEqual(decl.impls.count, 1)
  }

  func testSubscriptDeclWithBlockBody() throws {
    let input: SourceFile = "subscript foo<T: Foo>(_ x: T): T { yield x }"
    let (declID, ast) = try input.parseWithDeclPrologue(with: Parser.parseSubscriptDecl)
    let decl = try XCTUnwrap(ast[declID])
    XCTAssertEqual(decl.impls.count, 1)
  }

  func testSubscriptDeclWithExprBody() throws {
    let input: SourceFile = "subscript foo<T: Foo>(_ x: T): T { x }"
    let (declID, ast) = try input.parseWithDeclPrologue(with: Parser.parseSubscriptDecl)
    let decl = try XCTUnwrap(ast[declID])
    XCTAssertEqual(decl.impls.count, 1)
  }

  func testSubscriptBundle() throws {
    let input: SourceFile = """
      subscript foo(): T {
        let  { T() }
        sink { T() }
      }
      """
    let (declID, ast) = try input.parseWithDeclPrologue(with: Parser.parseSubscriptDecl)
    let decl = try XCTUnwrap(ast[declID])
    XCTAssertEqual(decl.impls.count, 2)
  }

  func testSubscriptDeclSignature() throws {
    let input: SourceFile = "(): T"
    let signature = try XCTUnwrap(
      input.parse(with: Parser.parseSubscriptDeclSignature(in:)).element)
    XCTAssertEqual(signature.parameters.count, 0)
  }

  func testSubscriptDeclSignatureWithParameters() throws {
    let input: SourceFile = "(_ foo: Foo, bar: Bar = .default): T"
    let signature = try XCTUnwrap(
      input.parse(with: Parser.parseSubscriptDeclSignature(in:)).element)
    XCTAssertEqual(signature.parameters.count, 2)
  }

  func testSubscriptDeclBodyBlock() throws {
    let input: SourceFile = "{ yield x }"
    let (body, ast) = try input.parse(
      inContext: .subscriptBody,
      with: { (state) in try Parser.parseSubscriptDeclBody(in: &state, asNonStaticMember: true) })

    XCTAssertEqual(body?.count, 1)
    if let impl = ast[body?.first] {
      XCTAssertEqual(impl.introducer.value, .let)
      if case .block = impl.body {
      } else {
        XCTFail()
      }
    }
  }

  func testSubscriptDeclBodyExpr() throws {
    let input: SourceFile = "{ 0x2a }"
    let (body, ast) = try input.parse(
      inContext: .subscriptBody,
      with: { (state) in try Parser.parseSubscriptDeclBody(in: &state, asNonStaticMember: true) })

    XCTAssertEqual(body?.count, 1)
    if let impl = ast[body?.first] {
      XCTAssertEqual(impl.introducer.value, .let)
      if case .expr = impl.body {
      } else {
        XCTFail()
      }
    }
  }

  func testSubscriptDeclBodyBundle() throws {
    let input: SourceFile = """
      {
        let  { self.copy() }
        sink { self }
      }
      """
    let (body, _) = try input.parse(
      inContext: .subscriptBody,
      with: { (state) in try Parser.parseSubscriptDeclBody(in: &state, asNonStaticMember: true) })

    XCTAssertEqual(body?.count, 2)
  }

  func testParameterDecl() throws {
    let input: SourceFile = "_ foo"
    let (declID, ast) = try apply(Parser.parameterDecl, on: input)
    let decl = try XCTUnwrap(ast[declID])
    XCTAssertEqual(decl.baseName, "foo")
  }

  func testParameterDeclWithAnnotation() throws {
    let input: SourceFile = "_ foo: T"
    let (declID, ast) = try apply(Parser.parameterDecl, on: input)
    let decl = try XCTUnwrap(ast[declID])
    XCTAssertNotNil(decl.annotation)
  }

  func testParameterDeclWithDefault() throws {
    let input: SourceFile = "_ foo: T = T()"
    let (declID, ast) = try apply(Parser.parameterDecl, on: input)
    let decl = try XCTUnwrap(ast[declID])
    XCTAssertNotNil(decl.defaultValue)
  }

  func testParameterIntefaceLabelAndName() throws {
    let input: SourceFile = "for name"
    let interface = try XCTUnwrap(try apply(Parser.parameterInterface, on: input).element)
    XCTAssertEqual(interface.label?.value, "for")
    XCTAssertEqual(interface.name.value, "name")
  }

  func testParameterIntefaceUnderscoreAndName() throws {
    let input: SourceFile = "_ name"
    let interface = try XCTUnwrap(try apply(Parser.parameterInterface, on: input).element)
    XCTAssertNil(interface.label)
    XCTAssertEqual(interface.name.value, "name")
  }

  func testParameterIntefaceOnlyName() throws {
    let input: SourceFile = "name"
    let interface = try XCTUnwrap(try apply(Parser.parameterInterface, on: input).element)
    XCTAssertEqual(interface.label?.value, "name")
    XCTAssertEqual(interface.name.value, "name")
  }

  func testOperatorDecl() throws {
    let input: SourceFile = "operator infix+"
    let (declID, ast) = try input.parseWithDeclPrologue(with: Parser.parseOperatorDecl)
    let decl = try XCTUnwrap(ast[declID])
    XCTAssertEqual(decl.notation.value, .infix)
    XCTAssertNil(decl.precedenceGroup)
  }

  func testOperatorDeclWithPredecenceGroup() throws {
    let input: SourceFile = "operator infix+ : addition"
    let (declID, ast) = try input.parseWithDeclPrologue(with: Parser.parseOperatorDecl)
    let decl = try XCTUnwrap(ast[declID])
    XCTAssertEqual(decl.notation.value, .infix)
    XCTAssertEqual(decl.precedenceGroup?.value, .addition)
  }

  func testGenericClause() throws {
    let input: SourceFile = "<T>"
    let clause = try XCTUnwrap(try apply(Parser.genericClause, on: input).element)
    XCTAssertEqual(clause.value.parameters.count, 1)
  }

  func testGenericClauseWithMultipleParameters() throws {
    let input: SourceFile = "<T, n: Int>"
    let clause = try XCTUnwrap(try apply(Parser.genericClause, on: input).element)
    XCTAssertEqual(clause.value.parameters.count, 2)
  }

  func testGenericClauseWithMultipleParametersSansHint() throws {
    let input: SourceFile = "<T, n: Int>"
    let clause = try XCTUnwrap(try apply(Parser.genericClause, on: input).element)
    XCTAssertEqual(clause.value.parameters.count, 2)
  }

  func testCaptureList() throws {
    let input: SourceFile = "[let x = a, var y = true]"
    let list = try XCTUnwrap(try apply(Parser.captureList, on: input).element)
    XCTAssertEqual(list.count, 2)
  }

  func testGenericClauseWithWhereClause() throws {
    let input: SourceFile = "<T: Foo where T.Bar == {}>"
    let clause = try XCTUnwrap(try apply(Parser.genericClause, on: input).element)
    XCTAssertNotNil(clause.value.whereClause)
  }

  func testGenericParameter() throws {
    let input: SourceFile = "T"
    let (declID, ast) = try apply(Parser.genericParameter, on: input)
    let decl = try XCTUnwrap(ast[declID])
    XCTAssertEqual(decl.baseName, "T")
  }

  func testGenericParameterWithConformances() throws {
    let input: SourceFile = "T: Foo & Bar"
    let (declID, ast) = try apply(Parser.genericParameter, on: input)
    let decl = try XCTUnwrap(ast[declID])
    XCTAssertEqual(decl.conformances.count, 2)
  }

  func testGenericParameterWithDefault() throws {
    let input: SourceFile = "T = U"
    let (declID, ast) = try apply(Parser.genericParameter, on: input)
    let decl = try XCTUnwrap(ast[declID])
    XCTAssertNotNil(decl.defaultValue)
  }

  func testGenericParameterWithConformancesAndDefault() throws {
    let input: SourceFile = "T: Int = 0o52"
    let (declID, ast) = try apply(Parser.genericParameter, on: input)
    let decl = try XCTUnwrap(ast[declID])
    XCTAssertEqual(decl.conformances.count, 1)
    XCTAssertNotNil(decl.defaultValue)
  }

  func testConformanceList() throws {
    let input: SourceFile = ": Foo, Bar, Ham"
    let list = try XCTUnwrap(try apply(Parser.conformanceList, on: input).element)
    XCTAssertEqual(list.count, 3)
  }

  // MARK: Value expressions

  func testExpr() throws {
    let input: SourceFile = "(foo().bar[] + 42, ham++, !baz)"
    let (exprID, _) = try input.parse(with: Parser.parseExpr(in:))
    XCTAssertEqual(exprID?.kind, .init(TupleExpr.self))
  }

  func testInfixExpr() throws {
    let input: SourceFile = "foo == 2 & true"
    let (exprID, ast) = try input.parse(with: Parser.parseExpr(in:))
    let sequence = try XCTUnwrap(ast[exprID] as? SequenceExpr)
    XCTAssertEqual(sequence.head.kind, .init(NameExpr.self))
    XCTAssertEqual(sequence.tail.count, 2)
    if sequence.tail.count == 2 {
      XCTAssertEqual(ast[sequence.tail[0].operator].name.value.stem, "==")
      XCTAssertEqual(ast[sequence.tail[0].operator].name.value.notation, .infix)
      XCTAssertEqual(sequence.tail[0].operand.kind, .init(IntegerLiteralExpr.self))
    }
  }

  func testCastExprUp() throws {
    let input: SourceFile = "foo as T"
    let (exprID, ast) = try input.parse(with: Parser.parseExpr(in:))
    let cast = try XCTUnwrap(ast[exprID] as? CastExpr)
    XCTAssertEqual(cast.kind, .up)
  }

  func testCastExprDown() throws {
    let input: SourceFile = "foo as! T"
    let (exprID, ast) = try input.parse(with: Parser.parseExpr(in:))
    let cast = try XCTUnwrap(ast[exprID] as? CastExpr)
    XCTAssertEqual(cast.kind, .down)
  }

  func testCastExprBuiltinPointerConversion() throws {
    let input: SourceFile = "foo as!! T"
    let (exprID, ast) = try input.parse(with: Parser.parseExpr(in:))
    let cast = try XCTUnwrap(ast[exprID] as? CastExpr)
    XCTAssertEqual(cast.kind, .builtinPointerConversion)
  }

  func testInoutExpr() throws {
    let input: SourceFile = "&foo"
    let (exprID, _) = try input.parse(with: Parser.parseExpr(in:))
    XCTAssertEqual(exprID?.kind, .init(InoutExpr.self))
  }

  func testPrefixExpr() throws {
    let input: SourceFile = "+foo"
    let (exprID, ast) = try input.parse(with: Parser.parseExpr(in:))
    let call = try XCTUnwrap(ast[exprID] as? FunctionCallExpr)
    XCTAssertEqual(call.arguments.count, 0)

    let callee = try XCTUnwrap(ast[call.callee] as? NameExpr)
    XCTAssertEqual(callee.name.value.stem, "+")
    XCTAssertEqual(callee.name.value.notation, .prefix)

    if case .expr(let receiverID) = callee.domain {
      XCTAssertEqual(receiverID.kind, .init(NameExpr.self))
    } else {
      XCTFail()
    }
  }

  func testPostfixExpr() throws {
    let input: SourceFile = "foo+"
    let (exprID, ast) = try input.parse(with: Parser.parseExpr(in:))
    let call = try XCTUnwrap(ast[exprID] as? FunctionCallExpr)
    XCTAssertEqual(call.arguments.count, 0)

    let callee = try XCTUnwrap(ast[call.callee] as? NameExpr)
    XCTAssertEqual(callee.name.value.stem, "+")
    XCTAssertEqual(callee.name.value.notation, .postfix)

    if case .expr(let receiverID) = callee.domain {
      XCTAssertEqual(receiverID.kind, .init(NameExpr.self))
    } else {
      XCTFail()
    }
  }

  // MARK: Compound expressions

  func testLabeledMemberExpr() throws {
    let input: SourceFile = "a.b.c"
    let (exprID, ast) = try input.parse(with: Parser.parseExpr(in:))
    var expr = try XCTUnwrap(ast[exprID] as? NameExpr)
    XCTAssertEqual(expr.name.value.stem, "c")

    if case .expr(let domainID) = expr.domain {
      expr = try XCTUnwrap(ast[domainID] as? NameExpr)
      XCTAssertEqual(expr.name.value.stem, "b")
    } else {
      XCTFail()
    }
  }

  func testIndexedMemberExpr() throws {
    let input: SourceFile = "foo.12"
    let (exprID, ast) = try input.parse(with: Parser.parseExpr(in:))
    let expr = try XCTUnwrap(ast[exprID] as? TupleMemberExpr)
    XCTAssertEqual(expr.index, 12)

    let parentExpr = try XCTUnwrap(ast[expr.tuple] as? NameExpr)
    XCTAssertEqual(parentExpr.name.value.stem, "foo")
  }

  func testStaticValueMemberExpr() throws {
    let input: SourceFile = "{ A, B }.meta"
    let (exprID, ast) = try input.parse(with: Parser.parseExpr(in:))
    let expr = try XCTUnwrap(ast[exprID] as? NameExpr)
    XCTAssertEqual(expr.name.value.stem, "meta")

    if case .expr(let domainID) = expr.domain {
      XCTAssertEqual(domainID.kind, .init(TupleTypeExpr.self))
    } else {
      XCTFail()
    }
  }

  func testConformanceLensTypeExpr() throws {
    let input: SourceFile = "{ T, U }::Baz"
    let (exprID, ast) = try input.parse(with: Parser.parseExpr(in:))
    let expr = try XCTUnwrap(ast[exprID] as? ConformanceLensTypeExpr)
    XCTAssertEqual(expr.subject.kind, .init(TupleTypeExpr.self))
    XCTAssertEqual(expr.lens.kind, .init(NameExpr.self))
  }

  func testConformanceLensExprWithMember() throws {
    let input: SourceFile = "T::P.A"
    let (exprID, ast) = try input.parse(with: Parser.parseExpr(in:))
    let expr = try XCTUnwrap(ast[exprID] as? NameExpr)
    XCTAssertEqual(expr.name.value.stem, "A")

    if case .expr(let domain) = expr.domain {
      let d = try XCTUnwrap(ast[domain] as? ConformanceLensTypeExpr)
      XCTAssertEqual(d.subject.kind, .init(NameExpr.self))
      XCTAssertEqual(d.lens.kind, .init(NameExpr.self))
    } else {
      XCTFail()
    }
  }

  func testFunctionCallExprWithoutArguments() throws {
    let input: SourceFile = "foo()"
    let (exprID, ast) = try input.parse(with: Parser.parseExpr(in:))
    let expr = try XCTUnwrap(ast[exprID] as? FunctionCallExpr)
    XCTAssertEqual(expr.arguments.count, 0)
  }

  func testFunctionCallExpr() throws {
    let input: SourceFile = "foo(42, label: true)"
    let (exprID, ast) = try input.parse(with: Parser.parseExpr(in:))
    let expr = try XCTUnwrap(ast[exprID] as? FunctionCallExpr)
    XCTAssertEqual(expr.arguments.count, 2)

    if expr.arguments.count == 2 {
      XCTAssertNil(expr.arguments[0].label)
      XCTAssertEqual(expr.arguments[1].label?.value, "label")
    }
  }

  func testFunctionCallExprNewlineBeforeLParen() throws {
    let input: SourceFile = "foo \n (42, label: true)"
    let (exprID, _) = try input.parse(with: Parser.parseExpr(in:))
    XCTAssertEqual(exprID?.kind, .init(NameExpr.self))
  }

  func testFunctionCallExprNewlineAfterLParen() throws {
    let input: SourceFile = "foo ( \n 42, label: true)"
    let (exprID, _) = try input.parse(with: Parser.parseExpr(in:))
    XCTAssertEqual(exprID?.kind, .init(FunctionCallExpr.self))
  }

  func testSubscriptCallExprWithoutArguments() throws {
    let input: SourceFile = "foo[]"
    let (exprID, ast) = try input.parse(with: Parser.parseExpr(in:))
    let expr = try XCTUnwrap(ast[exprID] as? SubscriptCallExpr)
    XCTAssertEqual(expr.arguments.count, 0)
  }

  func testSubscriptCallExpr() throws {
    let input: SourceFile = "foo[42, label: true]"
    let (exprID, ast) = try input.parse(with: Parser.parseExpr(in:))
    let expr = try XCTUnwrap(ast[exprID] as? SubscriptCallExpr)
    XCTAssertEqual(expr.arguments.count, 2)

    if expr.arguments.count == 2 {
      XCTAssertNil(expr.arguments[0].label)
      XCTAssertEqual(expr.arguments[1].label?.value, "label")
    }
  }

  // MARK: Primary expressions

  func testTrueLiteral() throws {
    let input: SourceFile = "true"
    let (exprID, ast) = try input.parse(with: Parser.parseExpr(in:))
    let expr = try XCTUnwrap(ast[exprID] as? BooleanLiteralExpr)
    XCTAssertEqual(expr.value, true)
  }

  func testFalseLiteral() throws {
    let input: SourceFile = "false"
    let (exprID, ast) = try input.parse(with: Parser.parseExpr(in:))
    let expr = try XCTUnwrap(ast[exprID] as? BooleanLiteralExpr)
    XCTAssertEqual(expr.value, false)
  }

  func testDecimalLiteral() throws {
    let input: SourceFile = "4_2_"
    let (exprID, ast) = try input.parse(with: Parser.parseExpr(in:))
    let expr = try XCTUnwrap(ast[exprID] as? IntegerLiteralExpr)
    XCTAssertEqual(expr.value, "42")
  }

  func testBinaryLiteral() throws {
    let input: SourceFile = "0b10_10_10"
    let (exprID, ast) = try input.parse(with: Parser.parseExpr(in:))
    let expr = try XCTUnwrap(ast[exprID] as? IntegerLiteralExpr)
    XCTAssertEqual(expr.value, "0b101010")
  }

  func testOctalLiteral() throws {
    let input: SourceFile = "0o5_2_"
    let (exprID, ast) = try input.parse(with: Parser.parseExpr(in:))
    let expr = try XCTUnwrap(ast[exprID] as? IntegerLiteralExpr)
    XCTAssertEqual(expr.value, "0o52")
  }

  func testHexadecimalLiteral() throws {
    let input: SourceFile = "0x2_a_"
    let (exprID, ast) = try input.parse(with: Parser.parseExpr(in:))
    let expr = try XCTUnwrap(ast[exprID] as? IntegerLiteralExpr)
    XCTAssertEqual(expr.value, "0x2a")
  }

  func testFloatingPointLiteral() throws {
    let input: SourceFile = "4.2e+1"
    let (exprID, ast) = try input.parse(with: Parser.parseExpr(in:))
    let expr = try XCTUnwrap(ast[exprID] as? FloatLiteralExpr)
    XCTAssertEqual(expr.value, "4.2e+1")
  }

  func testStringLiteral() throws {
    let input: SourceFile = #""Val""#
    let (exprID, ast) = try input.parse(with: Parser.parseExpr(in:))
    let expr = try XCTUnwrap(ast[exprID] as? StringLiteralExpr)
    XCTAssertEqual(expr.value, "Val")
  }

  func testNilLiteralExpr() throws {
    let input: SourceFile = "nil"
    let (exprID, _) = try input.parse(with: Parser.parseExpr(in:))
    XCTAssertEqual(exprID?.kind, .init(NilLiteralExpr.self))
  }

  func testSpawnExprInline() throws {
    let input: SourceFile = "spawn foo"
    let (exprID, _) = try input.parse(with: Parser.parseExpr(in:))
    XCTAssertEqual(exprID?.kind, .init(SpawnExpr.self))
  }

  func testSpawnExprInlineWithCaptureList() throws {
    let input: SourceFile = "spawn[let x = a] foo"
    let (exprID, ast) = try input.parse(with: Parser.parseExpr(in:))
    let expr = try XCTUnwrap(ast[exprID] as? SpawnExpr)
    XCTAssertEqual(ast[expr.decl].explicitCaptures.count, 1)
  }

  func testSpawnExprInlineWithEffect() throws {
    let input: SourceFile = "spawn[var x = a] inout foo"
    let (exprID, ast) = try input.parse(with: Parser.parseExpr(in:))
    let expr = try XCTUnwrap(ast[exprID] as? SpawnExpr)
    XCTAssertEqual(ast[expr.decl].explicitCaptures.count, 1)
    XCTAssertNotNil(ast[expr.decl].receiverEffect)
  }

  func testSpawnExprBlock() throws {
    let input: SourceFile = "spawn -> T { return foo }"
    let (exprID, _) = try input.parse(with: Parser.parseExpr(in:))
    XCTAssertEqual(exprID?.kind, .init(SpawnExpr.self))
  }

  func testBufferLiteral() throws {
    let input: SourceFile = "[]"
    let (exprID, ast) = try input.parse(with: Parser.parseExpr(in:))
    let expr = try XCTUnwrap(ast[exprID] as? BufferLiteralExpr)
    XCTAssert(expr.elements.isEmpty)
  }

  func testBufferLiteralWithOneElement() throws {
    let input: SourceFile = "[a]"
    let (exprID, ast) = try input.parse(with: Parser.parseExpr(in:))
    let expr = try XCTUnwrap(ast[exprID] as? BufferLiteralExpr)
    XCTAssertEqual(expr.elements.count, 1)
  }

  func testBufferLiteralWithMultipleElements() throws {
    let input: SourceFile = "[a, b, c]"
    let (exprID, ast) = try input.parse(with: Parser.parseExpr(in:))
    let expr = try XCTUnwrap(ast[exprID] as? BufferLiteralExpr)
    XCTAssertEqual(expr.elements.count, 3)
  }

  func testMapLiteral() throws {
    let input: SourceFile = "[:]"
    let (exprID, ast) = try input.parse(with: Parser.parseExpr(in:))
    let expr = try XCTUnwrap(ast[exprID] as? MapLiteralExpr)
    XCTAssert(expr.elements.isEmpty)
  }

  func testMapLiteralWithMultipleElements() throws {
    let input: SourceFile = "[a: 0, b: 1, c: 2]"
    let (exprID, ast) = try input.parse(with: Parser.parseExpr(in:))
    let expr = try XCTUnwrap(ast[exprID] as? MapLiteralExpr)
    XCTAssertEqual(expr.elements.count, 3)
  }

  func testPrimaryDeclRefSansHint() throws {
    let input: SourceFile = "foo<T, size: 42>"
    let (exprID, ast) = try input.parse(with: Parser.parseExpr(in:))
    let expr = try XCTUnwrap(ast[exprID] as? NameExpr)
    XCTAssertEqual(expr.name.value.stem, "foo")
    XCTAssertEqual(expr.arguments.count, 2)

    if expr.arguments.count == 2 {
      XCTAssertNil(expr.arguments[0].label)
      XCTAssertEqual(expr.arguments[1].label?.value, "size")
    }
  }

  func testImplicitMemberRef() throws {
    let input: SourceFile = ".foo"
    let (exprID, ast) = try input.parse(with: Parser.parseExpr(in:))
    let expr = try XCTUnwrap(ast[exprID] as? NameExpr)
    XCTAssertEqual(expr.name.value.stem, "foo")
    XCTAssertEqual(expr.domain, .implicit)
  }

  func testLambdaExpr() throws {
    let input: SourceFile = "fun (x) { x.foo() }"
    let (exprID, ast) = try input.parse(with: Parser.parseExpr(in:))
    let expr = try XCTUnwrap(ast[exprID] as? LambdaExpr)
    XCTAssertTrue(ast[expr.decl].isInExprContext)
  }

  func testMatchExpr() throws {
    let input: SourceFile = """
      match foo {
        let (x, y) where x == y { 0 }
        _ { 1 }
      }
      """
    let (exprID, ast) = try input.parse(with: Parser.parseExpr(in:))
    let expr = try XCTUnwrap(ast[exprID] as? MatchExpr)
    XCTAssertEqual(expr.cases.count, 2)
  }

  func testConditionalExpr() throws {
    let input: SourceFile = "if true { }"
    let (exprID, ast) = try input.parse(with: Parser.parseExpr(in:))
    let expr = try XCTUnwrap(ast[exprID] as? CondExpr)
    XCTAssertEqual(expr.condition.count, 1)
  }

  func testConditionalExprWithMultipleConditions() throws {
    let input: SourceFile = "if let x = foo, x > 0 { }"
    let (exprID, ast) = try input.parse(with: Parser.parseExpr(in:))
    let expr = try XCTUnwrap(ast[exprID] as? CondExpr)
    XCTAssertEqual(expr.condition.count, 2)
  }

  func testConditionalExprBlockThenNoElse() throws {
    let input: SourceFile = "if true { }"
    let (exprID, ast) = try input.parse(with: Parser.parseExpr(in:))
    let expr = try XCTUnwrap(ast[exprID] as? CondExpr)

    if case .block = expr.success {
    } else {
      XCTFail()
    }

    XCTAssertNil(expr.failure)
  }

  func testConditionalExprBlockThenBlockElse() throws {
    let input: SourceFile = "if true { } else { }"
    let (exprID, ast) = try input.parse(with: Parser.parseExpr(in:))
    let expr = try XCTUnwrap(ast[exprID] as? CondExpr)

    if case .block = expr.success {
    } else {
      XCTFail()
    }

    if case .block = expr.failure {
    } else {
      XCTFail()
    }
  }

  func testConditionalExprExprThenExprElse() throws {
    let input: SourceFile = "if true { 1 } else { 2 }"
    let (exprID, ast) = try input.parse(with: Parser.parseExpr(in:))
    let expr = try XCTUnwrap(ast[exprID] as? CondExpr)

    if case .expr = expr.success {
    } else {
      XCTFail()
    }

    if case .expr = expr.failure {
    } else {
      XCTFail()
    }
  }

  func testConditionalExprExprElseIfElse() throws {
    let input: SourceFile = "if true { 1 } else if false { 2 } else { 3 }"
    let (exprID, ast) = try input.parse(with: Parser.parseExpr(in:))
    let expr = try XCTUnwrap(ast[exprID] as? CondExpr)

    if case .expr(let elseID) = expr.failure {
      XCTAssertEqual(elseID.kind, .init(CondExpr.self))
    } else {
      XCTFail()
    }
  }

  func testParenthesizedExpr() throws {
    let input: SourceFile = "(42)"
    let (exprID, _) = try input.parse(with: Parser.parseExpr(in:))
    XCTAssertEqual(exprID?.kind, .init(IntegerLiteralExpr.self))
  }

  func testTupleExpr() throws {
    let input: SourceFile = "()"
    let (exprID, ast) = try input.parse(with: Parser.parseExpr(in:))
    let expr = try XCTUnwrap(ast[exprID] as? TupleExpr)
    XCTAssertEqual(expr.elements.count, 0)
  }

  func testTupleExprWithOneElement() throws {
    let input: SourceFile = "(42,)"
    let (exprID, ast) = try input.parse(with: Parser.parseExpr(in:))
    let expr = try XCTUnwrap(ast[exprID] as? TupleExpr)
    XCTAssertEqual(expr.elements.count, 1)

    if expr.elements.count == 1 {
      XCTAssertNil(expr.elements[0].label)
    }
  }

  func testTupleExprWithMultipleElements() throws {
    let input: SourceFile = "((n, m), number: 42)"
    let (exprID, ast) = try input.parse(with: Parser.parseExpr(in:))
    let expr = try XCTUnwrap(ast[exprID] as? TupleExpr)
    XCTAssertEqual(expr.elements.count, 2)
  }

  func testTupleTypeExpr() throws {
    let input: SourceFile = "{}"
    let (exprID, ast) = try input.parse(with: Parser.parseExpr(in:))
    let expr = try XCTUnwrap(ast[exprID] as? TupleTypeExpr)
    XCTAssertEqual(expr.elements.count, 0)
  }

  func testTupleTypeExprWithOneElement() throws {
    let input: SourceFile = "{ T }"
    let (exprID, ast) = try input.parse(with: Parser.parseExpr(in:))
    let expr = try XCTUnwrap(ast[exprID] as? TupleTypeExpr)
    XCTAssertEqual(expr.elements.count, 1)

    if expr.elements.count == 1 {
      XCTAssertNil(expr.elements[0].label)
    }
  }

  func testTupleTypeExprWithMultipleElements() throws {
    let input: SourceFile = "{ { T, U }, number: V }"
    let (exprID, ast) = try input.parse(with: Parser.parseExpr(in:))
    let expr = try XCTUnwrap(ast[exprID] as? TupleTypeExpr)
    XCTAssertEqual(expr.elements.count, 2)
  }

  func testLambdaOrParenthesizedTypeExpr() throws {
    let input: SourceFile = "((A) -> (B)) -> C"
    let (exprID, ast) = try input.parse(with: Parser.parseExpr(in:))
    let expr = try XCTUnwrap(ast[exprID] as? LambdaTypeExpr)
    XCTAssertEqual(expr.output.kind, .init(NameExpr.self))
  }

  func testLambdaTypeExpr() throws {
    let input: SourceFile = "[{ A, B }] (T, by: U) inout -> T"
    let (exprID, ast) = try input.parse(with: Parser.parseExpr(in:))
    let expr = try XCTUnwrap(ast[exprID] as? LambdaTypeExpr)
    XCTAssertEqual(expr.receiverEffect?.value, .inout)
    XCTAssertEqual(expr.environment?.kind, .init(TupleTypeExpr.self))
    XCTAssertEqual(expr.parameters.count, 2)
    XCTAssertEqual(expr.output.kind, .init(NameExpr.self))
  }

  func testTypeErasedLambdaTypeExpr() throws {
    let input: SourceFile = "(T, by: U) inout -> T"
    let (exprID, ast) = try input.parse(with: Parser.parseExpr(in:))
    let expr = try XCTUnwrap(ast[exprID] as? LambdaTypeExpr)
    XCTAssertEqual(expr.receiverEffect?.value, .inout)
    XCTAssertEqual(expr.parameters.count, 2)
    XCTAssertEqual(expr.output.kind, .init(NameExpr.self))
    XCTAssertNil(expr.environment)
  }

  func testThinLambdaTypeExpr() throws {
    let input: SourceFile = "[] () -> Int"
    let (exprID, ast) = try input.parse(with: Parser.parseExpr(in:))
    let expr = try XCTUnwrap(ast[exprID] as? LambdaTypeExpr)
    XCTAssertNil(expr.receiverEffect)
    XCTAssertEqual(expr.environment?.kind, .init(TupleTypeExpr.self))
    XCTAssert(expr.parameters.isEmpty)
    XCTAssertEqual(expr.output.kind, .init(NameExpr.self))
  }

  func testExistentialTypeExpr() throws {
    let input: SourceFile = "any T & U where T.Key == U.Value"
    let (exprID, ast) = try input.parse(with: Parser.parseExpr(in:))
    let expr = try XCTUnwrap(ast[exprID] as? ExistentialTypeExpr)
    XCTAssertEqual(expr.traits.count, 2)
    XCTAssertEqual(expr.whereClause?.value.constraints.count, 1)
  }

  func testParameterTypeExpr() throws {
    let input: SourceFile = "sink T"
    let (exprID, ast) = try apply(Parser.parameterTypeExpr, on: input)
    let expr = try XCTUnwrap(ast[exprID])
    XCTAssertEqual(expr.convention.value, .sink)
  }

  func testImplicitLetParameterTypeExpr() throws {
    let input: SourceFile = "T"
    let (exprID, ast) = try apply(Parser.parameterTypeExpr, on: input)
    let expr = try XCTUnwrap(ast[exprID])
    XCTAssertEqual(expr.convention.value, .let)
  }

  func testStaticArgumentList() throws {
    let input: SourceFile = "foo<T, size: 40 + two()>"
    let (exprID, ast) = try input.parse(with: Parser.parseExpr(in:))
    let expr = try XCTUnwrap(ast[exprID] as? NameExpr)
    XCTAssertEqual(expr.arguments.count, 2)
  }

  func testWhereClause() throws {
    let input: SourceFile = "where T == B, U : A"
    let clause = try XCTUnwrap(try apply(Parser.whereClause, on: input).element)
    XCTAssertEqual(clause.value.constraints.count, 2)
  }

  func testWhereClauseEqualityConstraint() throws {
    let input: SourceFile = "T == { U, V }"
    let constraint = try XCTUnwrap(try apply(Parser.typeConstraint, on: input).element)
    if case .equality(let lhs, let rhs) = constraint.value {
      XCTAssertEqual(lhs.kind, .init(NameExpr.self))
      XCTAssertEqual(rhs.kind, .init(TupleTypeExpr.self))
    } else {
      XCTFail()
    }
  }

  func testWhereClauseConformanceConstraint() throws {
    let input: SourceFile = "T : U & V"
    let constraint = try XCTUnwrap(try apply(Parser.typeConstraint, on: input).element)
    if case .conformance(let lhs, _) = constraint.value {
      XCTAssertEqual(lhs.kind, .init(NameExpr.self))
    } else {
      XCTFail()
    }
  }

  func testWhereClauseValueConstraint() throws {
    let input: SourceFile = "@value x > 2"
    let constraint = try XCTUnwrap(try apply(Parser.valueConstraint, on: input).element)
    if case .value(let exprID) = constraint.value {
      XCTAssertEqual(exprID.kind, .init(SequenceExpr.self))
    } else {
      XCTFail()
    }
  }

  // func testWhereClauseValueConstraintSansHint() throws {
  //   let input: SourceFile = "x > 2"
  //   let constraint = try XCTUnwrap(try apply(Parser.valueConstraint, on: input).element)
  //   if case .value(let exprID) = constraint.value {
  //     XCTAssertEqual(exprID.kind, .init(SequenceExpr.self))
  //   } else {
  //     XCTFail()
  //   }
  // }

  func testTraitComposition() throws {
    let input: SourceFile = "T & U & V"
    let list = try XCTUnwrap(try apply(Parser.traitComposition, on: input).element)
    XCTAssertEqual(list.count, 3)
  }

  // MARK: Patterns

  func testBindingPattern() throws {
    let input: SourceFile = "let (first: foo, second: (bar, _))"
    let (p, ast) = try input.parse(with: Parser.parseBindingPattern(in:))
    let pattern = try XCTUnwrap(ast[p])
    XCTAssertEqual(pattern.introducer.value, .let)

    let names = ast.names(in: p!)
    XCTAssertEqual(names.count, 2)
    if names.count == 2 {
      XCTAssertEqual(names[0].path, [0])
      XCTAssertEqual(ast[ast[names[0].pattern].decl].baseName, "foo")
      XCTAssertEqual(names[1].path, [1, 0])
      XCTAssertEqual(ast[ast[names[1].pattern].decl].baseName, "bar")
    }
  }

  func testBindingPatternWithAnnotation() throws {
    let input: SourceFile = "inout x: T)"
    let (p, ast) = try input.parse(with: Parser.parseBindingPattern(in:))
    let pattern = try XCTUnwrap(ast[p])
    XCTAssertNotNil(pattern.annotation)
  }

  func testExprPattern() throws {
    let input: SourceFile = "foo"
    let (patternID, ast) = try apply(Parser.exprPattern, on: input)
    let pattern = try XCTUnwrap(ast[patternID] as? ExprPattern)
    XCTAssertEqual(pattern.expr.kind, .init(NameExpr.self))
  }

  func testNamePattern() throws {
    let input: SourceFile = "foo"
    let (patternID, ast) = try apply(Parser.namePattern, on: input)
    let pattern = try XCTUnwrap(ast[patternID])
    XCTAssertEqual(ast[pattern.decl].baseName, "foo")
  }

  func testTuplePattern() throws {
    let input: SourceFile = "()"
    let (patternID, ast) = try apply(Parser.tuplePattern, on: input)
    let pattern = try XCTUnwrap(ast[patternID])
    XCTAssertEqual(pattern.elements.count, 0)
  }

  func testTuplePatternWithOneElement() throws {
    let input: SourceFile = "(_)"
    let (patternID, ast) = try apply(Parser.tuplePattern, on: input)
    let pattern = try XCTUnwrap(ast[patternID])
    XCTAssertEqual(pattern.elements.count, 1)

    if pattern.elements.count == 1 {
      XCTAssertNil(pattern.elements[0].label)
    }
  }

  func testTuplePatternWithMultipleElements() throws {
    let input: SourceFile = "((n, m), number: 42)"
    let (patternID, ast) = try apply(Parser.tuplePattern, on: input)
    let pattern = try XCTUnwrap(ast[patternID])
    XCTAssertEqual(pattern.elements.count, 2)
  }

  func testWildcardPattern() throws {
    let input: SourceFile = "_"
    XCTAssertNotNil(try apply(Parser.wildcardPattern, on: input))
  }

  // MARK: Statements

  func testAssignStmt() throws {
    let input: SourceFile = "foo = bar"
    let (stmtID, ast) = try apply(Parser.stmt, on: input)
    XCTAssert(ast[stmtID] is AssignStmt)
  }

  func testBraceStmtEmpty() throws {
    let input: SourceFile = "{}"
    XCTAssertNotNil(try apply(Parser.braceStmt, on: input).element)
  }

  func testBraceStmtWithSemicolons() throws {
    let input: SourceFile = "{; ;;}"
    let (stmtID, ast) = try apply(Parser.braceStmt, on: input)
    let stmt = try XCTUnwrap(ast[stmtID])
    XCTAssertEqual(stmt.stmts.count, 0)
  }

  func testBraceStmtWithElements() throws {
    let input: SourceFile = """
      {
        var x = 0; var y = 1
        print(x + y)
      }
      """
    let (stmtID, ast) = try apply(Parser.braceStmt, on: input)
    let stmt = try XCTUnwrap(ast[stmtID])
    XCTAssertEqual(stmt.stmts.count, 3)
  }

  func testDiscardStmt() throws {
    let input: SourceFile = "_ = foo()"
    XCTAssertNotNil(try apply(Parser.discardStmt, on: input).element)
  }

  func testDoWhileStmt() throws {
    let input: SourceFile = "do {} while true"
    XCTAssertNotNil(try apply(Parser.doWhileStmt, on: input).element)
  }

  func testWhileStmt() throws {
    let input: SourceFile = "while true {}"
    let (stmtID, ast) = try apply(Parser.whileStmt, on: input)
    let stmt = try XCTUnwrap(ast[stmtID])
    XCTAssertEqual(stmt.condition.count, 1)
  }

  func testWhileStmtWithMultipleConditions() throws {
    let input: SourceFile = "while let x = foo(), x > 0 {}"
    let (stmtID, ast) = try apply(Parser.whileStmt, on: input)
    let stmt = try XCTUnwrap(ast[stmtID])
    XCTAssertEqual(stmt.condition.count, 2)
  }

  func testForStmt() throws {
    let input: SourceFile = "for let x in array {}"
    XCTAssertNotNil(try apply(Parser.forStmt, on: input))
  }

  func testForStmtWithFilter() throws {
    let input: SourceFile = "for let x in array where x > 2 {}"
    let (stmtID, ast) = try apply(Parser.forStmt, on: input)
    let stmt = try XCTUnwrap(ast[stmtID])
    XCTAssertNotNil(stmt.filter)
  }

  func testReturnStmt() throws {
    let input: SourceFile = "return"
    XCTAssertNotNil(try apply(Parser.returnStmt, on: input, context: .functionBody))
  }

  func testReturnStmtWithValue() throws {
    let input: SourceFile = "return 42"
    let (stmtID, ast) = try apply(Parser.returnStmt, on: input, context: .functionBody)
    let stmt = try XCTUnwrap(ast[stmtID])
    XCTAssertNotNil(stmt.value)
  }

  func testYieldStmt() throws {
    let input: SourceFile = "yield &foo.bar"
    XCTAssertNotNil(try apply(Parser.yieldStmt, on: input, context: .subscriptBody))
  }

  func testBreak() throws {
    let input: SourceFile = "break"
    XCTAssertNotNil(try apply(Parser.breakStmt, on: input, context: .loopBody))
  }

  func testContinue() throws {
    let input: SourceFile = "continue"
    XCTAssertNotNil(try apply(Parser.continueStmt, on: input, context: .loopBody))
  }

  func testConditionalBinding() throws {
    let input: SourceFile = "var x = foo() else return"
    let (stmtID, ast) = try apply(
      Parser.conditionalBindingStmt, on: input, context: .functionBody)
    let stmt = try XCTUnwrap(ast[stmtID])
    if case .exit = stmt.fallback {
    } else {
      XCTFail()
    }
  }

  func testConditionalBindingBlock() throws {
    let input: SourceFile = "var x = foo() else { bar(); return }"
    let (stmtID, ast) = try apply(
      Parser.conditionalBindingStmt, on: input, context: .functionBody)
    let stmt = try XCTUnwrap(ast[stmtID])
    if case .exit = stmt.fallback {
    } else {
      XCTFail()
    }
  }

  func testConditionalBindingExpr() throws {
    let input: SourceFile = "var x = foo() else fatal_error()"
    let (stmtID, ast) = try apply(Parser.conditionalBindingStmt, on: input)
    let stmt = try XCTUnwrap(ast[stmtID])
    if case .expr = stmt.fallback {
    } else {
      XCTFail()
    }
  }

  func testConditionalBindingFallback() throws {
    let input: SourceFile = "return"
    XCTAssertNotNil(try apply(Parser.conditionalBindingStmt, on: input, context: .functionBody))
  }

  func testDeclStmt() throws {
    let input: SourceFile = "typealias X = A"
    XCTAssertNotNil(try apply(Parser.declStmt, on: input))
  }

  func testExprStmt() throws {
    let input: SourceFile = "foo()"
    XCTAssertNotNil(try apply(Parser.exprStmt, on: input))
  }

  // MARK: Operators

  func testTakeOperator() throws {
    let input: SourceFile = "+ & == | < <= > >="
    var context = ParserState(ast: AST(), lexer: Lexer(tokenizing: input))
    XCTAssertEqual(context.takeOperator()?.value, "+")
    XCTAssertEqual(context.takeOperator()?.value, "&")
    XCTAssertEqual(context.takeOperator()?.value, "==")
    XCTAssertEqual(context.takeOperator()?.value, "|")
    XCTAssertEqual(context.takeOperator()?.value, "<")
    XCTAssertEqual(context.takeOperator()?.value, "<=")
    XCTAssertEqual(context.takeOperator()?.value, ">")
    XCTAssertEqual(context.takeOperator()?.value, ">=")
  }

  // MARK: Attributes

  func testDeclAttribute() throws {
    let input: SourceFile = "@attr"
    let attribute = try XCTUnwrap(input.parse(with: Parser.parseDeclAttribute).element)
    XCTAssertEqual(attribute.value.name.value, "@attr")
    XCTAssertEqual(attribute.value.arguments.count, 0)
  }

  func testDeclAttributeWithArguments() throws {
    let input: SourceFile = #"@attr(8, "Val")"#
    let attribute = try XCTUnwrap(input.parse(with: Parser.parseDeclAttribute).element)
    XCTAssertEqual(attribute.value.name.value, "@attr")
    XCTAssertEqual(attribute.value.arguments.count, 2)
  }

  // MARK: Helpers

  /// Applies `combinator` on `input`, optionally setting `context` in the parser state.
  func apply<C: Combinator>(
    _ combinator: C,
    on input: SourceFile,
    context: ParserState.Context? = nil
  ) throws -> (element: C.Element?, ast: AST) where C.Context == ParserState {
    try input.parse(inContext: context, with: combinator.parse(_:))
  }

}

extension SourceFile {

  /// Parses `self` with `parser`, optionally setting `context` in the parser state.
  fileprivate func parse<Element>(
    inContext context: ParserState.Context? = nil,
    with parser: (inout ParserState) throws -> Element
  ) rethrows -> (element: Element, ast: AST) {
    var state = ParserState(ast: AST(), lexer: Lexer(tokenizing: self))
    if let c = context {
      state.contexts.append(c)
    }

    let element = try parser(&state)
    return (element, state.ast)
  }

  /// Parses `self` with `parser`, optionally setting `context` in the parser state.
  fileprivate func parseWithDeclPrologue<Element>(
    inContext context: ParserState.Context? = nil,
    with parser: (DeclPrologue, inout ParserState) throws -> Element?
  ) rethrows -> (element: Element?, ast: AST) {
    try parse(
      inContext: context,
      with: { (state) in
        try Parser.parseDeclPrologue(in: &state, then: parser)
      })
  }

}<|MERGE_RESOLUTION|>--- conflicted
+++ resolved
@@ -11,16 +11,8 @@
     try checkAnnotatedValFileDiagnostics(
       in: "TestCases/Parsing",
       { (source, diagnostics) in
-        // Create a module for the input.
         var ast = AST()
-<<<<<<< HEAD
         _ = try ast.makeModule(source.baseName, sourceCode: [source], diagnostics: &diagnostics)
-=======
-        let module = ast.insert(synthesized: ModuleDecl(source.baseName))
-
-        // Parse the input.
-        _ = try Parser.parse(source, into: module, in: &ast, diagnostics: &diagnostics)
->>>>>>> 4064c7d0
       })
   }
 
@@ -33,13 +25,7 @@
       }
       """
 
-<<<<<<< HEAD
     var a = AST()
-=======
-    var program = AST()
-    let module = program.insert(synthesized: ModuleDecl("Main"))
-
->>>>>>> 4064c7d0
     var d = Diagnostics()
     _ = try a.makeModule("Main", sourceCode: [input], diagnostics: &d)
     XCTAssert(d.log.isEmpty, "\n\(d)")
@@ -57,12 +43,7 @@
         public let y = 0;
       """
 
-<<<<<<< HEAD
     var a = AST()
-=======
-    var program = AST()
-    let module = program.insert(synthesized: ModuleDecl("Main"))
->>>>>>> 4064c7d0
     var d = Diagnostics()
     let m = try a.makeModule("Main", sourceCode: [input], diagnostics: &d)
     XCTAssertEqual(a[a[m].sources.first!].decls.count, 4)
