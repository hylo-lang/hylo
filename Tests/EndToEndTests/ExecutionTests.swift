--- conflicted
+++ resolved
@@ -6,7 +6,6 @@
 
 final class ExecutionTests: XCTestCase {
 
-<<<<<<< HEAD
   /// Compiles and executes all tests in `TestCases` directory, and ensures they return success.
   func testExecution() throws {
     let s = Bundle.module.url(forResource: "TestCases", withExtension: nil)!
@@ -27,8 +26,6 @@
     }
   }
 
-=======
->>>>>>> 011246d6
   func testHelloWorld() throws {
     let f = FileManager.default.makeTemporaryFileURL()
     let s = #"public fun main() { print("Hello, World!") }"#
