--- conflicted
+++ resolved
@@ -73,19 +73,4 @@
     return (task.terminationStatus, standardOutput ?? "")
   }
 
-}
-
-<<<<<<< HEAD
-extension FileManager {
-
-  /// Returns the URL of a temporary file.
-  func temporaryFile() -> URL {
-    temporaryDirectory.appendingPathComponent("\(UUID())")
-  }
-=======
-extension String: Log {
-
-  public var hasANSIColorSupport: Bool { false }
->>>>>>> 61ffe53b
-
 }