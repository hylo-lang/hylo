import ArgumentParser
import Utils
import ValCommand
import XCTest

final class ValCommandTests: XCTestCase {

  func testNoInput() throws {
    XCTAssertThrowsError(try ValCommand.parse([]))
  }

  func testRawAST() throws {
    let input = try url(forSourceNamed: "Success")
    let result = try compile(input, with: ["--emit", "raw-ast"])
    result.assertSuccess()
  }

  func testRawIR() throws {
    let input = try url(forSourceNamed: "Success")
    let result = try compile(input, with: ["--emit", "raw-ir"])
    result.assertSuccess()
  }

  func testIR() throws {
    let input = try url(forSourceNamed: "Success")
    let result = try compile(input, with: ["--emit", "ir"])
    result.assertSuccess()
  }

  func testCPP() throws {
    let input = try url(forSourceNamed: "Success")
    let result = try compile(input, with: ["--emit", "cpp"])
    result.assertSuccess(checkOutput: false)

    let baseURL = result.output.deletingPathExtension()
    XCTAssert(
      FileManager.default.fileExists(atPath: baseURL.appendingPathExtension("h").relativePath))
    XCTAssert(
      FileManager.default.fileExists(atPath: baseURL.appendingPathExtension("cpp").relativePath))
  }

  func testBinary() throws {
    let input = try XCTUnwrap(
      Bundle.module.url(forResource: "Success", withExtension: ".val", subdirectory: "Inputs"),
      "No inputs")

    let result = try compile(input, with: ["--emit", "binary"])
    XCTAssert(result.status.isSuccess)
    XCTAssert(result.stderr.isEmpty)
    XCTAssert(FileManager.default.fileExists(atPath: result.output.relativePath))
  }

  func testParseFailure() throws {
    let input = try url(forFileContaining: "fun x")
    let result = try compile(input, with: [])
    XCTAssertFalse(result.status.isSuccess)
    XCTAssertEqual(
      result.stderr,
      """
      \(input.relativePath):1:6: error: expected function signature
      fun x
           ^

      """)
  }

  func testTypeCheckSuccess() throws {
    let input = try url(forSourceNamed: "Success")
    let result = try compile(input, with: ["--typecheck"])
    result.assertSuccess(checkOutput: false)
  }

  func testTypeCheckFailure() throws {
    let input = try url(forFileContaining: "public fun main() { foo() }")
    let result = try compile(input, with: ["--typecheck"])
    XCTAssertFalse(result.status.isSuccess)
    XCTAssertEqual(
      result.stderr,
      """
      \(input.relativePath):1:21: error: undefined name 'foo' in this scope
      public fun main() { foo() }
                          ~~~

      """)
  }

  /// Returns the URL of the Val source file named `n`.
  private func url(
    forSourceNamed n: String,
    file: StaticString = #file,
    line: UInt = #line
  ) throws -> URL {
    try XCTUnwrap(
      Bundle.module.url(forResource: n, withExtension: ".val", subdirectory: "Inputs"),
      "No inputs",
      file: file, line: line)
  }

<<<<<<< HEAD
=======
  /// Writes `s` to a temporary file and returns its URL.
  private func url(forFileContaining s: String) throws -> URL {
    let f = FileManager.default.temporaryFile()
    try s.write(to: f, atomically: true, encoding: .utf8)
    return f
  }

  /// Compiles `input` with the given arguments and returns the compiler's exit status, the URL of
  /// the output file, and the contents of the standard error.
  private func compile(
    _ input: URL,
    with arguments: [String]
  ) throws -> CompilationResult {
    // Create a temporary output.
    let output = FileManager.default.temporaryFile()

    // Parse the command line's arguments.
    let cli = try ValCommand.parse(arguments + ["-o", output.relativePath, input.relativePath])

    // Execute the command.
    var stderr = ""
    let status = try cli.execute(loggingTo: &stderr)
    return CompilationResult(status: status, output: output, stderr: stderr)
  }

}

extension FileManager {

  /// Returns the URL of a temporary file.
  func temporaryFile() -> URL {
    temporaryDirectory.appendingPathComponent("\(UUID())")
  }

}

extension String: Log {

  public var hasANSIColorSupport: Bool { false }

>>>>>>> 76616464
}<|MERGE_RESOLUTION|>--- conflicted
+++ resolved
@@ -96,8 +96,6 @@
       file: file, line: line)
   }
 
-<<<<<<< HEAD
-=======
   /// Writes `s` to a temporary file and returns its URL.
   private func url(forFileContaining s: String) throws -> URL {
     let f = FileManager.default.temporaryFile()
@@ -105,38 +103,4 @@
     return f
   }
 
-  /// Compiles `input` with the given arguments and returns the compiler's exit status, the URL of
-  /// the output file, and the contents of the standard error.
-  private func compile(
-    _ input: URL,
-    with arguments: [String]
-  ) throws -> CompilationResult {
-    // Create a temporary output.
-    let output = FileManager.default.temporaryFile()
-
-    // Parse the command line's arguments.
-    let cli = try ValCommand.parse(arguments + ["-o", output.relativePath, input.relativePath])
-
-    // Execute the command.
-    var stderr = ""
-    let status = try cli.execute(loggingTo: &stderr)
-    return CompilationResult(status: status, output: output, stderr: stderr)
-  }
-
-}
-
-extension FileManager {
-
-  /// Returns the URL of a temporary file.
-  func temporaryFile() -> URL {
-    temporaryDirectory.appendingPathComponent("\(UUID())")
-  }
-
-}
-
-extension String: Log {
-
-  public var hasANSIColorSupport: Bool { false }
-
->>>>>>> 76616464
 }