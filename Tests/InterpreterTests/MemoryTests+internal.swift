--- conflicted
+++ resolved
@@ -1,21 +1,10 @@
-<<<<<<< HEAD
-=======
 import XCTest
->>>>>>> 4b96ab4c
 import TestUtils
 import FrontEnd
 import XCTest
 @testable import Interpreter
 
-<<<<<<< HEAD
-final class InterpreterMemoryTestsInternal: XCTestCase {
-func testInterpreter_Memory_requireInitialized() throws {
-  var layouts = TypeLayoutCache(typesIn: TypedProgram.empty, for: UnrealABI())
-  let void_ = layouts[AnyType.void]
-  let voids = layouts[^TupleType(types: [.void, .void])]
-=======
 final class InterpreterMemoryInternalTests: XCTestCase {
->>>>>>> 4b96ab4c
 
   func test_requireInitialized() throws {
     var layouts = TypeLayoutCache(typesIn: TypedProgram.empty, for: UnrealABI())
@@ -25,19 +14,12 @@
     var m = Memory()
     let p = m.allocate(voidPair.size, bytesWithAlignment: voidPair.alignment)
 
-<<<<<<< HEAD
-  XCTAssertThrowsError(try m.allocation[p.allocation]!
-      .requireInitialized(part: voidsFirstPart, baseOffset: 0, region: 0)) {
-    XCTAssertEqual($0 as! Memory.Error, .partUninitialized(p, voidsFirstPart))
-  }
-=======
     let voidPairPart0 = voidPair.partIDs.first!
 
     check(throws: Memory.Error.noComposedPart(at: p, voidPairPart0)) {
       try m.allocation[p.allocation]!
         .requireComposed(part: voidPairPart0, baseOffset: 0, region: 0)
     }
->>>>>>> 4b96ab4c
 
     try m.compose(void_, at: p + voidPair.parts[0].offset)
     // It should be possible to initialize both parts at the same address
@@ -47,18 +29,10 @@
     let i8Pair = layouts[^TupleType(types: [.builtin(.i(8)), .builtin(.i(8))])]
     let i8PairPart0 = i8Pair.partIDs.first!
 
-<<<<<<< HEAD
-  XCTAssertThrowsError(try m.allocation[p.allocation]!
-    .requireInitialized(part: i8sFirstPart, baseOffset: 0, region: 0)) {
-    XCTAssertEqual($0 as! Memory.Error, .partType(voids.type, part: i8sFirstPart))
-  }
-}
-=======
     check(throws: Memory.Error.partType(voidPair.type, part: i8PairPart0)) {
       try m.allocation[p.allocation]!
         .requireComposed(part: i8PairPart0, baseOffset: 0, region: 0)
     }
   }
 
->>>>>>> 4b96ab4c
 }