import Foundation
import IR
<<<<<<< HEAD
import TestUtils
import XCTest

@testable import Interpreter

final class InterpreterRunTests : XCTestCase{
=======
import XCTest
import Utils

@testable import Interpreter

final class InterpreterRunTests: XCTestCase {
>>>>>>> 4b96ab4c

  func testEmptyMain() throws {
    let input =
      """
        public fun main() { }
      """.asSourceFile()
    let module = try input.loweredToIRAsMainWithHostedStandardLibrary();
    let program = IR.Program.init(syntax: module.program, modules: [module.id: module]);
    var executor = Interpreter(program);
    while executor.isRunning {
      try executor.step()
    }
  }

  func testStackAllocAndDealloc() throws {
    let input =
      """
        public fun main() {
          let x = 2
          let y = 2
        }
      """.asSourceFile()
    let module = try input.loweredToIRAsMainWithHostedStandardLibrary();
    let program = IR.Program.init(syntax: module.program, modules: [module.id: module]);
    var executor = Interpreter(program);
    while executor.isRunning {
      try executor.step()
    }
  }

  func testFunctionCall() throws {
    let input =
      """
       public fun dummy() {}

       public fun id(_ x: sink Int) -> Int {
         dummy()
         return x
       }

       public fun main() {
         let x = 2
         let y = id(x)
         let z = 3
       }
      """.asSourceFile()
    let module = try input.loweredToIRAsMainWithHostedStandardLibrary();
    let program = IR.Program.init(syntax: module.program, modules: [module.id: module]);
    var executor = Interpreter(program);
    while executor.isRunning {
      try executor.step()
    }
  }

  func testBranch() throws {
    let input =
      """
       public fun select(_ cond: Bool, _ first: sink Int, _ second: sink Int) -> Int {
         if cond {
           return first
         }else{
           return second
         }
       }

       public fun main() {
         _ = select(true, 2, 3)
         _ = select(false, 2, 3)
       }
      """.asSourceFile()
    let module = try input.loweredToIRAsMainWithHostedStandardLibrary();
    let program = IR.Program.init(syntax: module.program, modules: [module.id: module]);
    var executor = Interpreter(program);
    while executor.isRunning {
      try executor.step()
    }
  }

}<|MERGE_RESOLUTION|>--- conflicted
+++ resolved
@@ -1,20 +1,11 @@
 import Foundation
 import IR
-<<<<<<< HEAD
-import TestUtils
-import XCTest
-
-@testable import Interpreter
-
-final class InterpreterRunTests : XCTestCase{
-=======
 import XCTest
 import Utils
 
 @testable import Interpreter
 
 final class InterpreterRunTests: XCTestCase {
->>>>>>> 4b96ab4c
 
   func testEmptyMain() throws {
     let input =
