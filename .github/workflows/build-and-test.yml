--- conflicted
+++ resolved
@@ -19,13 +19,8 @@
       - ".gitignore"
 
 jobs:
-<<<<<<< HEAD
-  build-and-test-on-macos-and-linux:
-    name: Swift 5 on ${{ matrix.host.os }}
-=======
   build-devcontainer:
     name: "Devcontainer: ${{ matrix.host.os }}/${{ matrix.configuration }}"
->>>>>>> b61185b6
     strategy:
       fail-fast: false
       matrix:
@@ -79,11 +74,6 @@
       with:
         swift-version: ${{ matrix.swift.version }}
 
-<<<<<<< HEAD
-    - run: |
-        git config --global core.autocrlf input
-    - uses: actions/checkout@v3
-=======
     - run: swift --version
 
     - name: Setup LLVM
@@ -92,7 +82,6 @@
         version: "15.0"
 
     - run: llvm-config --version
->>>>>>> b61185b6
 
     - name: Configure pkgconfig
       run: |
@@ -103,20 +92,11 @@
     - name: Build (${{ matrix.configuration }})
       run: swift build -v -c ${{ matrix.configuration }}
 
-<<<<<<< HEAD
-    - name: Build (Release)
-      run: swift build -v -c release
-    - name: Test (Release)
-      run: swift test -c release -Xswiftc -enable-testing ${{matrix.host.test-options}}
-    - name: Check code coverage (Release)
-      uses: mattpolzin/swift-codecov-action@0.7.3
-      if: matrix.host.type == 'linux'
-      with:
-        SORT_ORDER: +cov
-        MINIMUM_COVERAGE: 82
-        
-  build-and-test-on-windows:
-    name: ${{ matrix.host.os }} / release / Swift 5.9-dev
+    - name: Test (${{ matrix.configuration }})
+      run: swift test -v -c ${{ matrix.configuration }} ${{ matrix.host.test-options }}
+     
+   build-and-test-on-windows:
+    name: "Native: ${{ matrix.host.os }}/release"
     strategy:
       fail-fast: false
       matrix:
@@ -160,8 +140,4 @@
     - name: Retry again on failure
       continue-on-error: false
       if: steps.first-test.outcome != 'success'
-      run: swift test -c release -Xswiftc -enable-testing ${{matrix.host.test-options}}
-=======
-    - name: Test (${{ matrix.configuration }})
-      run: swift test -v -c ${{ matrix.configuration }} ${{ matrix.host.test-options }}
->>>>>>> b61185b6
+      run: swift test -c release -Xswiftc -enable-testing ${{matrix.host.test-options}}