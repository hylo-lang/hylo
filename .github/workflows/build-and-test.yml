--- conflicted
+++ resolved
@@ -45,13 +45,9 @@
     - name: Build (Release)
       run: swift build -v -c release
     - name: Test (Release)
-<<<<<<< HEAD
-      run: swift test -v -c release -Xswiftc -enable-testing --enable-code-coverage
+      run: swift test -c release -Xswiftc -enable-testing --enable-code-coverage
     - uses: mattpolzin/swift-codecov-action@0.7.3
       if: matrix.os == 'ubuntu-22.04'
       with:
         SORT_ORDER: +cov
-        MINIMUM_COVERAGE: 74
-=======
-      run: swift test -c release -Xswiftc -enable-testing
->>>>>>> 48de5dfe
+        MINIMUM_COVERAGE: 74