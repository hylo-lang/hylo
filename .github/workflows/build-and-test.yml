name: Build and test

on:
  push:
    branches: [ main, rewrite ]
    paths-ignore:
      - "Docs/**"
      - "**.md"
      - "README.md"
      - "LICENSE"
      - ".gitignore"
  pull_request:
    branches: [ "**" ]
    paths-ignore:
      - "Docs/**"
      - "**.md"
      - "README.md"
      - "LICENSE"
      - ".gitignore"

jobs:
  build-devcontainer:
    name: "Devcontainer: ${{ matrix.host.os }}/${{ matrix.configuration }}"
    strategy:
      fail-fast: false
      matrix:
        host: [
          { type: linux, os: ubuntu-latest,
	    build-options: "-v --build-tests -Xswiftc -enable-testing",
	    test-options: "-v --enable-code-coverage"
	  }
        ]
        configuration: [ "debug", "release" ]

    runs-on: ${{ matrix.host.os }}
    steps:
    - uses: actions/checkout@v3

    - run: git config --global core.autocrlf input

    - name: Build and Test
      uses: devcontainers/ci@v0.3
      with:
        runCmd: |
          swift build -c ${{ matrix.configuration }}  ${{ matrix.host.build-options }} &&
          swift test -c ${{ matrix.configuration }} ${{ matrix.host.test-options }}

    - name: Check code coverage
      uses: mattpolzin/swift-codecov-action@0.7.3
      with:
        SORT_ORDER: +cov
        MINIMUM_COVERAGE: 84
        CODECOV_JSON: .build/${{ matrix.configuration }}/codecov/*.json

  build-native-macos:
    name: "Native: ${{ matrix.host.os }}/${{ matrix.configuration }}"
    strategy:
      fail-fast: false
      matrix:
        host: [
          {
  	    type: macos, os: macos-latest,
            build-options: "-v --build-tests -Xswiftc -enable-testing",
	    # No coverage support on MacOS
	    test-options: "-v"
	  }
        ]
        swift: [
          { version: "5.8" }
        ]
        configuration: [ "debug", "release" ]

    runs-on: ${{ matrix.host.os }}
    steps:
    - name: Checkout
      uses: actions/checkout@v3

    - run: git config --global core.autocrlf input

    - name: Setup swift
      uses: swift-actions/setup-swift@v1
      with:
        swift-version: ${{ matrix.swift.version }}

    - run: swift --version

    - name: Setup LLVM
      uses: KyleMayes/install-llvm-action@v1
      with:
        version: "15.0"

    - run: llvm-config --version

    - name: Generate LLVM pkgconfig file
      run: |
        swift package resolve &&
        .build/checkouts/Swifty-LLVM/Tools/make-pkgconfig.sh llvm.pc &&
        cat llvm.pc

    - name: Build (${{ matrix.configuration }})
      run: |
        export PKG_CONFIG_PATH=$PWD &&
        swift build -c ${{ matrix.configuration }} ${{ matrix.host.build-options }}

    - name: Test (${{ matrix.configuration }})
<<<<<<< HEAD
      run: swift test -v -c ${{ matrix.configuration }} ${{ matrix.host.test-options }}

  build-native-windows:
    name: "Native: ${{ matrix.host.os }}/release"
    strategy:
      fail-fast: false
      matrix:
        host: [
          { type: windows, os: windows-latest },
        ]
        swift: [
          { windows-branch: "swift-5.8-release", windows-tag: "5.8-RELEASE" }
        ]
    runs-on: ${{ matrix.host.os }}
    steps:
    - name: Setup swift
      uses: compnerd/gha-setup-swift@main
      if: matrix.host.type == 'windows'
      with:
        branch: ${{ matrix.swift.windows-branch }}
        tag: ${{ matrix.swift.windows-tag }}

    - run: |
        git config --global core.autocrlf input
    - uses: actions/checkout@v3

    - name: Swift version
      run: swift --version

    - name: Set up LLVM 15.0.6
      run: |
        curl.exe -L -O -H "Authorization: token ${{ secrets.GITHUB_TOKEN }}"https://github.com/c3lang/win-llvm/releases/download/llvm_15_0_6/llvm-15.0.6-windows-x86-msvc17-msvcrt.7z
        7z x llvm-15.0.6-windows-x86-msvc17-msvcrt.7z -oC:\
        
    - name: Copy include in LLVM folder
      run: xcopy c:\llvm-15.0.6-windows-x86-msvc17-msvcrt\include\*.* c:\program" "files\microsoft" "visual" "studio\2022\enterprise\vc\tools\msvc\14.34.31933\include /s /h

    - name: Copy lib in LLVM folder
      run: xcopy c:\llvm-15.0.6-windows-x86-msvc17-msvcrt\lib\*.* c:\program" "files\microsoft" "visual" "studio\2022\enterprise\vc\tools\msvc\14.34.31933\lib\x64 /s /h

    - name: Add LLVM to Path
      run: Add-Content $env:GITHUB_PATH 'C:\llvm-15.0.6-windows-x86-msvc17-msvcrt\bin'

    - run: llvm-config --version

    - name: Build (Release)
      id: build
      continue-on-error: true
      run: swift build -v -c release

    - name: Retry on failure
      continue-on-error: false
      if: steps.build.outcome != 'success'
      run: swift build -v -c release

    - name: Test (Release)
      id: test
      continue-on-error: true
      run: swift test -c release -Xswiftc -enable-testing ${{matrix.host.test-options}}

    - name: Retry on failure
      continue-on-error: false
      if: steps.test.outcome != 'success'
      run: swift test -c release -Xswiftc -enable-testing ${{matrix.host.test-options}}
=======
      run: |
        export PKG_CONFIG_PATH=$PWD &&
        swift test -c ${{ matrix.configuration }} ${{ matrix.host.test-options }}
>>>>>>> 5426c40c
<|MERGE_RESOLUTION|>--- conflicted
+++ resolved
@@ -103,9 +103,10 @@
         swift build -c ${{ matrix.configuration }} ${{ matrix.host.build-options }}
 
     - name: Test (${{ matrix.configuration }})
-<<<<<<< HEAD
-      run: swift test -v -c ${{ matrix.configuration }} ${{ matrix.host.test-options }}
-
+      run: |
+        export PKG_CONFIG_PATH=$PWD &&
+        swift test -c ${{ matrix.configuration }} ${{ matrix.host.test-options }}
+        
   build-native-windows:
     name: "Native: ${{ matrix.host.os }}/release"
     strategy:
@@ -167,9 +168,4 @@
     - name: Retry on failure
       continue-on-error: false
       if: steps.test.outcome != 'success'
-      run: swift test -c release -Xswiftc -enable-testing ${{matrix.host.test-options}}
-=======
-      run: |
-        export PKG_CONFIG_PATH=$PWD &&
-        swift test -c ${{ matrix.configuration }} ${{ matrix.host.test-options }}
->>>>>>> 5426c40c
+      run: swift test -c release -Xswiftc -enable-testing ${{matrix.host.test-options}}