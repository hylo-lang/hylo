--- conflicted
+++ resolved
@@ -198,12 +198,7 @@
             windows_only: ''
 
           - os: windows-latest
-<<<<<<< HEAD
-            spm_configuration: debug
             use_spm: false
-=======
-            spm_works: false
->>>>>>> 09804356
 
           - os: macos-13
             triple_suffix: apple-darwin23.3.0
