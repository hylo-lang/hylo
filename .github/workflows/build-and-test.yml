--- conflicted
+++ resolved
@@ -36,16 +36,12 @@
     - name: Build (Debug)
       run: swift build -v -c debug
     - name: Test (Debug)
-<<<<<<< HEAD
-      run: swift --version test -v -c debug --enable-code-coverage
+      run: swift test -v -c debug --enable-code-coverage
     - uses: mattpolzin/swift-codecov-action@0.7.3
       if: matrix.os == 'ubuntu-22.04'
       with:
         SORT_ORDER: +cov
         MINIMUM_COVERAGE: 74
-=======
-      run: swift test -v -c debug
->>>>>>> 48de5dfe
     - name: Build (Release)
       run: swift build -v -c release
     - name: Test (Release)
