name: Build and test

# README:
#
# The semantics for running shell commands in GitHub actions is non-obvious. Please read
# https://docs.github.com/en/actions/using-workflows/workflow-syntax-for-github-actions#jobsjob_idstepsshell
# before modifying this file. Our strategy is to rely on the built-in (unspecified) shell, and
# explicitly set the shell settings we want (with `set -eo pipefail`) at the beginning of any
# bash script. For more information on these settings, see `man bash`.
#
# GitHub Actions files can be difficult to modify with confidence, because testing changes often
# requires pushing to a branch and running CI remotely. To make this process easier, consider
# the following:
#
# 1) Use Visual Studio Code with the GitHub Actions Extension (github.vscode-github-actions).
#    This allows you to check the validity of your action schema and syntax without pushing to a
#    branch.
# 2) Use https://github.com/nektos/act to run your CI steps locally. Note this will only work with
#    steps run on Linux platforms, as `act` is implemented with Docker containers.

on:
  push:
    branches: [ main ]
    paths-ignore:
      - "Docs/**"
      - "**.md"
      - "README.md"
      - "LICENSE"
      - ".gitignore"
      - ".editorconfig"
    tags:
      - v*
  pull_request:
    branches: [ "**" ]
    paths-ignore:
      - "Docs/**"
      - "**.md"
      - "README.md"
      - "LICENSE"
      - ".gitignore"
      - ".editorconfig"

env:
  spm-build-options: -Xswiftc -enable-testing --explicit-target-dependency-import-check error
  spm-test-options: --parallel
  swift-version: '5.9'

jobs:
  determine-version:
    name: "Determine compiler version from git tag"
    runs-on: ubuntu-latest
    outputs:
      version: ${{ steps.get-tag.outputs.version }}
    steps:
    - id: get-tag
      run: |
        if [[ $GITHUB_REF == refs/tags/* ]]; then
          version=${GITHUB_REF#refs/tags/}
        else
          version=""
        fi
        echo "version=$version" >> $GITHUB_OUTPUT

  devcontainer:
    needs: determine-version
    name: Ubuntu dev container/${{ matrix.cmake_build_type }}
    strategy:
      fail-fast: false
      matrix:
        spm_configuration: [debug, release]
        include:
          - spm_configuration: debug
            cmake_build_type: Debug
            more-spm-test-options: --enable-code-coverage
            HYLO_LLVM_BUILD_TYPE: Debug

          - spm_configuration: release
            cmake_build_type: Release
            HYLO_LLVM_BUILD_TYPE: MinSizeRel

    runs-on: ubuntu-latest
    steps:
    - uses: actions/checkout@v4
      with:
        submodules: true
        show-progress: false

    - name: Set compiler version
      run: ./Tools/set-hc-version.sh ${{ needs.determine-version.outputs.version }}

    - name: Initialize Dev Container
      uses: devcontainers/ci@v0.3
      with:
        runCmd: uname -a
        push: never

    - name: Restore Cache for SPM
      uses: actions/cache@v4
      with:
        path: .build
        key: devcontainer-${{ matrix.spm_configuration }}-spm-${{ hashFiles('**/Package.resolved') }}
        restore-keys: |
          ${{ runner.os }}-spm-

    - name: Build and Test via SPM
      uses: devcontainers/ci@v0.3
      with:
        runCmd: |
          llvm-cov-15 --version
          swift test -c ${{ matrix.spm_configuration }} ${{ env.spm-build-options }} ${{ env.spm-test-options }} ${{ matrix.more-spm-test-options }}
        push: never

    - name: Export Coverage
      uses: devcontainers/ci@v0.3
      if: ${{ contains(matrix.more-spm-test-options, '--enable-code-coverage') }}
      with:
        runCmd: |
          shopt -s nullglob
          dot_os=(.build/${{ matrix.spm_configuration }}/*.build/*.o .build/${{ matrix.spm_configuration }}/*.build/**/*.o)
          bin_params=("${dot_os[0]}")
          for o in "${dot_os[@]:1}"; do
            bin_params+=("-object" "${o}")
          done
          # Note: on mac using llvm-cov from Xcode might require a leading xcrun.
          llvm-cov-15 export -format="lcov" -instr-profile "$(swift test -c ${{ matrix.spm_configuration }} --show-codecov-path | xargs dirname)"/default.profdata "${bin_params[@]}" > info.lcov
        push: never

    - name: Upload coverage reports to Codecov
      if: ${{ contains(matrix.more-spm-test-options, '--enable-code-coverage') }}
      uses: codecov/codecov-action@v4.0.1
      with:
        token: ${{ secrets.CODECOV_TOKEN }}
        fail_ci_if_error: true

    - name: Output compiler version
      uses: devcontainers/ci@v0.3
      with:
        runCmd: .build/${{ matrix.spm_configuration }}/hc --version
        push: never

    - name: Build and Test via CMake
      uses: devcontainers/ci@v0.3
      env:
        HYLO_LLVM_BUILD_TYPE: ${{ matrix.HYLO_LLVM_BUILD_TYPE }}
      with:
        runCmd: >-
          cmake -GNinja -S . -B .ninja-build
          -DCMAKE_BUILD_TYPE=${{ matrix.cmake_build_type }}
          -DBUILD_TESTING=YES
          -DLLVM_DIR=/opt/llvm-${{ matrix.HYLO_LLVM_BUILD_TYPE }}/lib/cmake/llvm

          cmake --build .ninja-build

          ctest --parallel --test-dir .ninja-build
        push: never

  native:
    needs: determine-version
    name: "Native: ${{ matrix.os }}/${{ matrix.spm_configuration }}"
    strategy:
      fail-fast: false
      matrix:
        # macos-latest is apparently not the latest.
        os: [macos-13, ubuntu-latest, windows-latest]
        spm_configuration: [debug, release]

        include:
          - HYLO_LLVM_BUILD_RELEASE: 20240303-215025
          - HYLO_LLVM_BUILD_TYPE: MinSizeRel
          - HYLO_LLVM_DOWNLOAD_URL: https://github.com/hylo-lang/llvm-build/releases/download
          - HYLO_LLVM_VERSION: 17.0.6
          - llvm_package_suffix: .tar.zst
          - unpackage_command: tar -x --zstd -f
          # https://github.com/apple/swift/issues/72121
          - windows_only: '# WINDOWS ONLY:'
          - on_windows_and_spm_works: false
          - spm_works: true

          - os: windows-latest
            unpackage_command: 7z x -t7z
            llvm_package_suffix: .7z
            triple_suffix: unknown-windows-msvc17
            windows_only:

          - os: windows-latest
            spm_configuration: debug
            spm_works: false

          - os: windows-latest
            spm_configuration: release
            on_windows_and_spm_works: true

          - os: macos-13
            triple_suffix: apple-darwin23.3.0

          - os: ubuntu-latest
            triple_suffix: unknown-linux-gnu

          - spm_configuration: debug
            cmake_build_type: Debug

          - spm_configuration: release
            cmake_build_type: Release

    runs-on: ${{ matrix.os }}
    env:
      llvm_url_prefix: ${{ matrix.HYLO_LLVM_DOWNLOAD_URL }}/${{ matrix.HYLO_LLVM_BUILD_RELEASE }}
      llvm_package_basename: llvm-${{ matrix.HYLO_LLVM_VERSION }}-x86_64-${{ matrix.triple_suffix }}-${{ matrix.HYLO_LLVM_BUILD_TYPE }}

    steps:
    - name: Checkout
      uses: actions/checkout@v4
      with:
        submodules: true
        show-progress: false
        path: hylo

    - name: Set compiler version
      working-directory: hylo
      run: ./Tools/set-hc-version.sh ${{ needs.determine-version.outputs.version }}
      shell: bash

    - name: Set up swift (non-Windows)
      if: ${{ runner.os != 'Windows' }}
      uses: SwiftyLab/setup-swift@latest
      with:
        swift-version: ${{ env.swift-version }}

<<<<<<< HEAD
    - name: Verify swift version
=======
    - uses: compnerd/gha-setup-vsdevenv@main
    - name: Set up swift (Windows)
      if: ${{ runner.os == 'Windows' }}
      uses: compnerd/gha-setup-swift@v0.2.1
      with:
        branch: swift-${{ env.swift-version }}-release
        tag: ${{ env.swift-version }}-RELEASE

    - name: 'Swift version check'
>>>>>>> 97bdbf6b
      run: swift --version && swift --version | grep -q ${{ env.swift-version }}
      shell: bash

    - name: Set up latest CMake and Ninja
      uses: lukka/get-cmake@latest

    - name: Install LLVM
      # 7z doesn't support decompressing from a stream or we'd do this all as one statement. Maybe
      # we should find a way to use zstd on windows.
      run: >-
        curl --no-progress-meter -L -O
        -H "Authorization: token ${{ secrets.GITHUB_TOKEN }}"
        ${{ env.llvm_url_prefix }}/${{ env.llvm_package_basename }}${{ matrix.llvm_package_suffix }}

        ${{ matrix.unpackage_command }} ${{ env.llvm_package_basename }}${{ matrix.llvm_package_suffix }}

    - name: Configure (CMake)
      # We explicitly point to swiftc in the PATH because otherwise CMake picks up the one in XCode.
      run: >-
        cmake -GNinja -S . -B .cmake-build
        -DCMAKE_BUILD_TYPE=${{ matrix.cmake_build_type }}
        -DBUILD_TESTING=YES
        -DLLVM_DIR=${{ github.workspace }}/${{ env.llvm_package_basename }}/lib/cmake/llvm
        ${{ matrix.os == 'macos-13' && '-D CMAKE_Swift_COMPILER=swiftc' || '' }}
      working-directory: hylo

    - name: Build (CMake)
      run: cmake --build hylo/.cmake-build

    - name: Test (CMake)
      run: ctest -V --test-dir hylo/.cmake-build

    - name: Create LLVM pkgconfig file and make it findable
      run: >-
        set -ex -o pipefail

        mkdir pkg-config

        PATH="${{ github.workspace }}/${{ env.llvm_package_basename }}/bin:$PATH"
          hylo/Tools/make-pkgconfig.sh pkg-config/llvm.pc

        echo 'PKG_CONFIG_PATH=${{ github.workspace }}/pkg-config' >> $GITHUB_ENV
      shell: bash

    - if: ${{ matrix.spm_works }}
      uses: actions/cache@v4
      name: SPM cache setup
      with:
        path: hylo/.build
        key: ${{ runner.os }}-${{ matrix.spm_configuration }}-spm-${{ hashFiles('hylo/**/Package.resolved') }}
        restore-keys: |
          ${{ runner.os }}-${{ matrix.spm_configuration }}-spm-

    - if: ${{ matrix.on_windows_and_spm_works }}
      name: Build support library
      run: clang -c ./StandardLibrary/Sources/LibC.c -o HyloLibC.lib
      working-directory: hylo

    - if: ${{ matrix.on_windows_and_spm_works }}
      name: Build the dependencies of build tools
      run: |
        echo 'SPM_BUILD_TOOL_SUPPORT_NO_REENTRANT_BUILD=1' >> $env:GITHUB_ENV
        swift build ${{ env.spm-build-options }} --target BuildToolDependencies
        # https://github.com/apple/swift/issues/72121
        if (-not $?) {
            swift build ${{ env.spm-build-options }} --target BuildToolDependencies
        }
      working-directory: hylo

    - if: ${{ matrix.spm_works }}
      name: Build
      run: |
        swift build -c ${{ matrix.spm_configuration }} ${{ env.spm-build-options }} --build-tests
        ${{ matrix.windows_only }} if (-not $?) { swift build ${{ env.spm-build-options }} --target BuildToolDependencies }

      working-directory: hylo

    - if: ${{ matrix.spm_works }}
      name: Test
      run: |
        swift test -c ${{ matrix.spm_configuration }} ${{ env.spm-build-options }} ${{ env.spm-test-options }}
        ${{ matrix.windows_only }} if (-not $?) { swift test -c ${{ matrix.spm_configuration }} ${{ env.spm-test-options }} }
      working-directory: hylo

    - name: Output compiler version
      run: |
        hylo/.build/*/${{ matrix.spm_configuration }}/hc --version<|MERGE_RESOLUTION|>--- conflicted
+++ resolved
@@ -226,9 +226,6 @@
       with:
         swift-version: ${{ env.swift-version }}
 
-<<<<<<< HEAD
-    - name: Verify swift version
-=======
     - uses: compnerd/gha-setup-vsdevenv@main
     - name: Set up swift (Windows)
       if: ${{ runner.os == 'Windows' }}
@@ -237,8 +234,7 @@
         branch: swift-${{ env.swift-version }}-release
         tag: ${{ env.swift-version }}-RELEASE
 
-    - name: 'Swift version check'
->>>>>>> 97bdbf6b
+    - name: Verify swift version
       run: swift --version && swift --version | grep -q ${{ env.swift-version }}
       shell: bash
 
