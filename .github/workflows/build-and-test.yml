name: Build and test

# README:
#
# The semantics for running shell commands in GitHub actions is non-obvious. Please read
# https://docs.github.com/en/actions/using-workflows/workflow-syntax-for-github-actions#jobsjob_idstepsshell
# before modifying this file. Our strategy is to rely on the built-in (unspecified) shell, and
# explicitly set the shell settings we want (with `set -eo pipefail`) at the beginning of any
# bash script. For more information on these settings, see `man bash`.
#
# GitHub Actions files can be difficult to modify with confidence, because testing changes often
# requires pushing to a branch and running CI remotely. To make this process easier, consider
# the following:
#
# 1) Use Visual Studio Code with the GitHub Actions Extension (github.vscode-github-actions).
#    This allows you to check the validity of your action schema and syntax without pushing to a
#    branch.
# 2) Use https://github.com/nektos/act to run your CI steps locally. Note this will only work with
#    steps run on Linux platforms, as `act` is implemented with Docker containers.

on:
  push:
    branches: [ main, rewrite ]
    paths-ignore:
      - "Docs/**"
      - "**.md"
      - "README.md"
      - "LICENSE"
      - ".gitignore"
    tags:
      - v*
  pull_request:
    branches: [ "**" ]
    paths-ignore:
      - "Docs/**"
      - "**.md"
      - "README.md"
      - "LICENSE"
      - ".gitignore"

env:
  build-options: -Xswiftc -enable-testing --explicit-target-dependency-import-check error
  test-options: --explicit-target-dependency-import-check error --skip-build
  swift-version: '5.9'

jobs:
  determine-version:
    name: "Determine compiler version from git tag"
    runs-on: ubuntu-latest
    outputs:
      version: ${{ steps.get-tag.outputs.version }}
    steps:
    - id: get-tag
      run: |
        if [[ $GITHUB_REF == refs/tags/* ]]; then
          version=${GITHUB_REF#refs/tags/}
        else
          version=""
        fi
        echo "version=$version" >> $GITHUB_OUTPUT

  build-devcontainer:
    if: false
    needs: determine-version
    name: Ubuntu dev container/${{ matrix.configuration }}
    strategy:
      fail-fast: false
      matrix:
        configuration: [debug, release]
        include:
          - configuration: debug
            more-test-options: --parallel --enable-code-coverage

          - configuration: release
            # Re: missing --parallel, see https://github.com/apple/swift-package-manager/issues/7069
            more-test-options:  --enable-code-coverage

    runs-on: ubuntu-latest
    steps:
    - uses: actions/checkout@v4
      with:
        submodules: true
        show-progress: false

    - name: Set compiler version
      run: ./Tools/set-hc-version.sh ${{ needs.determine-version.outputs.version }}

    - uses: actions/cache@v4
      with:
        path: .build
        key: devcontainer-${{ matrix.configuration }}-spm-${{ hashFiles('**/Package.resolved') }}
        restore-keys: |
          ${{ runner.os }}-spm-

    - name: Build and Test
      uses: devcontainers/ci@v0.3
      with:
        runCmd: |
          set -eo pipefail
          swift build -c ${{ matrix.configuration }} ${{ env.build-options }} --build-tests

          swift test -c ${{ matrix.configuration }} ${{ env.test-options }} ${{ matrix.more-test-options }} |
            tee testoutput.txt && (
              (grep -q "[.']EndToEndTests[/. ]test_" testoutput.txt && grep -q "[.']HyloTests[/. ]test_" testoutput.txt) ||
              (echo "error: generated tests failed to run; see
              https://github.com/apple/swift-package-manager/issues/6595" && false) )

          .build/${{ matrix.configuration }}/hc --version
        push: never

    - name: Check code coverage
      uses: mattpolzin/swift-codecov-action@0.7.5
      with:
        SORT_ORDER: +cov
        MINIMUM_COVERAGE: 84
        CODECOV_JSON: .build/${{ matrix.configuration }}/codecov/*.json

<<<<<<< HEAD
  build-native-macos:
    if: false
=======
  build-native:
>>>>>>> b5f840a2
    needs: determine-version
    name: "Native: ${{ matrix.os }}/${{ matrix.configuration }}"
    strategy:
      fail-fast: false
      matrix:
        os: [ macos-latest, windows-latest ]
        configuration: [ debug, release ]
        include:
          - HYLO_LLVM_BUILD_RELEASE: 20240303-215025
          - HYLO_LLVM_BUILD_TYPE: MinSizeRel
          - HYLO_LLVM_DOWNLOAD_URL: https://github.com/hylo-lang/llvm-build/releases/download
          - HYLO_LLVM_VERSION: 17.0.6
          - package_suffix: .tar.zst
          - unpackage_command: tar -x --zstd -f
          - test_verification:  >-
              | tee testoutput.txt && (
              (grep -q "[.']EndToEndTests[/. ]test_" testoutput.txt && grep -q "[.']HyloTests[/. ]test_" testoutput.txt) ||
              (echo "error: generated tests failed to run; see
              https://github.com/apple/swift-package-manager/issues/6595" && false) )
          # https://github.com/apple/swift/issues/72121
          - windows_only: '# WINDOWS ONLY:'

          - os: windows-latest
            unpackage_command: 7z x -t7z
            package_suffix: .7z
            triple_suffix: unknown-windows-msvc17
            test_verification:
            windows_only:
            build_platform_subdirectory: x86_64-unknown-windows-msvc

          - os: macos-latest
            triple_suffix: apple-darwin23.3.0
            build_platform_subdirectory: x86_64-apple-macosx

    runs-on: ${{ matrix.os }}
    env:
      llvm_url_prefix: ${{ matrix.HYLO_LLVM_DOWNLOAD_URL }}/${{ matrix.HYLO_LLVM_BUILD_RELEASE }}
      llvm_package_basename: llvm-${{ matrix.HYLO_LLVM_VERSION }}-x86_64-${{ matrix.triple_suffix }}-${{ matrix.HYLO_LLVM_BUILD_TYPE }}

    steps:
    - name: Checkout
      uses: actions/checkout@v4
      with:
        submodules: true
        show-progress: false
        path: hylo

    - name: Set compiler version
      working-directory: hylo
      run: ./Tools/set-hc-version.sh ${{ needs.determine-version.outputs.version }}
      shell: bash

    - name: 'Set up swift (*nix)'
      if: ${{ matrix.os != 'windows-latest' }}
      uses: swift-actions/setup-swift@v1
      with:
        swift-version: ${{ env.swift-version }}

    - name: Set up swift (Windows)
      if: ${{ matrix.os == 'windows-latest' }}
      uses: compnerd/gha-setup-swift@v0.2.1
      with:
        branch: swift-${{ env.swift-version }}-release
        tag: ${{ env.swift-version }}-RELEASE

    - run: swift --version

    - name: Install LLVM
      # 7z doesn't support decompressing from a stream or we'd do this all as one statement. Maybe
      # we should find a way to use zstd on windows.
      run: >-
        curl --no-progress-meter -L -O
        -H "Authorization: token ${{ secrets.GITHUB_TOKEN }}"
        ${{ env.llvm_url_prefix }}/${{ env.llvm_package_basename }}${{ matrix.package_suffix }}

        ${{ matrix.unpackage_command }} ${{ env.llvm_package_basename }}${{ matrix.package_suffix }}

    - name: Create LLVM pkgconfig file and make it findable
      run: |
        set -ex -o pipefail
        PATH="${{ github.workspace }}/${{ env.llvm_package_basename }}/bin:$PATH" \
          hylo/Tools/make-pkgconfig.sh llvm.pc
        echo 'PKG_CONFIG_PATH=${{ github.workspace }}' >> $GITHUB_ENV
      shell: bash

    - uses: actions/cache@v4
      with:
        path: hylo/.build
        key: ${{ runner.os }}-${{ matrix.configuration }}-spm-${{ hashFiles('hylo/**/Package.resolved') }}
        restore-keys: |
          ${{ runner.os }}-${{ matrix.configuration }}-spm-

    - if: ${{ matrix.os == 'windows-latest' }}
      name: Build support library
      run: clang -c ./StandardLibrary/Sources/LibC.c -o HyloLibC.lib
      working-directory: hylo

    - if: ${{ matrix.os == 'windows-latest' }}
      name: Build the dependencies of build tools
      run: |
<<<<<<< HEAD
        curl.exe -L -O -H "Authorization: token ${{ secrets.GITHUB_TOKEN }}"https://github.com/c3lang/win-llvm/releases/download/llvm_15_0_6/llvm-15.0.6-windows-x86-msvc17-msvcrt.7z
        7z x llvm-15.0.6-windows-x86-msvc17-msvcrt.7z -oC:\
        Add-Content $env:GITHUB_PATH 'C:\llvm-15.0.6-windows-x86-msvc17-msvcrt\bin'

    - run: llvm-config --version

    - name: Generate LLVM pkgconfig file
=======
        echo 'SPM_BUILD_TOOL_SUPPORT_NO_REENTRANT_BUILD=1' >> $env:GITHUB_ENV
        swift build ${{ env.build-options }} --target BuildToolDependencies
        # https://github.com/apple/swift/issues/72121
        if (-not $?) {
            swift build ${{ env.build-options }} --target BuildToolDependencies
        }
      working-directory: hylo

    - name: Build
>>>>>>> b5f840a2
      run: |
        swift build -c ${{ matrix.configuration }} ${{ env.build-options }} --build-tests
        ${{ matrix.windows_only }} if (-not $?) { swift build ${{ env.build-options }} --target BuildToolDependencies }

      working-directory: hylo

    - name: Test
<<<<<<< HEAD
      run: swift test --parallel --skip-build --pkg-config-path .
=======
      run: |
        swift test -c ${{ matrix.configuration }} ${{ env.test-options }} --parallel ${{ matrix.test_verification }}
        ${{ matrix.windows_only }} if (-not $?) { swift test -c ${{ matrix.configuration }} ${{ env.test-options }} --parallel ${{ matrix.test_verification }} }
      working-directory: hylo
>>>>>>> b5f840a2

    - name: Output compiler version
      run: |
        hylo/.build/${{ matrix.build_platform_subdirectory }}/${{ matrix.configuration }}/hc --version<|MERGE_RESOLUTION|>--- conflicted
+++ resolved
@@ -115,18 +115,13 @@
         MINIMUM_COVERAGE: 84
         CODECOV_JSON: .build/${{ matrix.configuration }}/codecov/*.json
 
-<<<<<<< HEAD
-  build-native-macos:
-    if: false
-=======
   build-native:
->>>>>>> b5f840a2
     needs: determine-version
     name: "Native: ${{ matrix.os }}/${{ matrix.configuration }}"
     strategy:
       fail-fast: false
       matrix:
-        os: [ macos-latest, windows-latest ]
+        os: [ windows-latest ]
         configuration: [ debug, release ]
         include:
           - HYLO_LLVM_BUILD_RELEASE: 20240303-215025
@@ -221,15 +216,6 @@
     - if: ${{ matrix.os == 'windows-latest' }}
       name: Build the dependencies of build tools
       run: |
-<<<<<<< HEAD
-        curl.exe -L -O -H "Authorization: token ${{ secrets.GITHUB_TOKEN }}"https://github.com/c3lang/win-llvm/releases/download/llvm_15_0_6/llvm-15.0.6-windows-x86-msvc17-msvcrt.7z
-        7z x llvm-15.0.6-windows-x86-msvc17-msvcrt.7z -oC:\
-        Add-Content $env:GITHUB_PATH 'C:\llvm-15.0.6-windows-x86-msvc17-msvcrt\bin'
-
-    - run: llvm-config --version
-
-    - name: Generate LLVM pkgconfig file
-=======
         echo 'SPM_BUILD_TOOL_SUPPORT_NO_REENTRANT_BUILD=1' >> $env:GITHUB_ENV
         swift build ${{ env.build-options }} --target BuildToolDependencies
         # https://github.com/apple/swift/issues/72121
@@ -239,7 +225,6 @@
       working-directory: hylo
 
     - name: Build
->>>>>>> b5f840a2
       run: |
         swift build -c ${{ matrix.configuration }} ${{ env.build-options }} --build-tests
         ${{ matrix.windows_only }} if (-not $?) { swift build ${{ env.build-options }} --target BuildToolDependencies }
@@ -247,14 +232,10 @@
       working-directory: hylo
 
     - name: Test
-<<<<<<< HEAD
-      run: swift test --parallel --skip-build --pkg-config-path .
-=======
       run: |
         swift test -c ${{ matrix.configuration }} ${{ env.test-options }} --parallel ${{ matrix.test_verification }}
         ${{ matrix.windows_only }} if (-not $?) { swift test -c ${{ matrix.configuration }} ${{ env.test-options }} --parallel ${{ matrix.test_verification }} }
       working-directory: hylo
->>>>>>> b5f840a2
 
     - name: Output compiler version
       run: |
