--- conflicted
+++ resolved
@@ -25,8 +25,7 @@
 
   /// An AST representing the whole standard library, conditionally compiled for targeting the host
   /// platform.
-<<<<<<< HEAD
-  public static let hostedLibraryAST = ResultOrError {
+  public static let hostedLibraryAST = Result {
     try CBORDecoder().forAST.decode(
       AST.self,
       from: Data(
@@ -36,21 +35,12 @@
 
   /// An AST representing the freestanding core of standard library, conditionally compiled for
   /// targeting the host platform.
-  public static let freestandingLibraryAST = ResultOrError {
+  public static let freestandingLibraryAST = Result {
     try CBORDecoder().forAST.decode(
       AST.self,
       from: Data(
         contentsOf: resources.url(forResource: "freestanding.cbor", withExtension: nil),
         options: .alwaysMapped))
   }
-=======
-  public static let hostedLibraryAST
-    = Result { try AST(libraryRoot: hostedLibrarySourceRoot, for: CompilerConfiguration([])) }
-
-  /// An AST representing the freestanding core of standard library, conditionally compiled for
-  /// targeting the host platform.
-  public static let freestandingLibraryAST
-    = Result { try AST(libraryRoot: freestandingLibrarySourceRoot, for: CompilerConfiguration(["freestanding"])) }
->>>>>>> 0959fa6d
 
 }