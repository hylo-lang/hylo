// swift-tools-version:5.7
import PackageDescription

/// Settings to be passed to swiftc for all targets.
let allTargetsSwiftSettings: [SwiftSetting] = [
  .unsafeFlags(["-warnings-as-errors"])
]

let package = Package(
  name: "Hylo",

  platforms: [
    .macOS(.v13)
  ],

  products: [
    .executable(name: "hyloc", targets: ["CLI"])
  ],

  dependencies: [
    .package(
      url: "https://github.com/apple/swift-argument-parser.git",
      from: "1.1.4"),
    .package(
      url: "https://github.com/apple/swift-collections.git",
      from: "1.0.0"),
    .package(
      url: "https://github.com/hylo-lang/Durian.git",
      from: "1.2.0"),
    .package(
      url: "https://github.com/attaswift/BigInt.git",
      from: "5.3.0"),
    .package(
      url: "https://github.com/hylo-lang/Swifty-LLVM",
      branch: "main"),
    .package(
      url: "https://github.com/apple/swift-format",
      from: "508.0.1"),
<<<<<<< HEAD
    .package(url: "https://github.com/apple/swift-docc-plugin.git", from: "1.1.0"),
=======
    .package(
      url: "https://github.com/SwiftPackageIndex/SPIManifest.git",
      from: "0.12.0"),
>>>>>>> 2bfc63c2
  ],

  targets: [
    // The compiler's executable target.
    .executableTarget(
      name: "CLI",
      dependencies: [
        "Driver"
      ],
      swiftSettings: allTargetsSwiftSettings),

    .target(
      name: "Driver",
      dependencies: [
        "FrontEnd",
        "IR",
        "CodeGenLLVM",
        .product(name: "ArgumentParser", package: "swift-argument-parser"),
      ],
      swiftSettings: allTargetsSwiftSettings),

    // Targets related to the compiler's internal library.
    .target(
      name: "FrontEnd",
      dependencies: [
        "Utils",
        "Core",
        "HyloModule",
        .product(name: "Collections", package: "swift-collections"),
        .product(name: "Durian", package: "Durian"),
        .product(name: "BigInt", package: "BigInt"),
      ],
      swiftSettings: allTargetsSwiftSettings),

    .target(
      name: "Core",
      dependencies: [
        "Utils",
        .product(name: "Collections", package: "swift-collections"),
        .product(name: "LLVM", package: "Swifty-LLVM"),
      ],
      swiftSettings: allTargetsSwiftSettings),

    .target(
      name: "IR",
      dependencies: ["Utils", "Core", "FrontEnd"],
      swiftSettings: allTargetsSwiftSettings),

    .target(
      name: "CodeGenLLVM",
      dependencies: [
        "Core",
        "IR",
        "Utils",
        .product(name: "LLVM", package: "Swifty-LLVM"),
      ],
      path: "Sources/CodeGen/LLVM",
      swiftSettings: allTargetsSwiftSettings),

    .target(
      name: "Utils",
      dependencies: [.product(name: "BigInt", package: "BigInt")],
      swiftSettings: allTargetsSwiftSettings),

    .target(
      name: "TestUtils",
      dependencies: ["Core", "Utils"],
      swiftSettings: allTargetsSwiftSettings),

    .target(
      name: "HyloModule",
      path: "Library",
      resources: [.copy("Hylo")],
      swiftSettings: allTargetsSwiftSettings),

    .plugin(
      name: "TestGeneratorPlugin", capability: .buildTool(),
      dependencies: [.target(name: "GenerateHyloFileTests")]),

    .executableTarget(
      name: "GenerateHyloFileTests",
      dependencies: [
        .product(name: "ArgumentParser", package: "swift-argument-parser"),
        "Utils",
      ],
      swiftSettings: allTargetsSwiftSettings),

    // Test targets.
    .testTarget(
      name: "UtilsTests",
      dependencies: ["Utils"],
      swiftSettings: allTargetsSwiftSettings),

    .testTarget(
      name: "ManglingTests",
      dependencies: ["Core", "FrontEnd", "IR", "TestUtils"],
      swiftSettings: allTargetsSwiftSettings),

    .testTarget(
      name: "HyloTests",
      dependencies: ["Core", "FrontEnd", "IR", "TestUtils"],
      swiftSettings: allTargetsSwiftSettings,
      plugins: ["TestGeneratorPlugin"]),

    .testTarget(
      name: "DriverTests",
      dependencies: ["Driver"],
      swiftSettings: allTargetsSwiftSettings),

    .testTarget(
      name: "EndToEndTests",
      dependencies: ["Driver", "TestUtils"],
      swiftSettings: allTargetsSwiftSettings,
      plugins: ["TestGeneratorPlugin"]),
  ])<|MERGE_RESOLUTION|>--- conflicted
+++ resolved
@@ -36,13 +36,10 @@
     .package(
       url: "https://github.com/apple/swift-format",
       from: "508.0.1"),
-<<<<<<< HEAD
     .package(url: "https://github.com/apple/swift-docc-plugin.git", from: "1.1.0"),
-=======
     .package(
       url: "https://github.com/SwiftPackageIndex/SPIManifest.git",
       from: "0.12.0"),
->>>>>>> 2bfc63c2
   ],
 
   targets: [
